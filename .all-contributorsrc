{
  "files": [
    "README.md"
  ],
  "imageSize": 100,
  "commit": false,
  "contributors": [
    {
      "login": "DalerAsrorov",
      "name": "Daler Asrorov",
      "avatar_url": "https://avatars2.githubusercontent.com/u/9118852?v=4",
      "profile": "http://dalerasrorov.github.io/",
      "contributions": [
        "code",
        "doc",
        "ideas",
        "maintenance",
        "review",
        "test"
      ]
    },
    {
      "login": "ryanwholey",
      "name": "Ryan Wholey",
      "avatar_url": "https://avatars0.githubusercontent.com/u/8100360?v=4",
      "profile": "https://github.com/ryanwholey",
      "contributions": [
        "code",
        "doc",
        "ideas",
        "maintenance",
        "review",
        "test"
      ]
    },
    {
      "login": "jchen85",
      "name": "jchen85",
      "avatar_url": "https://avatars2.githubusercontent.com/u/14088460?v=4",
      "profile": "https://github.com/jchen85",
      "contributions": [
        "code",
        "ideas",
        "maintenance",
        "review",
        "test"
      ]
    },
    {
      "login": "ImADrafter",
      "name": "Marcos Gómez",
      "avatar_url": "https://avatars3.githubusercontent.com/u/44379989?v=4",
      "profile": "https://github.com/ImADrafter",
      "contributions": [
        "code"
      ]
    },
    {
      "login": "ajdani",
      "name": "ajdani",
      "avatar_url": "https://avatars1.githubusercontent.com/u/16606530?v=4",
      "profile": "https://github.com/ajdani",
      "contributions": [
        "bug",
        "code",
        "maintenance"
      ]
    },
    {
      "login": "shayh",
      "name": "shayh",
      "avatar_url": "https://avatars3.githubusercontent.com/u/366321?v=4",
      "profile": "https://github.com/shayh",
      "contributions": [
        "code"
      ]
    },
    {
      "login": "jayeclark",
      "name": "Jay Clark",
      "avatar_url": "https://avatars.githubusercontent.com/u/84106309?v=4",
      "profile": "https://github.com/jayeclark",
      "contributions": [
        "code"
      ]
    },
    {
<<<<<<< HEAD
      "login": "bratter",
      "name": "Brendan Ratter",
      "avatar_url": "https://avatars.githubusercontent.com/u/10243813?v=4",
      "profile": "https://github.com/bratter",
      "contributions": [
        "code",
        "ideas"
=======
      "login": "rajeshmr82",
      "name": "Rajesh",
      "avatar_url": "https://avatars.githubusercontent.com/u/10022651?v=4",
      "profile": "https://github.com/rajeshmr82",
      "contributions": [
        "code"
>>>>>>> 541905cf
      ]
    }
  ],
  "contributorsPerLine": 7,
  "projectName": "britecharts",
  "projectOwner": "britecharts",
  "repoType": "github",
  "repoHost": "https://github.com",
  "skipCi": true
}<|MERGE_RESOLUTION|>--- conflicted
+++ resolved
@@ -85,7 +85,6 @@
       ]
     },
     {
-<<<<<<< HEAD
       "login": "bratter",
       "name": "Brendan Ratter",
       "avatar_url": "https://avatars.githubusercontent.com/u/10243813?v=4",
@@ -93,14 +92,15 @@
       "contributions": [
         "code",
         "ideas"
-=======
+      ]
+    },
+    {
       "login": "rajeshmr82",
       "name": "Rajesh",
       "avatar_url": "https://avatars.githubusercontent.com/u/10022651?v=4",
       "profile": "https://github.com/rajeshmr82",
       "contributions": [
         "code"
->>>>>>> 541905cf
       ]
     }
   ],
