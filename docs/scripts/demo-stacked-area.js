webpackJsonp([7,10],[
/* 0 */
/***/ (function(module, exports, __webpack_require__) {

	'use strict';
	
	var d3Selection = __webpack_require__(1),
	    PubSub = __webpack_require__(2),
	    colors = __webpack_require__(19),
	    stackedAreaChart = __webpack_require__(63),
	    tooltip = __webpack_require__(48),
	    stackedDataBuilder = __webpack_require__(64),
	    colorSelectorHelper = __webpack_require__(45);
	__webpack_require__(29);
	
	var uniq = function uniq(arrArg) {
	    return arrArg.filter(function (elem, pos, arr) {
	        return arr.indexOf(elem) === pos;
	    });
	};
	
	function createStackedAreaChartWithTooltip(optionalColorSchema) {
	    var stackedArea = stackedAreaChart(),
	        chartTooltip = tooltip(),
	        testDataSet = new stackedDataBuilder.StackedAreaDataBuilder(),
	        container = d3Selection.select('.js-stacked-area-chart-tooltip-container'),
	        containerWidth = container.node() ? container.node().getBoundingClientRect().width : false,
	        tooltipContainer,
	        dataset;
	
	    if (containerWidth) {
	        // dataset = testDataSet.withReportData().build();
	        // dataset = testDataSet.with3Sources().build();
	        // dataset = testDataSet.with6Sources().build();
	        // dataset = testDataSet.withLargeData().build();
	        // dataset = testDataSet.withGeneratedData().build();
	        dataset = testDataSet.withSalesChannelData().build();
	
	        // StackedAreChart Setup and start
	        stackedArea.isAnimated(true).tooltipThreshold(600).width(containerWidth).grid('horizontal').on('customMouseOver', chartTooltip.show).on('customMouseMove', chartTooltip.update).on('customMouseOut', chartTooltip.hide);
	
	        if (optionalColorSchema) {
	            stackedArea.colorSchema(optionalColorSchema);
	        }
	
	        container.datum(dataset.data).call(stackedArea);
	
	        // Tooltip Setup and start
	        chartTooltip.topicLabel('values').title('Testing tooltip').forceOrder(uniq(dataset.data.map(function (d) {
	            return d.name;
	        })));
	
	        // Note that if the viewport width is less than the tooltipThreshold value,
	        // this container won't exist, and the tooltip won't show up
	        tooltipContainer = d3Selection.select('.js-stacked-area-chart-tooltip-container .metadata-group .vertical-marker-container');
	        tooltipContainer.datum([]).call(chartTooltip);
	
	        d3Selection.select('#button').on('click', function () {
	            stackedArea.exportChart('stacked-area.png', 'Britecharts Stacked Area');
	        });
	    }
	}
	
	function createStackedAreaChartWithFixedAspectRatio(optionalColorSchema) {
	    var stackedArea = stackedAreaChart(),
	        chartTooltip = tooltip(),
	        testDataSet = new stackedDataBuilder.StackedAreaDataBuilder(),
	        container = d3Selection.select('.js-stacked-area-chart-fixed-container'),
	        containerWidth = container.node() ? container.node().getBoundingClientRect().width : false,
	        tooltipContainer,
	        dataset;
	
	    if (containerWidth) {
	        // dataset = testDataSet.withReportData().build();
	        dataset = testDataSet.with3Sources().build();
	        // dataset = testDataSet.with6Sources().build();
	        // dataset = testDataSet.withLargeData().build();
	
	        // StackedAreChart Setup and start
	        stackedArea.tooltipThreshold(600).aspectRatio(0.6).grid('full').forceAxisFormat('custom').forcedXFormat('%Y/%m/%d').forcedXTicks(2).width(containerWidth).dateLabel('dateUTC').valueLabel('views').on('customMouseOver', chartTooltip.show).on('customMouseMove', chartTooltip.update).on('customMouseOut', chartTooltip.hide);
	
	        if (optionalColorSchema) {
	            stackedArea.colorSchema(optionalColorSchema);
	        }
	
	        container.datum(dataset.data).call(stackedArea);
	
	        // Tooltip Setup and start
	        chartTooltip.topicLabel('values').title('Tooltip Title');
	
	        // Note that if the viewport width is less than the tooltipThreshold value,
	        // this container won't exist, and the tooltip won't show up
	        tooltipContainer = d3Selection.select('.js-stacked-area-chart-fixed-container .metadata-group .vertical-marker-container');
	        tooltipContainer.datum([]).call(chartTooltip);
	    }
	}
	
	if (d3Selection.select('.js-stacked-area-chart-tooltip-container').node()) {
	    // Chart creation
	    createStackedAreaChartWithTooltip();
	    createStackedAreaChartWithFixedAspectRatio();
	
	    // For getting a responsive behavior on our chart,
	    // we'll need to listen to the window resize event
	    var redrawCharts = function redrawCharts() {
	        d3Selection.selectAll('.stacked-area').remove();
	        createStackedAreaChartWithTooltip();
	        createStackedAreaChartWithFixedAspectRatio();
	    };
	
	    // Redraw charts on window resize
	    PubSub.subscribe('resize', redrawCharts);
	
	    // Color schema selector
	    colorSelectorHelper.createColorSelector('.js-color-selector-container', '.stacked-area', createStackedAreaChartWithTooltip);
	}

/***/ }),
/* 1 */
/***/ (function(module, exports, __webpack_require__) {

	// https://d3js.org/d3-selection/ Version 1.1.0. Copyright 2017 Mike Bostock.
	(function (global, factory) {
		 true ? factory(exports) :
		typeof define === 'function' && define.amd ? define(['exports'], factory) :
		(factory((global.d3 = global.d3 || {})));
	}(this, (function (exports) { 'use strict';
	
	var xhtml = "http://www.w3.org/1999/xhtml";
	
	var namespaces = {
	  svg: "http://www.w3.org/2000/svg",
	  xhtml: xhtml,
	  xlink: "http://www.w3.org/1999/xlink",
	  xml: "http://www.w3.org/XML/1998/namespace",
	  xmlns: "http://www.w3.org/2000/xmlns/"
	};
	
	var namespace = function(name) {
	  var prefix = name += "", i = prefix.indexOf(":");
	  if (i >= 0 && (prefix = name.slice(0, i)) !== "xmlns") name = name.slice(i + 1);
	  return namespaces.hasOwnProperty(prefix) ? {space: namespaces[prefix], local: name} : name;
	};
	
	function creatorInherit(name) {
	  return function() {
	    var document = this.ownerDocument,
	        uri = this.namespaceURI;
	    return uri === xhtml && document.documentElement.namespaceURI === xhtml
	        ? document.createElement(name)
	        : document.createElementNS(uri, name);
	  };
	}
	
	function creatorFixed(fullname) {
	  return function() {
	    return this.ownerDocument.createElementNS(fullname.space, fullname.local);
	  };
	}
	
	var creator = function(name) {
	  var fullname = namespace(name);
	  return (fullname.local
	      ? creatorFixed
	      : creatorInherit)(fullname);
	};
	
	var nextId = 0;
	
	function local() {
	  return new Local;
	}
	
	function Local() {
	  this._ = "@" + (++nextId).toString(36);
	}
	
	Local.prototype = local.prototype = {
	  constructor: Local,
	  get: function(node) {
	    var id = this._;
	    while (!(id in node)) if (!(node = node.parentNode)) return;
	    return node[id];
	  },
	  set: function(node, value) {
	    return node[this._] = value;
	  },
	  remove: function(node) {
	    return this._ in node && delete node[this._];
	  },
	  toString: function() {
	    return this._;
	  }
	};
	
	var matcher = function(selector) {
	  return function() {
	    return this.matches(selector);
	  };
	};
	
	if (typeof document !== "undefined") {
	  var element = document.documentElement;
	  if (!element.matches) {
	    var vendorMatches = element.webkitMatchesSelector
	        || element.msMatchesSelector
	        || element.mozMatchesSelector
	        || element.oMatchesSelector;
	    matcher = function(selector) {
	      return function() {
	        return vendorMatches.call(this, selector);
	      };
	    };
	  }
	}
	
	var matcher$1 = matcher;
	
	var filterEvents = {};
	
	exports.event = null;
	
	if (typeof document !== "undefined") {
	  var element$1 = document.documentElement;
	  if (!("onmouseenter" in element$1)) {
	    filterEvents = {mouseenter: "mouseover", mouseleave: "mouseout"};
	  }
	}
	
	function filterContextListener(listener, index, group) {
	  listener = contextListener(listener, index, group);
	  return function(event) {
	    var related = event.relatedTarget;
	    if (!related || (related !== this && !(related.compareDocumentPosition(this) & 8))) {
	      listener.call(this, event);
	    }
	  };
	}
	
	function contextListener(listener, index, group) {
	  return function(event1) {
	    var event0 = exports.event; // Events can be reentrant (e.g., focus).
	    exports.event = event1;
	    try {
	      listener.call(this, this.__data__, index, group);
	    } finally {
	      exports.event = event0;
	    }
	  };
	}
	
	function parseTypenames(typenames) {
	  return typenames.trim().split(/^|\s+/).map(function(t) {
	    var name = "", i = t.indexOf(".");
	    if (i >= 0) name = t.slice(i + 1), t = t.slice(0, i);
	    return {type: t, name: name};
	  });
	}
	
	function onRemove(typename) {
	  return function() {
	    var on = this.__on;
	    if (!on) return;
	    for (var j = 0, i = -1, m = on.length, o; j < m; ++j) {
	      if (o = on[j], (!typename.type || o.type === typename.type) && o.name === typename.name) {
	        this.removeEventListener(o.type, o.listener, o.capture);
	      } else {
	        on[++i] = o;
	      }
	    }
	    if (++i) on.length = i;
	    else delete this.__on;
	  };
	}
	
	function onAdd(typename, value, capture) {
	  var wrap = filterEvents.hasOwnProperty(typename.type) ? filterContextListener : contextListener;
	  return function(d, i, group) {
	    var on = this.__on, o, listener = wrap(value, i, group);
	    if (on) for (var j = 0, m = on.length; j < m; ++j) {
	      if ((o = on[j]).type === typename.type && o.name === typename.name) {
	        this.removeEventListener(o.type, o.listener, o.capture);
	        this.addEventListener(o.type, o.listener = listener, o.capture = capture);
	        o.value = value;
	        return;
	      }
	    }
	    this.addEventListener(typename.type, listener, capture);
	    o = {type: typename.type, name: typename.name, value: value, listener: listener, capture: capture};
	    if (!on) this.__on = [o];
	    else on.push(o);
	  };
	}
	
	var selection_on = function(typename, value, capture) {
	  var typenames = parseTypenames(typename + ""), i, n = typenames.length, t;
	
	  if (arguments.length < 2) {
	    var on = this.node().__on;
	    if (on) for (var j = 0, m = on.length, o; j < m; ++j) {
	      for (i = 0, o = on[j]; i < n; ++i) {
	        if ((t = typenames[i]).type === o.type && t.name === o.name) {
	          return o.value;
	        }
	      }
	    }
	    return;
	  }
	
	  on = value ? onAdd : onRemove;
	  if (capture == null) capture = false;
	  for (i = 0; i < n; ++i) this.each(on(typenames[i], value, capture));
	  return this;
	};
	
	function customEvent(event1, listener, that, args) {
	  var event0 = exports.event;
	  event1.sourceEvent = exports.event;
	  exports.event = event1;
	  try {
	    return listener.apply(that, args);
	  } finally {
	    exports.event = event0;
	  }
	}
	
	var sourceEvent = function() {
	  var current = exports.event, source;
	  while (source = current.sourceEvent) current = source;
	  return current;
	};
	
	var point = function(node, event) {
	  var svg = node.ownerSVGElement || node;
	
	  if (svg.createSVGPoint) {
	    var point = svg.createSVGPoint();
	    point.x = event.clientX, point.y = event.clientY;
	    point = point.matrixTransform(node.getScreenCTM().inverse());
	    return [point.x, point.y];
	  }
	
	  var rect = node.getBoundingClientRect();
	  return [event.clientX - rect.left - node.clientLeft, event.clientY - rect.top - node.clientTop];
	};
	
	var mouse = function(node) {
	  var event = sourceEvent();
	  if (event.changedTouches) event = event.changedTouches[0];
	  return point(node, event);
	};
	
	function none() {}
	
	var selector = function(selector) {
	  return selector == null ? none : function() {
	    return this.querySelector(selector);
	  };
	};
	
	var selection_select = function(select) {
	  if (typeof select !== "function") select = selector(select);
	
	  for (var groups = this._groups, m = groups.length, subgroups = new Array(m), j = 0; j < m; ++j) {
	    for (var group = groups[j], n = group.length, subgroup = subgroups[j] = new Array(n), node, subnode, i = 0; i < n; ++i) {
	      if ((node = group[i]) && (subnode = select.call(node, node.__data__, i, group))) {
	        if ("__data__" in node) subnode.__data__ = node.__data__;
	        subgroup[i] = subnode;
	      }
	    }
	  }
	
	  return new Selection(subgroups, this._parents);
	};
	
	function empty() {
	  return [];
	}
	
	var selectorAll = function(selector) {
	  return selector == null ? empty : function() {
	    return this.querySelectorAll(selector);
	  };
	};
	
	var selection_selectAll = function(select) {
	  if (typeof select !== "function") select = selectorAll(select);
	
	  for (var groups = this._groups, m = groups.length, subgroups = [], parents = [], j = 0; j < m; ++j) {
	    for (var group = groups[j], n = group.length, node, i = 0; i < n; ++i) {
	      if (node = group[i]) {
	        subgroups.push(select.call(node, node.__data__, i, group));
	        parents.push(node);
	      }
	    }
	  }
	
	  return new Selection(subgroups, parents);
	};
	
	var selection_filter = function(match) {
	  if (typeof match !== "function") match = matcher$1(match);
	
	  for (var groups = this._groups, m = groups.length, subgroups = new Array(m), j = 0; j < m; ++j) {
	    for (var group = groups[j], n = group.length, subgroup = subgroups[j] = [], node, i = 0; i < n; ++i) {
	      if ((node = group[i]) && match.call(node, node.__data__, i, group)) {
	        subgroup.push(node);
	      }
	    }
	  }
	
	  return new Selection(subgroups, this._parents);
	};
	
	var sparse = function(update) {
	  return new Array(update.length);
	};
	
	var selection_enter = function() {
	  return new Selection(this._enter || this._groups.map(sparse), this._parents);
	};
	
	function EnterNode(parent, datum) {
	  this.ownerDocument = parent.ownerDocument;
	  this.namespaceURI = parent.namespaceURI;
	  this._next = null;
	  this._parent = parent;
	  this.__data__ = datum;
	}
	
	EnterNode.prototype = {
	  constructor: EnterNode,
	  appendChild: function(child) { return this._parent.insertBefore(child, this._next); },
	  insertBefore: function(child, next) { return this._parent.insertBefore(child, next); },
	  querySelector: function(selector) { return this._parent.querySelector(selector); },
	  querySelectorAll: function(selector) { return this._parent.querySelectorAll(selector); }
	};
	
	var constant = function(x) {
	  return function() {
	    return x;
	  };
	};
	
	var keyPrefix = "$"; // Protect against keys like “__proto__”.
	
	function bindIndex(parent, group, enter, update, exit, data) {
	  var i = 0,
	      node,
	      groupLength = group.length,
	      dataLength = data.length;
	
	  // Put any non-null nodes that fit into update.
	  // Put any null nodes into enter.
	  // Put any remaining data into enter.
	  for (; i < dataLength; ++i) {
	    if (node = group[i]) {
	      node.__data__ = data[i];
	      update[i] = node;
	    } else {
	      enter[i] = new EnterNode(parent, data[i]);
	    }
	  }
	
	  // Put any non-null nodes that don’t fit into exit.
	  for (; i < groupLength; ++i) {
	    if (node = group[i]) {
	      exit[i] = node;
	    }
	  }
	}
	
	function bindKey(parent, group, enter, update, exit, data, key) {
	  var i,
	      node,
	      nodeByKeyValue = {},
	      groupLength = group.length,
	      dataLength = data.length,
	      keyValues = new Array(groupLength),
	      keyValue;
	
	  // Compute the key for each node.
	  // If multiple nodes have the same key, the duplicates are added to exit.
	  for (i = 0; i < groupLength; ++i) {
	    if (node = group[i]) {
	      keyValues[i] = keyValue = keyPrefix + key.call(node, node.__data__, i, group);
	      if (keyValue in nodeByKeyValue) {
	        exit[i] = node;
	      } else {
	        nodeByKeyValue[keyValue] = node;
	      }
	    }
	  }
	
	  // Compute the key for each datum.
	  // If there a node associated with this key, join and add it to update.
	  // If there is not (or the key is a duplicate), add it to enter.
	  for (i = 0; i < dataLength; ++i) {
	    keyValue = keyPrefix + key.call(parent, data[i], i, data);
	    if (node = nodeByKeyValue[keyValue]) {
	      update[i] = node;
	      node.__data__ = data[i];
	      nodeByKeyValue[keyValue] = null;
	    } else {
	      enter[i] = new EnterNode(parent, data[i]);
	    }
	  }
	
	  // Add any remaining nodes that were not bound to data to exit.
	  for (i = 0; i < groupLength; ++i) {
	    if ((node = group[i]) && (nodeByKeyValue[keyValues[i]] === node)) {
	      exit[i] = node;
	    }
	  }
	}
	
	var selection_data = function(value, key) {
	  if (!value) {
	    data = new Array(this.size()), j = -1;
	    this.each(function(d) { data[++j] = d; });
	    return data;
	  }
	
	  var bind = key ? bindKey : bindIndex,
	      parents = this._parents,
	      groups = this._groups;
	
	  if (typeof value !== "function") value = constant(value);
	
	  for (var m = groups.length, update = new Array(m), enter = new Array(m), exit = new Array(m), j = 0; j < m; ++j) {
	    var parent = parents[j],
	        group = groups[j],
	        groupLength = group.length,
	        data = value.call(parent, parent && parent.__data__, j, parents),
	        dataLength = data.length,
	        enterGroup = enter[j] = new Array(dataLength),
	        updateGroup = update[j] = new Array(dataLength),
	        exitGroup = exit[j] = new Array(groupLength);
	
	    bind(parent, group, enterGroup, updateGroup, exitGroup, data, key);
	
	    // Now connect the enter nodes to their following update node, such that
	    // appendChild can insert the materialized enter node before this node,
	    // rather than at the end of the parent node.
	    for (var i0 = 0, i1 = 0, previous, next; i0 < dataLength; ++i0) {
	      if (previous = enterGroup[i0]) {
	        if (i0 >= i1) i1 = i0 + 1;
	        while (!(next = updateGroup[i1]) && ++i1 < dataLength);
	        previous._next = next || null;
	      }
	    }
	  }
	
	  update = new Selection(update, parents);
	  update._enter = enter;
	  update._exit = exit;
	  return update;
	};
	
	var selection_exit = function() {
	  return new Selection(this._exit || this._groups.map(sparse), this._parents);
	};
	
	var selection_merge = function(selection) {
	
	  for (var groups0 = this._groups, groups1 = selection._groups, m0 = groups0.length, m1 = groups1.length, m = Math.min(m0, m1), merges = new Array(m0), j = 0; j < m; ++j) {
	    for (var group0 = groups0[j], group1 = groups1[j], n = group0.length, merge = merges[j] = new Array(n), node, i = 0; i < n; ++i) {
	      if (node = group0[i] || group1[i]) {
	        merge[i] = node;
	      }
	    }
	  }
	
	  for (; j < m0; ++j) {
	    merges[j] = groups0[j];
	  }
	
	  return new Selection(merges, this._parents);
	};
	
	var selection_order = function() {
	
	  for (var groups = this._groups, j = -1, m = groups.length; ++j < m;) {
	    for (var group = groups[j], i = group.length - 1, next = group[i], node; --i >= 0;) {
	      if (node = group[i]) {
	        if (next && next !== node.nextSibling) next.parentNode.insertBefore(node, next);
	        next = node;
	      }
	    }
	  }
	
	  return this;
	};
	
	var selection_sort = function(compare) {
	  if (!compare) compare = ascending;
	
	  function compareNode(a, b) {
	    return a && b ? compare(a.__data__, b.__data__) : !a - !b;
	  }
	
	  for (var groups = this._groups, m = groups.length, sortgroups = new Array(m), j = 0; j < m; ++j) {
	    for (var group = groups[j], n = group.length, sortgroup = sortgroups[j] = new Array(n), node, i = 0; i < n; ++i) {
	      if (node = group[i]) {
	        sortgroup[i] = node;
	      }
	    }
	    sortgroup.sort(compareNode);
	  }
	
	  return new Selection(sortgroups, this._parents).order();
	};
	
	function ascending(a, b) {
	  return a < b ? -1 : a > b ? 1 : a >= b ? 0 : NaN;
	}
	
	var selection_call = function() {
	  var callback = arguments[0];
	  arguments[0] = this;
	  callback.apply(null, arguments);
	  return this;
	};
	
	var selection_nodes = function() {
	  var nodes = new Array(this.size()), i = -1;
	  this.each(function() { nodes[++i] = this; });
	  return nodes;
	};
	
	var selection_node = function() {
	
	  for (var groups = this._groups, j = 0, m = groups.length; j < m; ++j) {
	    for (var group = groups[j], i = 0, n = group.length; i < n; ++i) {
	      var node = group[i];
	      if (node) return node;
	    }
	  }
	
	  return null;
	};
	
	var selection_size = function() {
	  var size = 0;
	  this.each(function() { ++size; });
	  return size;
	};
	
	var selection_empty = function() {
	  return !this.node();
	};
	
	var selection_each = function(callback) {
	
	  for (var groups = this._groups, j = 0, m = groups.length; j < m; ++j) {
	    for (var group = groups[j], i = 0, n = group.length, node; i < n; ++i) {
	      if (node = group[i]) callback.call(node, node.__data__, i, group);
	    }
	  }
	
	  return this;
	};
	
	function attrRemove(name) {
	  return function() {
	    this.removeAttribute(name);
	  };
	}
	
	function attrRemoveNS(fullname) {
	  return function() {
	    this.removeAttributeNS(fullname.space, fullname.local);
	  };
	}
	
	function attrConstant(name, value) {
	  return function() {
	    this.setAttribute(name, value);
	  };
	}
	
	function attrConstantNS(fullname, value) {
	  return function() {
	    this.setAttributeNS(fullname.space, fullname.local, value);
	  };
	}
	
	function attrFunction(name, value) {
	  return function() {
	    var v = value.apply(this, arguments);
	    if (v == null) this.removeAttribute(name);
	    else this.setAttribute(name, v);
	  };
	}
	
	function attrFunctionNS(fullname, value) {
	  return function() {
	    var v = value.apply(this, arguments);
	    if (v == null) this.removeAttributeNS(fullname.space, fullname.local);
	    else this.setAttributeNS(fullname.space, fullname.local, v);
	  };
	}
	
	var selection_attr = function(name, value) {
	  var fullname = namespace(name);
	
	  if (arguments.length < 2) {
	    var node = this.node();
	    return fullname.local
	        ? node.getAttributeNS(fullname.space, fullname.local)
	        : node.getAttribute(fullname);
	  }
	
	  return this.each((value == null
	      ? (fullname.local ? attrRemoveNS : attrRemove) : (typeof value === "function"
	      ? (fullname.local ? attrFunctionNS : attrFunction)
	      : (fullname.local ? attrConstantNS : attrConstant)))(fullname, value));
	};
	
	var defaultView = function(node) {
	  return (node.ownerDocument && node.ownerDocument.defaultView) // node is a Node
	      || (node.document && node) // node is a Window
	      || node.defaultView; // node is a Document
	};
	
	function styleRemove(name) {
	  return function() {
	    this.style.removeProperty(name);
	  };
	}
	
	function styleConstant(name, value, priority) {
	  return function() {
	    this.style.setProperty(name, value, priority);
	  };
	}
	
	function styleFunction(name, value, priority) {
	  return function() {
	    var v = value.apply(this, arguments);
	    if (v == null) this.style.removeProperty(name);
	    else this.style.setProperty(name, v, priority);
	  };
	}
	
	var selection_style = function(name, value, priority) {
	  return arguments.length > 1
	      ? this.each((value == null
	            ? styleRemove : typeof value === "function"
	            ? styleFunction
	            : styleConstant)(name, value, priority == null ? "" : priority))
	      : styleValue(this.node(), name);
	};
	
	function styleValue(node, name) {
	  return node.style.getPropertyValue(name)
	      || defaultView(node).getComputedStyle(node, null).getPropertyValue(name);
	}
	
	function propertyRemove(name) {
	  return function() {
	    delete this[name];
	  };
	}
	
	function propertyConstant(name, value) {
	  return function() {
	    this[name] = value;
	  };
	}
	
	function propertyFunction(name, value) {
	  return function() {
	    var v = value.apply(this, arguments);
	    if (v == null) delete this[name];
	    else this[name] = v;
	  };
	}
	
	var selection_property = function(name, value) {
	  return arguments.length > 1
	      ? this.each((value == null
	          ? propertyRemove : typeof value === "function"
	          ? propertyFunction
	          : propertyConstant)(name, value))
	      : this.node()[name];
	};
	
	function classArray(string) {
	  return string.trim().split(/^|\s+/);
	}
	
	function classList(node) {
	  return node.classList || new ClassList(node);
	}
	
	function ClassList(node) {
	  this._node = node;
	  this._names = classArray(node.getAttribute("class") || "");
	}
	
	ClassList.prototype = {
	  add: function(name) {
	    var i = this._names.indexOf(name);
	    if (i < 0) {
	      this._names.push(name);
	      this._node.setAttribute("class", this._names.join(" "));
	    }
	  },
	  remove: function(name) {
	    var i = this._names.indexOf(name);
	    if (i >= 0) {
	      this._names.splice(i, 1);
	      this._node.setAttribute("class", this._names.join(" "));
	    }
	  },
	  contains: function(name) {
	    return this._names.indexOf(name) >= 0;
	  }
	};
	
	function classedAdd(node, names) {
	  var list = classList(node), i = -1, n = names.length;
	  while (++i < n) list.add(names[i]);
	}
	
	function classedRemove(node, names) {
	  var list = classList(node), i = -1, n = names.length;
	  while (++i < n) list.remove(names[i]);
	}
	
	function classedTrue(names) {
	  return function() {
	    classedAdd(this, names);
	  };
	}
	
	function classedFalse(names) {
	  return function() {
	    classedRemove(this, names);
	  };
	}
	
	function classedFunction(names, value) {
	  return function() {
	    (value.apply(this, arguments) ? classedAdd : classedRemove)(this, names);
	  };
	}
	
	var selection_classed = function(name, value) {
	  var names = classArray(name + "");
	
	  if (arguments.length < 2) {
	    var list = classList(this.node()), i = -1, n = names.length;
	    while (++i < n) if (!list.contains(names[i])) return false;
	    return true;
	  }
	
	  return this.each((typeof value === "function"
	      ? classedFunction : value
	      ? classedTrue
	      : classedFalse)(names, value));
	};
	
	function textRemove() {
	  this.textContent = "";
	}
	
	function textConstant(value) {
	  return function() {
	    this.textContent = value;
	  };
	}
	
	function textFunction(value) {
	  return function() {
	    var v = value.apply(this, arguments);
	    this.textContent = v == null ? "" : v;
	  };
	}
	
	var selection_text = function(value) {
	  return arguments.length
	      ? this.each(value == null
	          ? textRemove : (typeof value === "function"
	          ? textFunction
	          : textConstant)(value))
	      : this.node().textContent;
	};
	
	function htmlRemove() {
	  this.innerHTML = "";
	}
	
	function htmlConstant(value) {
	  return function() {
	    this.innerHTML = value;
	  };
	}
	
	function htmlFunction(value) {
	  return function() {
	    var v = value.apply(this, arguments);
	    this.innerHTML = v == null ? "" : v;
	  };
	}
	
	var selection_html = function(value) {
	  return arguments.length
	      ? this.each(value == null
	          ? htmlRemove : (typeof value === "function"
	          ? htmlFunction
	          : htmlConstant)(value))
	      : this.node().innerHTML;
	};
	
	function raise() {
	  if (this.nextSibling) this.parentNode.appendChild(this);
	}
	
	var selection_raise = function() {
	  return this.each(raise);
	};
	
	function lower() {
	  if (this.previousSibling) this.parentNode.insertBefore(this, this.parentNode.firstChild);
	}
	
	var selection_lower = function() {
	  return this.each(lower);
	};
	
	var selection_append = function(name) {
	  var create = typeof name === "function" ? name : creator(name);
	  return this.select(function() {
	    return this.appendChild(create.apply(this, arguments));
	  });
	};
	
	function constantNull() {
	  return null;
	}
	
	var selection_insert = function(name, before) {
	  var create = typeof name === "function" ? name : creator(name),
	      select = before == null ? constantNull : typeof before === "function" ? before : selector(before);
	  return this.select(function() {
	    return this.insertBefore(create.apply(this, arguments), select.apply(this, arguments) || null);
	  });
	};
	
	function remove() {
	  var parent = this.parentNode;
	  if (parent) parent.removeChild(this);
	}
	
	var selection_remove = function() {
	  return this.each(remove);
	};
	
	var selection_datum = function(value) {
	  return arguments.length
	      ? this.property("__data__", value)
	      : this.node().__data__;
	};
	
	function dispatchEvent(node, type, params) {
	  var window = defaultView(node),
	      event = window.CustomEvent;
	
	  if (typeof event === "function") {
	    event = new event(type, params);
	  } else {
	    event = window.document.createEvent("Event");
	    if (params) event.initEvent(type, params.bubbles, params.cancelable), event.detail = params.detail;
	    else event.initEvent(type, false, false);
	  }
	
	  node.dispatchEvent(event);
	}
	
	function dispatchConstant(type, params) {
	  return function() {
	    return dispatchEvent(this, type, params);
	  };
	}
	
	function dispatchFunction(type, params) {
	  return function() {
	    return dispatchEvent(this, type, params.apply(this, arguments));
	  };
	}
	
	var selection_dispatch = function(type, params) {
	  return this.each((typeof params === "function"
	      ? dispatchFunction
	      : dispatchConstant)(type, params));
	};
	
	var root = [null];
	
	function Selection(groups, parents) {
	  this._groups = groups;
	  this._parents = parents;
	}
	
	function selection() {
	  return new Selection([[document.documentElement]], root);
	}
	
	Selection.prototype = selection.prototype = {
	  constructor: Selection,
	  select: selection_select,
	  selectAll: selection_selectAll,
	  filter: selection_filter,
	  data: selection_data,
	  enter: selection_enter,
	  exit: selection_exit,
	  merge: selection_merge,
	  order: selection_order,
	  sort: selection_sort,
	  call: selection_call,
	  nodes: selection_nodes,
	  node: selection_node,
	  size: selection_size,
	  empty: selection_empty,
	  each: selection_each,
	  attr: selection_attr,
	  style: selection_style,
	  property: selection_property,
	  classed: selection_classed,
	  text: selection_text,
	  html: selection_html,
	  raise: selection_raise,
	  lower: selection_lower,
	  append: selection_append,
	  insert: selection_insert,
	  remove: selection_remove,
	  datum: selection_datum,
	  on: selection_on,
	  dispatch: selection_dispatch
	};
	
	var select = function(selector) {
	  return typeof selector === "string"
	      ? new Selection([[document.querySelector(selector)]], [document.documentElement])
	      : new Selection([[selector]], root);
	};
	
	var selectAll = function(selector) {
	  return typeof selector === "string"
	      ? new Selection([document.querySelectorAll(selector)], [document.documentElement])
	      : new Selection([selector == null ? [] : selector], root);
	};
	
	var touch = function(node, touches, identifier) {
	  if (arguments.length < 3) identifier = touches, touches = sourceEvent().changedTouches;
	
	  for (var i = 0, n = touches ? touches.length : 0, touch; i < n; ++i) {
	    if ((touch = touches[i]).identifier === identifier) {
	      return point(node, touch);
	    }
	  }
	
	  return null;
	};
	
	var touches = function(node, touches) {
	  if (touches == null) touches = sourceEvent().touches;
	
	  for (var i = 0, n = touches ? touches.length : 0, points = new Array(n); i < n; ++i) {
	    points[i] = point(node, touches[i]);
	  }
	
	  return points;
	};
	
	exports.creator = creator;
	exports.local = local;
	exports.matcher = matcher$1;
	exports.mouse = mouse;
	exports.namespace = namespace;
	exports.namespaces = namespaces;
	exports.select = select;
	exports.selectAll = selectAll;
	exports.selection = selection;
	exports.selector = selector;
	exports.selectorAll = selectorAll;
	exports.style = styleValue;
	exports.touch = touch;
	exports.touches = touches;
	exports.window = defaultView;
	exports.customEvent = customEvent;
	
	Object.defineProperty(exports, '__esModule', { value: true });
	
	})));


/***/ }),
/* 2 */
/***/ (function(module, exports, __webpack_require__) {

	var __WEBPACK_AMD_DEFINE_RESULT__;/*
	Copyright (c) 2010,2011,2012,2013,2014 Morgan Roderick http://roderick.dk
	License: MIT - http://mrgnrdrck.mit-license.org
	
	https://github.com/mroderick/PubSubJS
	*/
	(function (root, factory){
		'use strict';
	
		var PubSub = {};
		root.PubSub = PubSub;
		factory(PubSub);
	
		// AMD support
		if (true){
			!(__WEBPACK_AMD_DEFINE_RESULT__ = function() { return PubSub; }.call(exports, __webpack_require__, exports, module), __WEBPACK_AMD_DEFINE_RESULT__ !== undefined && (module.exports = __WEBPACK_AMD_DEFINE_RESULT__));
	
		// CommonJS and Node.js module support
		} else if (typeof exports === 'object'){
			if (module !== undefined && module.exports) {
				exports = module.exports = PubSub; // Node.js specific `module.exports`
			}
			exports.PubSub = PubSub; // CommonJS module 1.1.1 spec
			module.exports = exports = PubSub; // CommonJS
		}
	
	}(( typeof window === 'object' && window ) || this, function (PubSub){
		'use strict';
	
		var messages = {},
			lastUid = -1;
	
		function hasKeys(obj){
			var key;
	
			for (key in obj){
				if ( obj.hasOwnProperty(key) ){
					return true;
				}
			}
			return false;
		}
	
		/**
		 *	Returns a function that throws the passed exception, for use as argument for setTimeout
		 *	@param { Object } ex An Error object
		 */
		function throwException( ex ){
			return function reThrowException(){
				throw ex;
			};
		}
	
		function callSubscriberWithDelayedExceptions( subscriber, message, data ){
			try {
				subscriber( message, data );
			} catch( ex ){
				setTimeout( throwException( ex ), 0);
			}
		}
	
		function callSubscriberWithImmediateExceptions( subscriber, message, data ){
			subscriber( message, data );
		}
	
		function deliverMessage( originalMessage, matchedMessage, data, immediateExceptions ){
			var subscribers = messages[matchedMessage],
				callSubscriber = immediateExceptions ? callSubscriberWithImmediateExceptions : callSubscriberWithDelayedExceptions,
				s;
	
			if ( !messages.hasOwnProperty( matchedMessage ) ) {
				return;
			}
	
			for (s in subscribers){
				if ( subscribers.hasOwnProperty(s)){
					callSubscriber( subscribers[s], originalMessage, data );
				}
			}
		}
	
		function createDeliveryFunction( message, data, immediateExceptions ){
			return function deliverNamespaced(){
				var topic = String( message ),
					position = topic.lastIndexOf( '.' );
	
				// deliver the message as it is now
				deliverMessage(message, message, data, immediateExceptions);
	
				// trim the hierarchy and deliver message to each level
				while( position !== -1 ){
					topic = topic.substr( 0, position );
					position = topic.lastIndexOf('.');
					deliverMessage( message, topic, data, immediateExceptions );
				}
			};
		}
	
		function messageHasSubscribers( message ){
			var topic = String( message ),
				found = Boolean(messages.hasOwnProperty( topic ) && hasKeys(messages[topic])),
				position = topic.lastIndexOf( '.' );
	
			while ( !found && position !== -1 ){
				topic = topic.substr( 0, position );
				position = topic.lastIndexOf( '.' );
				found = Boolean(messages.hasOwnProperty( topic ) && hasKeys(messages[topic]));
			}
	
			return found;
		}
	
		function publish( message, data, sync, immediateExceptions ){
			var deliver = createDeliveryFunction( message, data, immediateExceptions ),
				hasSubscribers = messageHasSubscribers( message );
	
			if ( !hasSubscribers ){
				return false;
			}
	
			if ( sync === true ){
				deliver();
			} else {
				setTimeout( deliver, 0 );
			}
			return true;
		}
	
		/**
		 *	PubSub.publish( message[, data] ) -> Boolean
		 *	- message (String): The message to publish
		 *	- data: The data to pass to subscribers
		 *	Publishes the the message, passing the data to it's subscribers
		**/
		PubSub.publish = function( message, data ){
			return publish( message, data, false, PubSub.immediateExceptions );
		};
	
		/**
		 *	PubSub.publishSync( message[, data] ) -> Boolean
		 *	- message (String): The message to publish
		 *	- data: The data to pass to subscribers
		 *	Publishes the the message synchronously, passing the data to it's subscribers
		**/
		PubSub.publishSync = function( message, data ){
			return publish( message, data, true, PubSub.immediateExceptions );
		};
	
		/**
		 *	PubSub.subscribe( message, func ) -> String
		 *	- message (String): The message to subscribe to
		 *	- func (Function): The function to call when a new message is published
		 *	Subscribes the passed function to the passed message. Every returned token is unique and should be stored if
		 *	you need to unsubscribe
		**/
		PubSub.subscribe = function( message, func ){
			if ( typeof func !== 'function'){
				return false;
			}
	
			// message is not registered yet
			if ( !messages.hasOwnProperty( message ) ){
				messages[message] = {};
			}
	
			// forcing token as String, to allow for future expansions without breaking usage
			// and allow for easy use as key names for the 'messages' object
			var token = 'uid_' + String(++lastUid);
			messages[message][token] = func;
	
			// return token for unsubscribing
			return token;
		};
	
		/* Public: Clears all subscriptions
		 */
		PubSub.clearAllSubscriptions = function clearAllSubscriptions(){
			messages = {};
		};
	
		/*Public: Clear subscriptions by the topic
		*/
		PubSub.clearSubscriptions = function clearSubscriptions(topic){
			var m;
			for (m in messages){
				if (messages.hasOwnProperty(m) && m.indexOf(topic) === 0){
					delete messages[m];
				}
			}
		};
	
		/* Public: removes subscriptions.
		 * When passed a token, removes a specific subscription.
		 * When passed a function, removes all subscriptions for that function
		 * When passed a topic, removes all subscriptions for that topic (hierarchy)
		 *
		 * value - A token, function or topic to unsubscribe.
		 *
		 * Examples
		 *
		 *		// Example 1 - unsubscribing with a token
		 *		var token = PubSub.subscribe('mytopic', myFunc);
		 *		PubSub.unsubscribe(token);
		 *
		 *		// Example 2 - unsubscribing with a function
		 *		PubSub.unsubscribe(myFunc);
		 *
		 *		// Example 3 - unsubscribing a topic
		 *		PubSub.unsubscribe('mytopic');
		 */
		PubSub.unsubscribe = function(value){
			var descendantTopicExists = function(topic) {
					var m;
					for ( m in messages ){
						if ( messages.hasOwnProperty(m) && m.indexOf(topic) === 0 ){
							// a descendant of the topic exists:
							return true;
						}
					}
	
					return false;
				},
				isTopic    = typeof value === 'string' && ( messages.hasOwnProperty(value) || descendantTopicExists(value) ),
				isToken    = !isTopic && typeof value === 'string',
				isFunction = typeof value === 'function',
				result = false,
				m, message, t;
	
			if (isTopic){
				PubSub.clearSubscriptions(value);
				return;
			}
	
			for ( m in messages ){
				if ( messages.hasOwnProperty( m ) ){
					message = messages[m];
	
					if ( isToken && message[value] ){
						delete message[value];
						result = value;
						// tokens are unique, so we can just stop here
						break;
					}
	
					if (isFunction) {
						for ( t in message ){
							if (message.hasOwnProperty(t) && message[t] === value){
								delete message[t];
								result = true;
							}
						}
					}
				}
			}
	
			return result;
		};
	}));


/***/ }),
/* 3 */,
/* 4 */
/***/ (function(module, exports, __webpack_require__) {

	// https://d3js.org/d3-array/ Version 1.2.0. Copyright 2017 Mike Bostock.
	(function (global, factory) {
		 true ? factory(exports) :
		typeof define === 'function' && define.amd ? define(['exports'], factory) :
		(factory((global.d3 = global.d3 || {})));
	}(this, (function (exports) { 'use strict';
	
	var ascending = function(a, b) {
	  return a < b ? -1 : a > b ? 1 : a >= b ? 0 : NaN;
	};
	
	var bisector = function(compare) {
	  if (compare.length === 1) compare = ascendingComparator(compare);
	  return {
	    left: function(a, x, lo, hi) {
	      if (lo == null) lo = 0;
	      if (hi == null) hi = a.length;
	      while (lo < hi) {
	        var mid = lo + hi >>> 1;
	        if (compare(a[mid], x) < 0) lo = mid + 1;
	        else hi = mid;
	      }
	      return lo;
	    },
	    right: function(a, x, lo, hi) {
	      if (lo == null) lo = 0;
	      if (hi == null) hi = a.length;
	      while (lo < hi) {
	        var mid = lo + hi >>> 1;
	        if (compare(a[mid], x) > 0) hi = mid;
	        else lo = mid + 1;
	      }
	      return lo;
	    }
	  };
	};
	
	function ascendingComparator(f) {
	  return function(d, x) {
	    return ascending(f(d), x);
	  };
	}
	
	var ascendingBisect = bisector(ascending);
	var bisectRight = ascendingBisect.right;
	var bisectLeft = ascendingBisect.left;
	
	var pairs = function(array, f) {
	  if (f == null) f = pair;
	  var i = 0, n = array.length - 1, p = array[0], pairs = new Array(n < 0 ? 0 : n);
	  while (i < n) pairs[i] = f(p, p = array[++i]);
	  return pairs;
	};
	
	function pair(a, b) {
	  return [a, b];
	}
	
	var cross = function(values0, values1, reduce) {
	  var n0 = values0.length,
	      n1 = values1.length,
	      values = new Array(n0 * n1),
	      i0,
	      i1,
	      i,
	      value0;
	
	  if (reduce == null) reduce = pair;
	
	  for (i0 = i = 0; i0 < n0; ++i0) {
	    for (value0 = values0[i0], i1 = 0; i1 < n1; ++i1, ++i) {
	      values[i] = reduce(value0, values1[i1]);
	    }
	  }
	
	  return values;
	};
	
	var descending = function(a, b) {
	  return b < a ? -1 : b > a ? 1 : b >= a ? 0 : NaN;
	};
	
	var number = function(x) {
	  return x === null ? NaN : +x;
	};
	
	var variance = function(values, valueof) {
	  var n = values.length,
	      m = 0,
	      i = -1,
	      mean = 0,
	      value,
	      delta,
	      sum = 0;
	
	  if (valueof == null) {
	    while (++i < n) {
	      if (!isNaN(value = number(values[i]))) {
	        delta = value - mean;
	        mean += delta / ++m;
	        sum += delta * (value - mean);
	      }
	    }
	  }
	
	  else {
	    while (++i < n) {
	      if (!isNaN(value = number(valueof(values[i], i, values)))) {
	        delta = value - mean;
	        mean += delta / ++m;
	        sum += delta * (value - mean);
	      }
	    }
	  }
	
	  if (m > 1) return sum / (m - 1);
	};
	
	var deviation = function(array, f) {
	  var v = variance(array, f);
	  return v ? Math.sqrt(v) : v;
	};
	
	var extent = function(values, valueof) {
	  var n = values.length,
	      i = -1,
	      value,
	      min,
	      max;
	
	  if (valueof == null) {
	    while (++i < n) { // Find the first comparable value.
	      if ((value = values[i]) != null && value >= value) {
	        min = max = value;
	        while (++i < n) { // Compare the remaining values.
	          if ((value = values[i]) != null) {
	            if (min > value) min = value;
	            if (max < value) max = value;
	          }
	        }
	      }
	    }
	  }
	
	  else {
	    while (++i < n) { // Find the first comparable value.
	      if ((value = valueof(values[i], i, values)) != null && value >= value) {
	        min = max = value;
	        while (++i < n) { // Compare the remaining values.
	          if ((value = valueof(values[i], i, values)) != null) {
	            if (min > value) min = value;
	            if (max < value) max = value;
	          }
	        }
	      }
	    }
	  }
	
	  return [min, max];
	};
	
	var array = Array.prototype;
	
	var slice = array.slice;
	var map = array.map;
	
	var constant = function(x) {
	  return function() {
	    return x;
	  };
	};
	
	var identity = function(x) {
	  return x;
	};
	
	var range = function(start, stop, step) {
	  start = +start, stop = +stop, step = (n = arguments.length) < 2 ? (stop = start, start = 0, 1) : n < 3 ? 1 : +step;
	
	  var i = -1,
	      n = Math.max(0, Math.ceil((stop - start) / step)) | 0,
	      range = new Array(n);
	
	  while (++i < n) {
	    range[i] = start + i * step;
	  }
	
	  return range;
	};
	
	var e10 = Math.sqrt(50);
	var e5 = Math.sqrt(10);
	var e2 = Math.sqrt(2);
	
	var ticks = function(start, stop, count) {
	  var reverse = stop < start,
	      i = -1,
	      n,
	      ticks,
	      step;
	
	  if (reverse) n = start, start = stop, stop = n;
	
	  if ((step = tickIncrement(start, stop, count)) === 0 || !isFinite(step)) return [];
	
	  if (step > 0) {
	    start = Math.ceil(start / step);
	    stop = Math.floor(stop / step);
	    ticks = new Array(n = Math.ceil(stop - start + 1));
	    while (++i < n) ticks[i] = (start + i) * step;
	  } else {
	    start = Math.floor(start * step);
	    stop = Math.ceil(stop * step);
	    ticks = new Array(n = Math.ceil(start - stop + 1));
	    while (++i < n) ticks[i] = (start - i) / step;
	  }
	
	  if (reverse) ticks.reverse();
	
	  return ticks;
	};
	
	function tickIncrement(start, stop, count) {
	  var step = (stop - start) / Math.max(0, count),
	      power = Math.floor(Math.log(step) / Math.LN10),
	      error = step / Math.pow(10, power);
	  return power >= 0
	      ? (error >= e10 ? 10 : error >= e5 ? 5 : error >= e2 ? 2 : 1) * Math.pow(10, power)
	      : -Math.pow(10, -power) / (error >= e10 ? 10 : error >= e5 ? 5 : error >= e2 ? 2 : 1);
	}
	
	function tickStep(start, stop, count) {
	  var step0 = Math.abs(stop - start) / Math.max(0, count),
	      step1 = Math.pow(10, Math.floor(Math.log(step0) / Math.LN10)),
	      error = step0 / step1;
	  if (error >= e10) step1 *= 10;
	  else if (error >= e5) step1 *= 5;
	  else if (error >= e2) step1 *= 2;
	  return stop < start ? -step1 : step1;
	}
	
	var sturges = function(values) {
	  return Math.ceil(Math.log(values.length) / Math.LN2) + 1;
	};
	
	var histogram = function() {
	  var value = identity,
	      domain = extent,
	      threshold = sturges;
	
	  function histogram(data) {
	    var i,
	        n = data.length,
	        x,
	        values = new Array(n);
	
	    for (i = 0; i < n; ++i) {
	      values[i] = value(data[i], i, data);
	    }
	
	    var xz = domain(values),
	        x0 = xz[0],
	        x1 = xz[1],
	        tz = threshold(values, x0, x1);
	
	    // Convert number of thresholds into uniform thresholds.
	    if (!Array.isArray(tz)) {
	      tz = tickStep(x0, x1, tz);
	      tz = range(Math.ceil(x0 / tz) * tz, Math.floor(x1 / tz) * tz, tz); // exclusive
	    }
	
	    // Remove any thresholds outside the domain.
	    var m = tz.length;
	    while (tz[0] <= x0) tz.shift(), --m;
	    while (tz[m - 1] > x1) tz.pop(), --m;
	
	    var bins = new Array(m + 1),
	        bin;
	
	    // Initialize bins.
	    for (i = 0; i <= m; ++i) {
	      bin = bins[i] = [];
	      bin.x0 = i > 0 ? tz[i - 1] : x0;
	      bin.x1 = i < m ? tz[i] : x1;
	    }
	
	    // Assign data to bins by value, ignoring any outside the domain.
	    for (i = 0; i < n; ++i) {
	      x = values[i];
	      if (x0 <= x && x <= x1) {
	        bins[bisectRight(tz, x, 0, m)].push(data[i]);
	      }
	    }
	
	    return bins;
	  }
	
	  histogram.value = function(_) {
	    return arguments.length ? (value = typeof _ === "function" ? _ : constant(_), histogram) : value;
	  };
	
	  histogram.domain = function(_) {
	    return arguments.length ? (domain = typeof _ === "function" ? _ : constant([_[0], _[1]]), histogram) : domain;
	  };
	
	  histogram.thresholds = function(_) {
	    return arguments.length ? (threshold = typeof _ === "function" ? _ : Array.isArray(_) ? constant(slice.call(_)) : constant(_), histogram) : threshold;
	  };
	
	  return histogram;
	};
	
	var quantile = function(values, p, valueof) {
	  if (valueof == null) valueof = number;
	  if (!(n = values.length)) return;
	  if ((p = +p) <= 0 || n < 2) return +valueof(values[0], 0, values);
	  if (p >= 1) return +valueof(values[n - 1], n - 1, values);
	  var n,
	      i = (n - 1) * p,
	      i0 = Math.floor(i),
	      value0 = +valueof(values[i0], i0, values),
	      value1 = +valueof(values[i0 + 1], i0 + 1, values);
	  return value0 + (value1 - value0) * (i - i0);
	};
	
	var freedmanDiaconis = function(values, min, max) {
	  values = map.call(values, number).sort(ascending);
	  return Math.ceil((max - min) / (2 * (quantile(values, 0.75) - quantile(values, 0.25)) * Math.pow(values.length, -1 / 3)));
	};
	
	var scott = function(values, min, max) {
	  return Math.ceil((max - min) / (3.5 * deviation(values) * Math.pow(values.length, -1 / 3)));
	};
	
	var max = function(values, valueof) {
	  var n = values.length,
	      i = -1,
	      value,
	      max;
	
	  if (valueof == null) {
	    while (++i < n) { // Find the first comparable value.
	      if ((value = values[i]) != null && value >= value) {
	        max = value;
	        while (++i < n) { // Compare the remaining values.
	          if ((value = values[i]) != null && value > max) {
	            max = value;
	          }
	        }
	      }
	    }
	  }
	
	  else {
	    while (++i < n) { // Find the first comparable value.
	      if ((value = valueof(values[i], i, values)) != null && value >= value) {
	        max = value;
	        while (++i < n) { // Compare the remaining values.
	          if ((value = valueof(values[i], i, values)) != null && value > max) {
	            max = value;
	          }
	        }
	      }
	    }
	  }
	
	  return max;
	};
	
	var mean = function(values, valueof) {
	  var n = values.length,
	      m = n,
	      i = -1,
	      value,
	      sum = 0;
	
	  if (valueof == null) {
	    while (++i < n) {
	      if (!isNaN(value = number(values[i]))) sum += value;
	      else --m;
	    }
	  }
	
	  else {
	    while (++i < n) {
	      if (!isNaN(value = number(valueof(values[i], i, values)))) sum += value;
	      else --m;
	    }
	  }
	
	  if (m) return sum / m;
	};
	
	var median = function(values, valueof) {
	  var n = values.length,
	      i = -1,
	      value,
	      numbers = [];
	
	  if (valueof == null) {
	    while (++i < n) {
	      if (!isNaN(value = number(values[i]))) {
	        numbers.push(value);
	      }
	    }
	  }
	
	  else {
	    while (++i < n) {
	      if (!isNaN(value = number(valueof(values[i], i, values)))) {
	        numbers.push(value);
	      }
	    }
	  }
	
	  return quantile(numbers.sort(ascending), 0.5);
	};
	
	var merge = function(arrays) {
	  var n = arrays.length,
	      m,
	      i = -1,
	      j = 0,
	      merged,
	      array;
	
	  while (++i < n) j += arrays[i].length;
	  merged = new Array(j);
	
	  while (--n >= 0) {
	    array = arrays[n];
	    m = array.length;
	    while (--m >= 0) {
	      merged[--j] = array[m];
	    }
	  }
	
	  return merged;
	};
	
	var min = function(values, valueof) {
	  var n = values.length,
	      i = -1,
	      value,
	      min;
	
	  if (valueof == null) {
	    while (++i < n) { // Find the first comparable value.
	      if ((value = values[i]) != null && value >= value) {
	        min = value;
	        while (++i < n) { // Compare the remaining values.
	          if ((value = values[i]) != null && min > value) {
	            min = value;
	          }
	        }
	      }
	    }
	  }
	
	  else {
	    while (++i < n) { // Find the first comparable value.
	      if ((value = valueof(values[i], i, values)) != null && value >= value) {
	        min = value;
	        while (++i < n) { // Compare the remaining values.
	          if ((value = valueof(values[i], i, values)) != null && min > value) {
	            min = value;
	          }
	        }
	      }
	    }
	  }
	
	  return min;
	};
	
	var permute = function(array, indexes) {
	  var i = indexes.length, permutes = new Array(i);
	  while (i--) permutes[i] = array[indexes[i]];
	  return permutes;
	};
	
	var scan = function(values, compare) {
	  if (!(n = values.length)) return;
	  var n,
	      i = 0,
	      j = 0,
	      xi,
	      xj = values[j];
	
	  if (compare == null) compare = ascending;
	
	  while (++i < n) {
	    if (compare(xi = values[i], xj) < 0 || compare(xj, xj) !== 0) {
	      xj = xi, j = i;
	    }
	  }
	
	  if (compare(xj, xj) === 0) return j;
	};
	
	var shuffle = function(array, i0, i1) {
	  var m = (i1 == null ? array.length : i1) - (i0 = i0 == null ? 0 : +i0),
	      t,
	      i;
	
	  while (m) {
	    i = Math.random() * m-- | 0;
	    t = array[m + i0];
	    array[m + i0] = array[i + i0];
	    array[i + i0] = t;
	  }
	
	  return array;
	};
	
	var sum = function(values, valueof) {
	  var n = values.length,
	      i = -1,
	      value,
	      sum = 0;
	
	  if (valueof == null) {
	    while (++i < n) {
	      if (value = +values[i]) sum += value; // Note: zero and null are equivalent.
	    }
	  }
	
	  else {
	    while (++i < n) {
	      if (value = +valueof(values[i], i, values)) sum += value;
	    }
	  }
	
	  return sum;
	};
	
	var transpose = function(matrix) {
	  if (!(n = matrix.length)) return [];
	  for (var i = -1, m = min(matrix, length), transpose = new Array(m); ++i < m;) {
	    for (var j = -1, n, row = transpose[i] = new Array(n); ++j < n;) {
	      row[j] = matrix[j][i];
	    }
	  }
	  return transpose;
	};
	
	function length(d) {
	  return d.length;
	}
	
	var zip = function() {
	  return transpose(arguments);
	};
	
	exports.bisect = bisectRight;
	exports.bisectRight = bisectRight;
	exports.bisectLeft = bisectLeft;
	exports.ascending = ascending;
	exports.bisector = bisector;
	exports.cross = cross;
	exports.descending = descending;
	exports.deviation = deviation;
	exports.extent = extent;
	exports.histogram = histogram;
	exports.thresholdFreedmanDiaconis = freedmanDiaconis;
	exports.thresholdScott = scott;
	exports.thresholdSturges = sturges;
	exports.max = max;
	exports.mean = mean;
	exports.median = median;
	exports.merge = merge;
	exports.min = min;
	exports.pairs = pairs;
	exports.permute = permute;
	exports.quantile = quantile;
	exports.range = range;
	exports.scan = scan;
	exports.shuffle = shuffle;
	exports.sum = sum;
	exports.ticks = ticks;
	exports.tickIncrement = tickIncrement;
	exports.tickStep = tickStep;
	exports.transpose = transpose;
	exports.variance = variance;
	exports.zip = zip;
	
	Object.defineProperty(exports, '__esModule', { value: true });
	
	})));


/***/ }),
/* 5 */
/***/ (function(module, exports, __webpack_require__) {

	// https://d3js.org/d3-ease/ Version 1.0.3. Copyright 2017 Mike Bostock.
	(function (global, factory) {
		 true ? factory(exports) :
		typeof define === 'function' && define.amd ? define(['exports'], factory) :
		(factory((global.d3 = global.d3 || {})));
	}(this, (function (exports) { 'use strict';
	
	function linear(t) {
	  return +t;
	}
	
	function quadIn(t) {
	  return t * t;
	}
	
	function quadOut(t) {
	  return t * (2 - t);
	}
	
	function quadInOut(t) {
	  return ((t *= 2) <= 1 ? t * t : --t * (2 - t) + 1) / 2;
	}
	
	function cubicIn(t) {
	  return t * t * t;
	}
	
	function cubicOut(t) {
	  return --t * t * t + 1;
	}
	
	function cubicInOut(t) {
	  return ((t *= 2) <= 1 ? t * t * t : (t -= 2) * t * t + 2) / 2;
	}
	
	var exponent = 3;
	
	var polyIn = (function custom(e) {
	  e = +e;
	
	  function polyIn(t) {
	    return Math.pow(t, e);
	  }
	
	  polyIn.exponent = custom;
	
	  return polyIn;
	})(exponent);
	
	var polyOut = (function custom(e) {
	  e = +e;
	
	  function polyOut(t) {
	    return 1 - Math.pow(1 - t, e);
	  }
	
	  polyOut.exponent = custom;
	
	  return polyOut;
	})(exponent);
	
	var polyInOut = (function custom(e) {
	  e = +e;
	
	  function polyInOut(t) {
	    return ((t *= 2) <= 1 ? Math.pow(t, e) : 2 - Math.pow(2 - t, e)) / 2;
	  }
	
	  polyInOut.exponent = custom;
	
	  return polyInOut;
	})(exponent);
	
	var pi = Math.PI;
	var halfPi = pi / 2;
	
	function sinIn(t) {
	  return 1 - Math.cos(t * halfPi);
	}
	
	function sinOut(t) {
	  return Math.sin(t * halfPi);
	}
	
	function sinInOut(t) {
	  return (1 - Math.cos(pi * t)) / 2;
	}
	
	function expIn(t) {
	  return Math.pow(2, 10 * t - 10);
	}
	
	function expOut(t) {
	  return 1 - Math.pow(2, -10 * t);
	}
	
	function expInOut(t) {
	  return ((t *= 2) <= 1 ? Math.pow(2, 10 * t - 10) : 2 - Math.pow(2, 10 - 10 * t)) / 2;
	}
	
	function circleIn(t) {
	  return 1 - Math.sqrt(1 - t * t);
	}
	
	function circleOut(t) {
	  return Math.sqrt(1 - --t * t);
	}
	
	function circleInOut(t) {
	  return ((t *= 2) <= 1 ? 1 - Math.sqrt(1 - t * t) : Math.sqrt(1 - (t -= 2) * t) + 1) / 2;
	}
	
	var b1 = 4 / 11;
	var b2 = 6 / 11;
	var b3 = 8 / 11;
	var b4 = 3 / 4;
	var b5 = 9 / 11;
	var b6 = 10 / 11;
	var b7 = 15 / 16;
	var b8 = 21 / 22;
	var b9 = 63 / 64;
	var b0 = 1 / b1 / b1;
	
	function bounceIn(t) {
	  return 1 - bounceOut(1 - t);
	}
	
	function bounceOut(t) {
	  return (t = +t) < b1 ? b0 * t * t : t < b3 ? b0 * (t -= b2) * t + b4 : t < b6 ? b0 * (t -= b5) * t + b7 : b0 * (t -= b8) * t + b9;
	}
	
	function bounceInOut(t) {
	  return ((t *= 2) <= 1 ? 1 - bounceOut(1 - t) : bounceOut(t - 1) + 1) / 2;
	}
	
	var overshoot = 1.70158;
	
	var backIn = (function custom(s) {
	  s = +s;
	
	  function backIn(t) {
	    return t * t * ((s + 1) * t - s);
	  }
	
	  backIn.overshoot = custom;
	
	  return backIn;
	})(overshoot);
	
	var backOut = (function custom(s) {
	  s = +s;
	
	  function backOut(t) {
	    return --t * t * ((s + 1) * t + s) + 1;
	  }
	
	  backOut.overshoot = custom;
	
	  return backOut;
	})(overshoot);
	
	var backInOut = (function custom(s) {
	  s = +s;
	
	  function backInOut(t) {
	    return ((t *= 2) < 1 ? t * t * ((s + 1) * t - s) : (t -= 2) * t * ((s + 1) * t + s) + 2) / 2;
	  }
	
	  backInOut.overshoot = custom;
	
	  return backInOut;
	})(overshoot);
	
	var tau = 2 * Math.PI;
	var amplitude = 1;
	var period = 0.3;
	
	var elasticIn = (function custom(a, p) {
	  var s = Math.asin(1 / (a = Math.max(1, a))) * (p /= tau);
	
	  function elasticIn(t) {
	    return a * Math.pow(2, 10 * --t) * Math.sin((s - t) / p);
	  }
	
	  elasticIn.amplitude = function(a) { return custom(a, p * tau); };
	  elasticIn.period = function(p) { return custom(a, p); };
	
	  return elasticIn;
	})(amplitude, period);
	
	var elasticOut = (function custom(a, p) {
	  var s = Math.asin(1 / (a = Math.max(1, a))) * (p /= tau);
	
	  function elasticOut(t) {
	    return 1 - a * Math.pow(2, -10 * (t = +t)) * Math.sin((t + s) / p);
	  }
	
	  elasticOut.amplitude = function(a) { return custom(a, p * tau); };
	  elasticOut.period = function(p) { return custom(a, p); };
	
	  return elasticOut;
	})(amplitude, period);
	
	var elasticInOut = (function custom(a, p) {
	  var s = Math.asin(1 / (a = Math.max(1, a))) * (p /= tau);
	
	  function elasticInOut(t) {
	    return ((t = t * 2 - 1) < 0
	        ? a * Math.pow(2, 10 * t) * Math.sin((s - t) / p)
	        : 2 - a * Math.pow(2, -10 * t) * Math.sin((s + t) / p)) / 2;
	  }
	
	  elasticInOut.amplitude = function(a) { return custom(a, p * tau); };
	  elasticInOut.period = function(p) { return custom(a, p); };
	
	  return elasticInOut;
	})(amplitude, period);
	
	exports.easeLinear = linear;
	exports.easeQuad = quadInOut;
	exports.easeQuadIn = quadIn;
	exports.easeQuadOut = quadOut;
	exports.easeQuadInOut = quadInOut;
	exports.easeCubic = cubicInOut;
	exports.easeCubicIn = cubicIn;
	exports.easeCubicOut = cubicOut;
	exports.easeCubicInOut = cubicInOut;
	exports.easePoly = polyInOut;
	exports.easePolyIn = polyIn;
	exports.easePolyOut = polyOut;
	exports.easePolyInOut = polyInOut;
	exports.easeSin = sinInOut;
	exports.easeSinIn = sinIn;
	exports.easeSinOut = sinOut;
	exports.easeSinInOut = sinInOut;
	exports.easeExp = expInOut;
	exports.easeExpIn = expIn;
	exports.easeExpOut = expOut;
	exports.easeExpInOut = expInOut;
	exports.easeCircle = circleInOut;
	exports.easeCircleIn = circleIn;
	exports.easeCircleOut = circleOut;
	exports.easeCircleInOut = circleInOut;
	exports.easeBounce = bounceOut;
	exports.easeBounceIn = bounceIn;
	exports.easeBounceOut = bounceOut;
	exports.easeBounceInOut = bounceInOut;
	exports.easeBack = backInOut;
	exports.easeBackIn = backIn;
	exports.easeBackOut = backOut;
	exports.easeBackInOut = backInOut;
	exports.easeElastic = elasticOut;
	exports.easeElasticIn = elasticIn;
	exports.easeElasticOut = elasticOut;
	exports.easeElasticInOut = elasticInOut;
	
	Object.defineProperty(exports, '__esModule', { value: true });
	
	})));


/***/ }),
/* 6 */
/***/ (function(module, exports, __webpack_require__) {

	// https://d3js.org/d3-axis/ Version 1.0.7. Copyright 2017 Mike Bostock.
	(function (global, factory) {
		 true ? factory(exports) :
		typeof define === 'function' && define.amd ? define(['exports'], factory) :
		(factory((global.d3 = global.d3 || {})));
	}(this, (function (exports) { 'use strict';
	
	var slice = Array.prototype.slice;
	
	var identity = function(x) {
	  return x;
	};
	
	var top = 1;
	var right = 2;
	var bottom = 3;
	var left = 4;
	var epsilon = 1e-6;
	
	function translateX(x) {
	  return "translate(" + (x + 0.5) + ",0)";
	}
	
	function translateY(y) {
	  return "translate(0," + (y + 0.5) + ")";
	}
	
	function center(scale) {
	  var offset = Math.max(0, scale.bandwidth() - 1) / 2; // Adjust for 0.5px offset.
	  if (scale.round()) offset = Math.round(offset);
	  return function(d) {
	    return scale(d) + offset;
	  };
	}
	
	function entering() {
	  return !this.__axis;
	}
	
	function axis(orient, scale) {
	  var tickArguments = [],
	      tickValues = null,
	      tickFormat = null,
	      tickSizeInner = 6,
	      tickSizeOuter = 6,
	      tickPadding = 3,
	      k = orient === top || orient === left ? -1 : 1,
	      x = orient === left || orient === right ? "x" : "y",
	      transform = orient === top || orient === bottom ? translateX : translateY;
	
	  function axis(context) {
	    var values = tickValues == null ? (scale.ticks ? scale.ticks.apply(scale, tickArguments) : scale.domain()) : tickValues,
	        format = tickFormat == null ? (scale.tickFormat ? scale.tickFormat.apply(scale, tickArguments) : identity) : tickFormat,
	        spacing = Math.max(tickSizeInner, 0) + tickPadding,
	        range = scale.range(),
	        range0 = range[0] + 0.5,
	        range1 = range[range.length - 1] + 0.5,
	        position = (scale.bandwidth ? center : identity)(scale.copy()),
	        selection = context.selection ? context.selection() : context,
	        path = selection.selectAll(".domain").data([null]),
	        tick = selection.selectAll(".tick").data(values, scale).order(),
	        tickExit = tick.exit(),
	        tickEnter = tick.enter().append("g").attr("class", "tick"),
	        line = tick.select("line"),
	        text = tick.select("text");
	
	    path = path.merge(path.enter().insert("path", ".tick")
	        .attr("class", "domain")
	        .attr("stroke", "#000"));
	
	    tick = tick.merge(tickEnter);
	
	    line = line.merge(tickEnter.append("line")
	        .attr("stroke", "#000")
	        .attr(x + "2", k * tickSizeInner));
	
	    text = text.merge(tickEnter.append("text")
	        .attr("fill", "#000")
	        .attr(x, k * spacing)
	        .attr("dy", orient === top ? "0em" : orient === bottom ? "0.71em" : "0.32em"));
	
	    if (context !== selection) {
	      path = path.transition(context);
	      tick = tick.transition(context);
	      line = line.transition(context);
	      text = text.transition(context);
	
	      tickExit = tickExit.transition(context)
	          .attr("opacity", epsilon)
	          .attr("transform", function(d) { return isFinite(d = position(d)) ? transform(d) : this.getAttribute("transform"); });
	
	      tickEnter
	          .attr("opacity", epsilon)
	          .attr("transform", function(d) { var p = this.parentNode.__axis; return transform(p && isFinite(p = p(d)) ? p : position(d)); });
	    }
	
	    tickExit.remove();
	
	    path
	        .attr("d", orient === left || orient == right
	            ? "M" + k * tickSizeOuter + "," + range0 + "H0.5V" + range1 + "H" + k * tickSizeOuter
	            : "M" + range0 + "," + k * tickSizeOuter + "V0.5H" + range1 + "V" + k * tickSizeOuter);
	
	    tick
	        .attr("opacity", 1)
	        .attr("transform", function(d) { return transform(position(d)); });
	
	    line
	        .attr(x + "2", k * tickSizeInner);
	
	    text
	        .attr(x, k * spacing)
	        .text(format);
	
	    selection.filter(entering)
	        .attr("fill", "none")
	        .attr("font-size", 10)
	        .attr("font-family", "sans-serif")
	        .attr("text-anchor", orient === right ? "start" : orient === left ? "end" : "middle");
	
	    selection
	        .each(function() { this.__axis = position; });
	  }
	
	  axis.scale = function(_) {
	    return arguments.length ? (scale = _, axis) : scale;
	  };
	
	  axis.ticks = function() {
	    return tickArguments = slice.call(arguments), axis;
	  };
	
	  axis.tickArguments = function(_) {
	    return arguments.length ? (tickArguments = _ == null ? [] : slice.call(_), axis) : tickArguments.slice();
	  };
	
	  axis.tickValues = function(_) {
	    return arguments.length ? (tickValues = _ == null ? null : slice.call(_), axis) : tickValues && tickValues.slice();
	  };
	
	  axis.tickFormat = function(_) {
	    return arguments.length ? (tickFormat = _, axis) : tickFormat;
	  };
	
	  axis.tickSize = function(_) {
	    return arguments.length ? (tickSizeInner = tickSizeOuter = +_, axis) : tickSizeInner;
	  };
	
	  axis.tickSizeInner = function(_) {
	    return arguments.length ? (tickSizeInner = +_, axis) : tickSizeInner;
	  };
	
	  axis.tickSizeOuter = function(_) {
	    return arguments.length ? (tickSizeOuter = +_, axis) : tickSizeOuter;
	  };
	
	  axis.tickPadding = function(_) {
	    return arguments.length ? (tickPadding = +_, axis) : tickPadding;
	  };
	
	  return axis;
	}
	
	function axisTop(scale) {
	  return axis(top, scale);
	}
	
	function axisRight(scale) {
	  return axis(right, scale);
	}
	
	function axisBottom(scale) {
	  return axis(bottom, scale);
	}
	
	function axisLeft(scale) {
	  return axis(left, scale);
	}
	
	exports.axisTop = axisTop;
	exports.axisRight = axisRight;
	exports.axisBottom = axisBottom;
	exports.axisLeft = axisLeft;
	
	Object.defineProperty(exports, '__esModule', { value: true });
	
	})));


/***/ }),
/* 7 */
/***/ (function(module, exports, __webpack_require__) {

	// https://d3js.org/d3-color/ Version 1.0.3. Copyright 2017 Mike Bostock.
	(function (global, factory) {
		 true ? factory(exports) :
		typeof define === 'function' && define.amd ? define(['exports'], factory) :
		(factory((global.d3 = global.d3 || {})));
	}(this, (function (exports) { 'use strict';
	
	var define = function(constructor, factory, prototype) {
	  constructor.prototype = factory.prototype = prototype;
	  prototype.constructor = constructor;
	};
	
	function extend(parent, definition) {
	  var prototype = Object.create(parent.prototype);
	  for (var key in definition) prototype[key] = definition[key];
	  return prototype;
	}
	
	function Color() {}
	
	var darker = 0.7;
	var brighter = 1 / darker;
	
	var reI = "\\s*([+-]?\\d+)\\s*";
	var reN = "\\s*([+-]?\\d*\\.?\\d+(?:[eE][+-]?\\d+)?)\\s*";
	var reP = "\\s*([+-]?\\d*\\.?\\d+(?:[eE][+-]?\\d+)?)%\\s*";
	var reHex3 = /^#([0-9a-f]{3})$/;
	var reHex6 = /^#([0-9a-f]{6})$/;
	var reRgbInteger = new RegExp("^rgb\\(" + [reI, reI, reI] + "\\)$");
	var reRgbPercent = new RegExp("^rgb\\(" + [reP, reP, reP] + "\\)$");
	var reRgbaInteger = new RegExp("^rgba\\(" + [reI, reI, reI, reN] + "\\)$");
	var reRgbaPercent = new RegExp("^rgba\\(" + [reP, reP, reP, reN] + "\\)$");
	var reHslPercent = new RegExp("^hsl\\(" + [reN, reP, reP] + "\\)$");
	var reHslaPercent = new RegExp("^hsla\\(" + [reN, reP, reP, reN] + "\\)$");
	
	var named = {
	  aliceblue: 0xf0f8ff,
	  antiquewhite: 0xfaebd7,
	  aqua: 0x00ffff,
	  aquamarine: 0x7fffd4,
	  azure: 0xf0ffff,
	  beige: 0xf5f5dc,
	  bisque: 0xffe4c4,
	  black: 0x000000,
	  blanchedalmond: 0xffebcd,
	  blue: 0x0000ff,
	  blueviolet: 0x8a2be2,
	  brown: 0xa52a2a,
	  burlywood: 0xdeb887,
	  cadetblue: 0x5f9ea0,
	  chartreuse: 0x7fff00,
	  chocolate: 0xd2691e,
	  coral: 0xff7f50,
	  cornflowerblue: 0x6495ed,
	  cornsilk: 0xfff8dc,
	  crimson: 0xdc143c,
	  cyan: 0x00ffff,
	  darkblue: 0x00008b,
	  darkcyan: 0x008b8b,
	  darkgoldenrod: 0xb8860b,
	  darkgray: 0xa9a9a9,
	  darkgreen: 0x006400,
	  darkgrey: 0xa9a9a9,
	  darkkhaki: 0xbdb76b,
	  darkmagenta: 0x8b008b,
	  darkolivegreen: 0x556b2f,
	  darkorange: 0xff8c00,
	  darkorchid: 0x9932cc,
	  darkred: 0x8b0000,
	  darksalmon: 0xe9967a,
	  darkseagreen: 0x8fbc8f,
	  darkslateblue: 0x483d8b,
	  darkslategray: 0x2f4f4f,
	  darkslategrey: 0x2f4f4f,
	  darkturquoise: 0x00ced1,
	  darkviolet: 0x9400d3,
	  deeppink: 0xff1493,
	  deepskyblue: 0x00bfff,
	  dimgray: 0x696969,
	  dimgrey: 0x696969,
	  dodgerblue: 0x1e90ff,
	  firebrick: 0xb22222,
	  floralwhite: 0xfffaf0,
	  forestgreen: 0x228b22,
	  fuchsia: 0xff00ff,
	  gainsboro: 0xdcdcdc,
	  ghostwhite: 0xf8f8ff,
	  gold: 0xffd700,
	  goldenrod: 0xdaa520,
	  gray: 0x808080,
	  green: 0x008000,
	  greenyellow: 0xadff2f,
	  grey: 0x808080,
	  honeydew: 0xf0fff0,
	  hotpink: 0xff69b4,
	  indianred: 0xcd5c5c,
	  indigo: 0x4b0082,
	  ivory: 0xfffff0,
	  khaki: 0xf0e68c,
	  lavender: 0xe6e6fa,
	  lavenderblush: 0xfff0f5,
	  lawngreen: 0x7cfc00,
	  lemonchiffon: 0xfffacd,
	  lightblue: 0xadd8e6,
	  lightcoral: 0xf08080,
	  lightcyan: 0xe0ffff,
	  lightgoldenrodyellow: 0xfafad2,
	  lightgray: 0xd3d3d3,
	  lightgreen: 0x90ee90,
	  lightgrey: 0xd3d3d3,
	  lightpink: 0xffb6c1,
	  lightsalmon: 0xffa07a,
	  lightseagreen: 0x20b2aa,
	  lightskyblue: 0x87cefa,
	  lightslategray: 0x778899,
	  lightslategrey: 0x778899,
	  lightsteelblue: 0xb0c4de,
	  lightyellow: 0xffffe0,
	  lime: 0x00ff00,
	  limegreen: 0x32cd32,
	  linen: 0xfaf0e6,
	  magenta: 0xff00ff,
	  maroon: 0x800000,
	  mediumaquamarine: 0x66cdaa,
	  mediumblue: 0x0000cd,
	  mediumorchid: 0xba55d3,
	  mediumpurple: 0x9370db,
	  mediumseagreen: 0x3cb371,
	  mediumslateblue: 0x7b68ee,
	  mediumspringgreen: 0x00fa9a,
	  mediumturquoise: 0x48d1cc,
	  mediumvioletred: 0xc71585,
	  midnightblue: 0x191970,
	  mintcream: 0xf5fffa,
	  mistyrose: 0xffe4e1,
	  moccasin: 0xffe4b5,
	  navajowhite: 0xffdead,
	  navy: 0x000080,
	  oldlace: 0xfdf5e6,
	  olive: 0x808000,
	  olivedrab: 0x6b8e23,
	  orange: 0xffa500,
	  orangered: 0xff4500,
	  orchid: 0xda70d6,
	  palegoldenrod: 0xeee8aa,
	  palegreen: 0x98fb98,
	  paleturquoise: 0xafeeee,
	  palevioletred: 0xdb7093,
	  papayawhip: 0xffefd5,
	  peachpuff: 0xffdab9,
	  peru: 0xcd853f,
	  pink: 0xffc0cb,
	  plum: 0xdda0dd,
	  powderblue: 0xb0e0e6,
	  purple: 0x800080,
	  rebeccapurple: 0x663399,
	  red: 0xff0000,
	  rosybrown: 0xbc8f8f,
	  royalblue: 0x4169e1,
	  saddlebrown: 0x8b4513,
	  salmon: 0xfa8072,
	  sandybrown: 0xf4a460,
	  seagreen: 0x2e8b57,
	  seashell: 0xfff5ee,
	  sienna: 0xa0522d,
	  silver: 0xc0c0c0,
	  skyblue: 0x87ceeb,
	  slateblue: 0x6a5acd,
	  slategray: 0x708090,
	  slategrey: 0x708090,
	  snow: 0xfffafa,
	  springgreen: 0x00ff7f,
	  steelblue: 0x4682b4,
	  tan: 0xd2b48c,
	  teal: 0x008080,
	  thistle: 0xd8bfd8,
	  tomato: 0xff6347,
	  turquoise: 0x40e0d0,
	  violet: 0xee82ee,
	  wheat: 0xf5deb3,
	  white: 0xffffff,
	  whitesmoke: 0xf5f5f5,
	  yellow: 0xffff00,
	  yellowgreen: 0x9acd32
	};
	
	define(Color, color, {
	  displayable: function() {
	    return this.rgb().displayable();
	  },
	  toString: function() {
	    return this.rgb() + "";
	  }
	});
	
	function color(format) {
	  var m;
	  format = (format + "").trim().toLowerCase();
	  return (m = reHex3.exec(format)) ? (m = parseInt(m[1], 16), new Rgb((m >> 8 & 0xf) | (m >> 4 & 0x0f0), (m >> 4 & 0xf) | (m & 0xf0), ((m & 0xf) << 4) | (m & 0xf), 1)) // #f00
	      : (m = reHex6.exec(format)) ? rgbn(parseInt(m[1], 16)) // #ff0000
	      : (m = reRgbInteger.exec(format)) ? new Rgb(m[1], m[2], m[3], 1) // rgb(255, 0, 0)
	      : (m = reRgbPercent.exec(format)) ? new Rgb(m[1] * 255 / 100, m[2] * 255 / 100, m[3] * 255 / 100, 1) // rgb(100%, 0%, 0%)
	      : (m = reRgbaInteger.exec(format)) ? rgba(m[1], m[2], m[3], m[4]) // rgba(255, 0, 0, 1)
	      : (m = reRgbaPercent.exec(format)) ? rgba(m[1] * 255 / 100, m[2] * 255 / 100, m[3] * 255 / 100, m[4]) // rgb(100%, 0%, 0%, 1)
	      : (m = reHslPercent.exec(format)) ? hsla(m[1], m[2] / 100, m[3] / 100, 1) // hsl(120, 50%, 50%)
	      : (m = reHslaPercent.exec(format)) ? hsla(m[1], m[2] / 100, m[3] / 100, m[4]) // hsla(120, 50%, 50%, 1)
	      : named.hasOwnProperty(format) ? rgbn(named[format])
	      : format === "transparent" ? new Rgb(NaN, NaN, NaN, 0)
	      : null;
	}
	
	function rgbn(n) {
	  return new Rgb(n >> 16 & 0xff, n >> 8 & 0xff, n & 0xff, 1);
	}
	
	function rgba(r, g, b, a) {
	  if (a <= 0) r = g = b = NaN;
	  return new Rgb(r, g, b, a);
	}
	
	function rgbConvert(o) {
	  if (!(o instanceof Color)) o = color(o);
	  if (!o) return new Rgb;
	  o = o.rgb();
	  return new Rgb(o.r, o.g, o.b, o.opacity);
	}
	
	function rgb(r, g, b, opacity) {
	  return arguments.length === 1 ? rgbConvert(r) : new Rgb(r, g, b, opacity == null ? 1 : opacity);
	}
	
	function Rgb(r, g, b, opacity) {
	  this.r = +r;
	  this.g = +g;
	  this.b = +b;
	  this.opacity = +opacity;
	}
	
	define(Rgb, rgb, extend(Color, {
	  brighter: function(k) {
	    k = k == null ? brighter : Math.pow(brighter, k);
	    return new Rgb(this.r * k, this.g * k, this.b * k, this.opacity);
	  },
	  darker: function(k) {
	    k = k == null ? darker : Math.pow(darker, k);
	    return new Rgb(this.r * k, this.g * k, this.b * k, this.opacity);
	  },
	  rgb: function() {
	    return this;
	  },
	  displayable: function() {
	    return (0 <= this.r && this.r <= 255)
	        && (0 <= this.g && this.g <= 255)
	        && (0 <= this.b && this.b <= 255)
	        && (0 <= this.opacity && this.opacity <= 1);
	  },
	  toString: function() {
	    var a = this.opacity; a = isNaN(a) ? 1 : Math.max(0, Math.min(1, a));
	    return (a === 1 ? "rgb(" : "rgba(")
	        + Math.max(0, Math.min(255, Math.round(this.r) || 0)) + ", "
	        + Math.max(0, Math.min(255, Math.round(this.g) || 0)) + ", "
	        + Math.max(0, Math.min(255, Math.round(this.b) || 0))
	        + (a === 1 ? ")" : ", " + a + ")");
	  }
	}));
	
	function hsla(h, s, l, a) {
	  if (a <= 0) h = s = l = NaN;
	  else if (l <= 0 || l >= 1) h = s = NaN;
	  else if (s <= 0) h = NaN;
	  return new Hsl(h, s, l, a);
	}
	
	function hslConvert(o) {
	  if (o instanceof Hsl) return new Hsl(o.h, o.s, o.l, o.opacity);
	  if (!(o instanceof Color)) o = color(o);
	  if (!o) return new Hsl;
	  if (o instanceof Hsl) return o;
	  o = o.rgb();
	  var r = o.r / 255,
	      g = o.g / 255,
	      b = o.b / 255,
	      min = Math.min(r, g, b),
	      max = Math.max(r, g, b),
	      h = NaN,
	      s = max - min,
	      l = (max + min) / 2;
	  if (s) {
	    if (r === max) h = (g - b) / s + (g < b) * 6;
	    else if (g === max) h = (b - r) / s + 2;
	    else h = (r - g) / s + 4;
	    s /= l < 0.5 ? max + min : 2 - max - min;
	    h *= 60;
	  } else {
	    s = l > 0 && l < 1 ? 0 : h;
	  }
	  return new Hsl(h, s, l, o.opacity);
	}
	
	function hsl(h, s, l, opacity) {
	  return arguments.length === 1 ? hslConvert(h) : new Hsl(h, s, l, opacity == null ? 1 : opacity);
	}
	
	function Hsl(h, s, l, opacity) {
	  this.h = +h;
	  this.s = +s;
	  this.l = +l;
	  this.opacity = +opacity;
	}
	
	define(Hsl, hsl, extend(Color, {
	  brighter: function(k) {
	    k = k == null ? brighter : Math.pow(brighter, k);
	    return new Hsl(this.h, this.s, this.l * k, this.opacity);
	  },
	  darker: function(k) {
	    k = k == null ? darker : Math.pow(darker, k);
	    return new Hsl(this.h, this.s, this.l * k, this.opacity);
	  },
	  rgb: function() {
	    var h = this.h % 360 + (this.h < 0) * 360,
	        s = isNaN(h) || isNaN(this.s) ? 0 : this.s,
	        l = this.l,
	        m2 = l + (l < 0.5 ? l : 1 - l) * s,
	        m1 = 2 * l - m2;
	    return new Rgb(
	      hsl2rgb(h >= 240 ? h - 240 : h + 120, m1, m2),
	      hsl2rgb(h, m1, m2),
	      hsl2rgb(h < 120 ? h + 240 : h - 120, m1, m2),
	      this.opacity
	    );
	  },
	  displayable: function() {
	    return (0 <= this.s && this.s <= 1 || isNaN(this.s))
	        && (0 <= this.l && this.l <= 1)
	        && (0 <= this.opacity && this.opacity <= 1);
	  }
	}));
	
	/* From FvD 13.37, CSS Color Module Level 3 */
	function hsl2rgb(h, m1, m2) {
	  return (h < 60 ? m1 + (m2 - m1) * h / 60
	      : h < 180 ? m2
	      : h < 240 ? m1 + (m2 - m1) * (240 - h) / 60
	      : m1) * 255;
	}
	
	var deg2rad = Math.PI / 180;
	var rad2deg = 180 / Math.PI;
	
	var Kn = 18;
	var Xn = 0.950470;
	var Yn = 1;
	var Zn = 1.088830;
	var t0 = 4 / 29;
	var t1 = 6 / 29;
	var t2 = 3 * t1 * t1;
	var t3 = t1 * t1 * t1;
	
	function labConvert(o) {
	  if (o instanceof Lab) return new Lab(o.l, o.a, o.b, o.opacity);
	  if (o instanceof Hcl) {
	    var h = o.h * deg2rad;
	    return new Lab(o.l, Math.cos(h) * o.c, Math.sin(h) * o.c, o.opacity);
	  }
	  if (!(o instanceof Rgb)) o = rgbConvert(o);
	  var b = rgb2xyz(o.r),
	      a = rgb2xyz(o.g),
	      l = rgb2xyz(o.b),
	      x = xyz2lab((0.4124564 * b + 0.3575761 * a + 0.1804375 * l) / Xn),
	      y = xyz2lab((0.2126729 * b + 0.7151522 * a + 0.0721750 * l) / Yn),
	      z = xyz2lab((0.0193339 * b + 0.1191920 * a + 0.9503041 * l) / Zn);
	  return new Lab(116 * y - 16, 500 * (x - y), 200 * (y - z), o.opacity);
	}
	
	function lab(l, a, b, opacity) {
	  return arguments.length === 1 ? labConvert(l) : new Lab(l, a, b, opacity == null ? 1 : opacity);
	}
	
	function Lab(l, a, b, opacity) {
	  this.l = +l;
	  this.a = +a;
	  this.b = +b;
	  this.opacity = +opacity;
	}
	
	define(Lab, lab, extend(Color, {
	  brighter: function(k) {
	    return new Lab(this.l + Kn * (k == null ? 1 : k), this.a, this.b, this.opacity);
	  },
	  darker: function(k) {
	    return new Lab(this.l - Kn * (k == null ? 1 : k), this.a, this.b, this.opacity);
	  },
	  rgb: function() {
	    var y = (this.l + 16) / 116,
	        x = isNaN(this.a) ? y : y + this.a / 500,
	        z = isNaN(this.b) ? y : y - this.b / 200;
	    y = Yn * lab2xyz(y);
	    x = Xn * lab2xyz(x);
	    z = Zn * lab2xyz(z);
	    return new Rgb(
	      xyz2rgb( 3.2404542 * x - 1.5371385 * y - 0.4985314 * z), // D65 -> sRGB
	      xyz2rgb(-0.9692660 * x + 1.8760108 * y + 0.0415560 * z),
	      xyz2rgb( 0.0556434 * x - 0.2040259 * y + 1.0572252 * z),
	      this.opacity
	    );
	  }
	}));
	
	function xyz2lab(t) {
	  return t > t3 ? Math.pow(t, 1 / 3) : t / t2 + t0;
	}
	
	function lab2xyz(t) {
	  return t > t1 ? t * t * t : t2 * (t - t0);
	}
	
	function xyz2rgb(x) {
	  return 255 * (x <= 0.0031308 ? 12.92 * x : 1.055 * Math.pow(x, 1 / 2.4) - 0.055);
	}
	
	function rgb2xyz(x) {
	  return (x /= 255) <= 0.04045 ? x / 12.92 : Math.pow((x + 0.055) / 1.055, 2.4);
	}
	
	function hclConvert(o) {
	  if (o instanceof Hcl) return new Hcl(o.h, o.c, o.l, o.opacity);
	  if (!(o instanceof Lab)) o = labConvert(o);
	  var h = Math.atan2(o.b, o.a) * rad2deg;
	  return new Hcl(h < 0 ? h + 360 : h, Math.sqrt(o.a * o.a + o.b * o.b), o.l, o.opacity);
	}
	
	function hcl(h, c, l, opacity) {
	  return arguments.length === 1 ? hclConvert(h) : new Hcl(h, c, l, opacity == null ? 1 : opacity);
	}
	
	function Hcl(h, c, l, opacity) {
	  this.h = +h;
	  this.c = +c;
	  this.l = +l;
	  this.opacity = +opacity;
	}
	
	define(Hcl, hcl, extend(Color, {
	  brighter: function(k) {
	    return new Hcl(this.h, this.c, this.l + Kn * (k == null ? 1 : k), this.opacity);
	  },
	  darker: function(k) {
	    return new Hcl(this.h, this.c, this.l - Kn * (k == null ? 1 : k), this.opacity);
	  },
	  rgb: function() {
	    return labConvert(this).rgb();
	  }
	}));
	
	var A = -0.14861;
	var B = +1.78277;
	var C = -0.29227;
	var D = -0.90649;
	var E = +1.97294;
	var ED = E * D;
	var EB = E * B;
	var BC_DA = B * C - D * A;
	
	function cubehelixConvert(o) {
	  if (o instanceof Cubehelix) return new Cubehelix(o.h, o.s, o.l, o.opacity);
	  if (!(o instanceof Rgb)) o = rgbConvert(o);
	  var r = o.r / 255,
	      g = o.g / 255,
	      b = o.b / 255,
	      l = (BC_DA * b + ED * r - EB * g) / (BC_DA + ED - EB),
	      bl = b - l,
	      k = (E * (g - l) - C * bl) / D,
	      s = Math.sqrt(k * k + bl * bl) / (E * l * (1 - l)), // NaN if l=0 or l=1
	      h = s ? Math.atan2(k, bl) * rad2deg - 120 : NaN;
	  return new Cubehelix(h < 0 ? h + 360 : h, s, l, o.opacity);
	}
	
	function cubehelix(h, s, l, opacity) {
	  return arguments.length === 1 ? cubehelixConvert(h) : new Cubehelix(h, s, l, opacity == null ? 1 : opacity);
	}
	
	function Cubehelix(h, s, l, opacity) {
	  this.h = +h;
	  this.s = +s;
	  this.l = +l;
	  this.opacity = +opacity;
	}
	
	define(Cubehelix, cubehelix, extend(Color, {
	  brighter: function(k) {
	    k = k == null ? brighter : Math.pow(brighter, k);
	    return new Cubehelix(this.h, this.s, this.l * k, this.opacity);
	  },
	  darker: function(k) {
	    k = k == null ? darker : Math.pow(darker, k);
	    return new Cubehelix(this.h, this.s, this.l * k, this.opacity);
	  },
	  rgb: function() {
	    var h = isNaN(this.h) ? 0 : (this.h + 120) * deg2rad,
	        l = +this.l,
	        a = isNaN(this.s) ? 0 : this.s * l * (1 - l),
	        cosh = Math.cos(h),
	        sinh = Math.sin(h);
	    return new Rgb(
	      255 * (l + a * (A * cosh + B * sinh)),
	      255 * (l + a * (C * cosh + D * sinh)),
	      255 * (l + a * (E * cosh)),
	      this.opacity
	    );
	  }
	}));
	
	exports.color = color;
	exports.rgb = rgb;
	exports.hsl = hsl;
	exports.lab = lab;
	exports.hcl = hcl;
	exports.cubehelix = cubehelix;
	
	Object.defineProperty(exports, '__esModule', { value: true });
	
	})));


/***/ }),
/* 8 */
/***/ (function(module, exports, __webpack_require__) {

	// https://d3js.org/d3-dispatch/ Version 1.0.3. Copyright 2017 Mike Bostock.
	(function (global, factory) {
		 true ? factory(exports) :
		typeof define === 'function' && define.amd ? define(['exports'], factory) :
		(factory((global.d3 = global.d3 || {})));
	}(this, (function (exports) { 'use strict';
	
	var noop = {value: function() {}};
	
	function dispatch() {
	  for (var i = 0, n = arguments.length, _ = {}, t; i < n; ++i) {
	    if (!(t = arguments[i] + "") || (t in _)) throw new Error("illegal type: " + t);
	    _[t] = [];
	  }
	  return new Dispatch(_);
	}
	
	function Dispatch(_) {
	  this._ = _;
	}
	
	function parseTypenames(typenames, types) {
	  return typenames.trim().split(/^|\s+/).map(function(t) {
	    var name = "", i = t.indexOf(".");
	    if (i >= 0) name = t.slice(i + 1), t = t.slice(0, i);
	    if (t && !types.hasOwnProperty(t)) throw new Error("unknown type: " + t);
	    return {type: t, name: name};
	  });
	}
	
	Dispatch.prototype = dispatch.prototype = {
	  constructor: Dispatch,
	  on: function(typename, callback) {
	    var _ = this._,
	        T = parseTypenames(typename + "", _),
	        t,
	        i = -1,
	        n = T.length;
	
	    // If no callback was specified, return the callback of the given type and name.
	    if (arguments.length < 2) {
	      while (++i < n) if ((t = (typename = T[i]).type) && (t = get(_[t], typename.name))) return t;
	      return;
	    }
	
	    // If a type was specified, set the callback for the given type and name.
	    // Otherwise, if a null callback was specified, remove callbacks of the given name.
	    if (callback != null && typeof callback !== "function") throw new Error("invalid callback: " + callback);
	    while (++i < n) {
	      if (t = (typename = T[i]).type) _[t] = set(_[t], typename.name, callback);
	      else if (callback == null) for (t in _) _[t] = set(_[t], typename.name, null);
	    }
	
	    return this;
	  },
	  copy: function() {
	    var copy = {}, _ = this._;
	    for (var t in _) copy[t] = _[t].slice();
	    return new Dispatch(copy);
	  },
	  call: function(type, that) {
	    if ((n = arguments.length - 2) > 0) for (var args = new Array(n), i = 0, n, t; i < n; ++i) args[i] = arguments[i + 2];
	    if (!this._.hasOwnProperty(type)) throw new Error("unknown type: " + type);
	    for (t = this._[type], i = 0, n = t.length; i < n; ++i) t[i].value.apply(that, args);
	  },
	  apply: function(type, that, args) {
	    if (!this._.hasOwnProperty(type)) throw new Error("unknown type: " + type);
	    for (var t = this._[type], i = 0, n = t.length; i < n; ++i) t[i].value.apply(that, args);
	  }
	};
	
	function get(type, name) {
	  for (var i = 0, n = type.length, c; i < n; ++i) {
	    if ((c = type[i]).name === name) {
	      return c.value;
	    }
	  }
	}
	
	function set(type, name, callback) {
	  for (var i = 0, n = type.length; i < n; ++i) {
	    if (type[i].name === name) {
	      type[i] = noop, type = type.slice(0, i).concat(type.slice(i + 1));
	      break;
	    }
	  }
	  if (callback != null) type.push({name: name, value: callback});
	  return type;
	}
	
	exports.dispatch = dispatch;
	
	Object.defineProperty(exports, '__esModule', { value: true });
	
	})));


/***/ }),
/* 9 */
/***/ (function(module, exports, __webpack_require__) {

	// https://d3js.org/d3-format/ Version 1.2.0. Copyright 2017 Mike Bostock.
	(function (global, factory) {
		 true ? factory(exports) :
		typeof define === 'function' && define.amd ? define(['exports'], factory) :
		(factory((global.d3 = global.d3 || {})));
	}(this, (function (exports) { 'use strict';
	
	// Computes the decimal coefficient and exponent of the specified number x with
	// significant digits p, where x is positive and p is in [1, 21] or undefined.
	// For example, formatDecimal(1.23) returns ["123", 0].
	var formatDecimal = function(x, p) {
	  if ((i = (x = p ? x.toExponential(p - 1) : x.toExponential()).indexOf("e")) < 0) return null; // NaN, ±Infinity
	  var i, coefficient = x.slice(0, i);
	
	  // The string returned by toExponential either has the form \d\.\d+e[-+]\d+
	  // (e.g., 1.2e+3) or the form \de[-+]\d+ (e.g., 1e+3).
	  return [
	    coefficient.length > 1 ? coefficient[0] + coefficient.slice(2) : coefficient,
	    +x.slice(i + 1)
	  ];
	};
	
	var exponent = function(x) {
	  return x = formatDecimal(Math.abs(x)), x ? x[1] : NaN;
	};
	
	var formatGroup = function(grouping, thousands) {
	  return function(value, width) {
	    var i = value.length,
	        t = [],
	        j = 0,
	        g = grouping[0],
	        length = 0;
	
	    while (i > 0 && g > 0) {
	      if (length + g + 1 > width) g = Math.max(1, width - length);
	      t.push(value.substring(i -= g, i + g));
	      if ((length += g + 1) > width) break;
	      g = grouping[j = (j + 1) % grouping.length];
	    }
	
	    return t.reverse().join(thousands);
	  };
	};
	
	var formatNumerals = function(numerals) {
	  return function(value) {
	    return value.replace(/[0-9]/g, function(i) {
	      return numerals[+i];
	    });
	  };
	};
	
	var formatDefault = function(x, p) {
	  x = x.toPrecision(p);
	
	  out: for (var n = x.length, i = 1, i0 = -1, i1; i < n; ++i) {
	    switch (x[i]) {
	      case ".": i0 = i1 = i; break;
	      case "0": if (i0 === 0) i0 = i; i1 = i; break;
	      case "e": break out;
	      default: if (i0 > 0) i0 = 0; break;
	    }
	  }
	
	  return i0 > 0 ? x.slice(0, i0) + x.slice(i1 + 1) : x;
	};
	
	var prefixExponent;
	
	var formatPrefixAuto = function(x, p) {
	  var d = formatDecimal(x, p);
	  if (!d) return x + "";
	  var coefficient = d[0],
	      exponent = d[1],
	      i = exponent - (prefixExponent = Math.max(-8, Math.min(8, Math.floor(exponent / 3))) * 3) + 1,
	      n = coefficient.length;
	  return i === n ? coefficient
	      : i > n ? coefficient + new Array(i - n + 1).join("0")
	      : i > 0 ? coefficient.slice(0, i) + "." + coefficient.slice(i)
	      : "0." + new Array(1 - i).join("0") + formatDecimal(x, Math.max(0, p + i - 1))[0]; // less than 1y!
	};
	
	var formatRounded = function(x, p) {
	  var d = formatDecimal(x, p);
	  if (!d) return x + "";
	  var coefficient = d[0],
	      exponent = d[1];
	  return exponent < 0 ? "0." + new Array(-exponent).join("0") + coefficient
	      : coefficient.length > exponent + 1 ? coefficient.slice(0, exponent + 1) + "." + coefficient.slice(exponent + 1)
	      : coefficient + new Array(exponent - coefficient.length + 2).join("0");
	};
	
	var formatTypes = {
	  "": formatDefault,
	  "%": function(x, p) { return (x * 100).toFixed(p); },
	  "b": function(x) { return Math.round(x).toString(2); },
	  "c": function(x) { return x + ""; },
	  "d": function(x) { return Math.round(x).toString(10); },
	  "e": function(x, p) { return x.toExponential(p); },
	  "f": function(x, p) { return x.toFixed(p); },
	  "g": function(x, p) { return x.toPrecision(p); },
	  "o": function(x) { return Math.round(x).toString(8); },
	  "p": function(x, p) { return formatRounded(x * 100, p); },
	  "r": formatRounded,
	  "s": formatPrefixAuto,
	  "X": function(x) { return Math.round(x).toString(16).toUpperCase(); },
	  "x": function(x) { return Math.round(x).toString(16); }
	};
	
	// [[fill]align][sign][symbol][0][width][,][.precision][type]
	var re = /^(?:(.)?([<>=^]))?([+\-\( ])?([$#])?(0)?(\d+)?(,)?(\.\d+)?([a-z%])?$/i;
	
	function formatSpecifier(specifier) {
	  return new FormatSpecifier(specifier);
	}
	
	formatSpecifier.prototype = FormatSpecifier.prototype; // instanceof
	
	function FormatSpecifier(specifier) {
	  if (!(match = re.exec(specifier))) throw new Error("invalid format: " + specifier);
	
	  var match,
	      fill = match[1] || " ",
	      align = match[2] || ">",
	      sign = match[3] || "-",
	      symbol = match[4] || "",
	      zero = !!match[5],
	      width = match[6] && +match[6],
	      comma = !!match[7],
	      precision = match[8] && +match[8].slice(1),
	      type = match[9] || "";
	
	  // The "n" type is an alias for ",g".
	  if (type === "n") comma = true, type = "g";
	
	  // Map invalid types to the default format.
	  else if (!formatTypes[type]) type = "";
	
	  // If zero fill is specified, padding goes after sign and before digits.
	  if (zero || (fill === "0" && align === "=")) zero = true, fill = "0", align = "=";
	
	  this.fill = fill;
	  this.align = align;
	  this.sign = sign;
	  this.symbol = symbol;
	  this.zero = zero;
	  this.width = width;
	  this.comma = comma;
	  this.precision = precision;
	  this.type = type;
	}
	
	FormatSpecifier.prototype.toString = function() {
	  return this.fill
	      + this.align
	      + this.sign
	      + this.symbol
	      + (this.zero ? "0" : "")
	      + (this.width == null ? "" : Math.max(1, this.width | 0))
	      + (this.comma ? "," : "")
	      + (this.precision == null ? "" : "." + Math.max(0, this.precision | 0))
	      + this.type;
	};
	
	var identity = function(x) {
	  return x;
	};
	
	var prefixes = ["y","z","a","f","p","n","µ","m","","k","M","G","T","P","E","Z","Y"];
	
	var formatLocale = function(locale) {
	  var group = locale.grouping && locale.thousands ? formatGroup(locale.grouping, locale.thousands) : identity,
	      currency = locale.currency,
	      decimal = locale.decimal,
	      numerals = locale.numerals ? formatNumerals(locale.numerals) : identity,
	      percent = locale.percent || "%";
	
	  function newFormat(specifier) {
	    specifier = formatSpecifier(specifier);
	
	    var fill = specifier.fill,
	        align = specifier.align,
	        sign = specifier.sign,
	        symbol = specifier.symbol,
	        zero = specifier.zero,
	        width = specifier.width,
	        comma = specifier.comma,
	        precision = specifier.precision,
	        type = specifier.type;
	
	    // Compute the prefix and suffix.
	    // For SI-prefix, the suffix is lazily computed.
	    var prefix = symbol === "$" ? currency[0] : symbol === "#" && /[boxX]/.test(type) ? "0" + type.toLowerCase() : "",
	        suffix = symbol === "$" ? currency[1] : /[%p]/.test(type) ? percent : "";
	
	    // What format function should we use?
	    // Is this an integer type?
	    // Can this type generate exponential notation?
	    var formatType = formatTypes[type],
	        maybeSuffix = !type || /[defgprs%]/.test(type);
	
	    // Set the default precision if not specified,
	    // or clamp the specified precision to the supported range.
	    // For significant precision, it must be in [1, 21].
	    // For fixed precision, it must be in [0, 20].
	    precision = precision == null ? (type ? 6 : 12)
	        : /[gprs]/.test(type) ? Math.max(1, Math.min(21, precision))
	        : Math.max(0, Math.min(20, precision));
	
	    function format(value) {
	      var valuePrefix = prefix,
	          valueSuffix = suffix,
	          i, n, c;
	
	      if (type === "c") {
	        valueSuffix = formatType(value) + valueSuffix;
	        value = "";
	      } else {
	        value = +value;
	
	        // Perform the initial formatting.
	        var valueNegative = value < 0;
	        value = formatType(Math.abs(value), precision);
	
	        // If a negative value rounds to zero during formatting, treat as positive.
	        if (valueNegative && +value === 0) valueNegative = false;
	
	        // Compute the prefix and suffix.
	        valuePrefix = (valueNegative ? (sign === "(" ? sign : "-") : sign === "-" || sign === "(" ? "" : sign) + valuePrefix;
	        valueSuffix = valueSuffix + (type === "s" ? prefixes[8 + prefixExponent / 3] : "") + (valueNegative && sign === "(" ? ")" : "");
	
	        // Break the formatted value into the integer “value” part that can be
	        // grouped, and fractional or exponential “suffix” part that is not.
	        if (maybeSuffix) {
	          i = -1, n = value.length;
	          while (++i < n) {
	            if (c = value.charCodeAt(i), 48 > c || c > 57) {
	              valueSuffix = (c === 46 ? decimal + value.slice(i + 1) : value.slice(i)) + valueSuffix;
	              value = value.slice(0, i);
	              break;
	            }
	          }
	        }
	      }
	
	      // If the fill character is not "0", grouping is applied before padding.
	      if (comma && !zero) value = group(value, Infinity);
	
	      // Compute the padding.
	      var length = valuePrefix.length + value.length + valueSuffix.length,
	          padding = length < width ? new Array(width - length + 1).join(fill) : "";
	
	      // If the fill character is "0", grouping is applied after padding.
	      if (comma && zero) value = group(padding + value, padding.length ? width - valueSuffix.length : Infinity), padding = "";
	
	      // Reconstruct the final output based on the desired alignment.
	      switch (align) {
	        case "<": value = valuePrefix + value + valueSuffix + padding; break;
	        case "=": value = valuePrefix + padding + value + valueSuffix; break;
	        case "^": value = padding.slice(0, length = padding.length >> 1) + valuePrefix + value + valueSuffix + padding.slice(length); break;
	        default: value = padding + valuePrefix + value + valueSuffix; break;
	      }
	
	      return numerals(value);
	    }
	
	    format.toString = function() {
	      return specifier + "";
	    };
	
	    return format;
	  }
	
	  function formatPrefix(specifier, value) {
	    var f = newFormat((specifier = formatSpecifier(specifier), specifier.type = "f", specifier)),
	        e = Math.max(-8, Math.min(8, Math.floor(exponent(value) / 3))) * 3,
	        k = Math.pow(10, -e),
	        prefix = prefixes[8 + e / 3];
	    return function(value) {
	      return f(k * value) + prefix;
	    };
	  }
	
	  return {
	    format: newFormat,
	    formatPrefix: formatPrefix
	  };
	};
	
	var locale;
	
	
	
	defaultLocale({
	  decimal: ".",
	  thousands: ",",
	  grouping: [3],
	  currency: ["$", ""]
	});
	
	function defaultLocale(definition) {
	  locale = formatLocale(definition);
	  exports.format = locale.format;
	  exports.formatPrefix = locale.formatPrefix;
	  return locale;
	}
	
	var precisionFixed = function(step) {
	  return Math.max(0, -exponent(Math.abs(step)));
	};
	
	var precisionPrefix = function(step, value) {
	  return Math.max(0, Math.max(-8, Math.min(8, Math.floor(exponent(value) / 3))) * 3 - exponent(Math.abs(step)));
	};
	
	var precisionRound = function(step, max) {
	  step = Math.abs(step), max = Math.abs(max) - step;
	  return Math.max(0, exponent(max) - exponent(step)) + 1;
	};
	
	exports.formatDefaultLocale = defaultLocale;
	exports.formatLocale = formatLocale;
	exports.formatSpecifier = formatSpecifier;
	exports.precisionFixed = precisionFixed;
	exports.precisionPrefix = precisionPrefix;
	exports.precisionRound = precisionRound;
	
	Object.defineProperty(exports, '__esModule', { value: true });
	
	})));


/***/ }),
/* 10 */
/***/ (function(module, exports, __webpack_require__) {

	// https://d3js.org/d3-scale/ Version 1.0.6. Copyright 2017 Mike Bostock.
	(function (global, factory) {
		 true ? factory(exports, __webpack_require__(4), __webpack_require__(11), __webpack_require__(12), __webpack_require__(9), __webpack_require__(13), __webpack_require__(14), __webpack_require__(7)) :
		typeof define === 'function' && define.amd ? define(['exports', 'd3-array', 'd3-collection', 'd3-interpolate', 'd3-format', 'd3-time', 'd3-time-format', 'd3-color'], factory) :
		(factory((global.d3 = global.d3 || {}),global.d3,global.d3,global.d3,global.d3,global.d3,global.d3,global.d3));
	}(this, (function (exports,d3Array,d3Collection,d3Interpolate,d3Format,d3Time,d3TimeFormat,d3Color) { 'use strict';
	
	var array = Array.prototype;
	
	var map$1 = array.map;
	var slice = array.slice;
	
	var implicit = {name: "implicit"};
	
	function ordinal(range$$1) {
	  var index = d3Collection.map(),
	      domain = [],
	      unknown = implicit;
	
	  range$$1 = range$$1 == null ? [] : slice.call(range$$1);
	
	  function scale(d) {
	    var key = d + "", i = index.get(key);
	    if (!i) {
	      if (unknown !== implicit) return unknown;
	      index.set(key, i = domain.push(d));
	    }
	    return range$$1[(i - 1) % range$$1.length];
	  }
	
	  scale.domain = function(_) {
	    if (!arguments.length) return domain.slice();
	    domain = [], index = d3Collection.map();
	    var i = -1, n = _.length, d, key;
	    while (++i < n) if (!index.has(key = (d = _[i]) + "")) index.set(key, domain.push(d));
	    return scale;
	  };
	
	  scale.range = function(_) {
	    return arguments.length ? (range$$1 = slice.call(_), scale) : range$$1.slice();
	  };
	
	  scale.unknown = function(_) {
	    return arguments.length ? (unknown = _, scale) : unknown;
	  };
	
	  scale.copy = function() {
	    return ordinal()
	        .domain(domain)
	        .range(range$$1)
	        .unknown(unknown);
	  };
	
	  return scale;
	}
	
	function band() {
	  var scale = ordinal().unknown(undefined),
	      domain = scale.domain,
	      ordinalRange = scale.range,
	      range$$1 = [0, 1],
	      step,
	      bandwidth,
	      round = false,
	      paddingInner = 0,
	      paddingOuter = 0,
	      align = 0.5;
	
	  delete scale.unknown;
	
	  function rescale() {
	    var n = domain().length,
	        reverse = range$$1[1] < range$$1[0],
	        start = range$$1[reverse - 0],
	        stop = range$$1[1 - reverse];
	    step = (stop - start) / Math.max(1, n - paddingInner + paddingOuter * 2);
	    if (round) step = Math.floor(step);
	    start += (stop - start - step * (n - paddingInner)) * align;
	    bandwidth = step * (1 - paddingInner);
	    if (round) start = Math.round(start), bandwidth = Math.round(bandwidth);
	    var values = d3Array.range(n).map(function(i) { return start + step * i; });
	    return ordinalRange(reverse ? values.reverse() : values);
	  }
	
	  scale.domain = function(_) {
	    return arguments.length ? (domain(_), rescale()) : domain();
	  };
	
	  scale.range = function(_) {
	    return arguments.length ? (range$$1 = [+_[0], +_[1]], rescale()) : range$$1.slice();
	  };
	
	  scale.rangeRound = function(_) {
	    return range$$1 = [+_[0], +_[1]], round = true, rescale();
	  };
	
	  scale.bandwidth = function() {
	    return bandwidth;
	  };
	
	  scale.step = function() {
	    return step;
	  };
	
	  scale.round = function(_) {
	    return arguments.length ? (round = !!_, rescale()) : round;
	  };
	
	  scale.padding = function(_) {
	    return arguments.length ? (paddingInner = paddingOuter = Math.max(0, Math.min(1, _)), rescale()) : paddingInner;
	  };
	
	  scale.paddingInner = function(_) {
	    return arguments.length ? (paddingInner = Math.max(0, Math.min(1, _)), rescale()) : paddingInner;
	  };
	
	  scale.paddingOuter = function(_) {
	    return arguments.length ? (paddingOuter = Math.max(0, Math.min(1, _)), rescale()) : paddingOuter;
	  };
	
	  scale.align = function(_) {
	    return arguments.length ? (align = Math.max(0, Math.min(1, _)), rescale()) : align;
	  };
	
	  scale.copy = function() {
	    return band()
	        .domain(domain())
	        .range(range$$1)
	        .round(round)
	        .paddingInner(paddingInner)
	        .paddingOuter(paddingOuter)
	        .align(align);
	  };
	
	  return rescale();
	}
	
	function pointish(scale) {
	  var copy = scale.copy;
	
	  scale.padding = scale.paddingOuter;
	  delete scale.paddingInner;
	  delete scale.paddingOuter;
	
	  scale.copy = function() {
	    return pointish(copy());
	  };
	
	  return scale;
	}
	
	function point() {
	  return pointish(band().paddingInner(1));
	}
	
	var constant = function(x) {
	  return function() {
	    return x;
	  };
	};
	
	var number = function(x) {
	  return +x;
	};
	
	var unit = [0, 1];
	
	function deinterpolateLinear(a, b) {
	  return (b -= (a = +a))
	      ? function(x) { return (x - a) / b; }
	      : constant(b);
	}
	
	function deinterpolateClamp(deinterpolate) {
	  return function(a, b) {
	    var d = deinterpolate(a = +a, b = +b);
	    return function(x) { return x <= a ? 0 : x >= b ? 1 : d(x); };
	  };
	}
	
	function reinterpolateClamp(reinterpolate) {
	  return function(a, b) {
	    var r = reinterpolate(a = +a, b = +b);
	    return function(t) { return t <= 0 ? a : t >= 1 ? b : r(t); };
	  };
	}
	
	function bimap(domain, range$$1, deinterpolate, reinterpolate) {
	  var d0 = domain[0], d1 = domain[1], r0 = range$$1[0], r1 = range$$1[1];
	  if (d1 < d0) d0 = deinterpolate(d1, d0), r0 = reinterpolate(r1, r0);
	  else d0 = deinterpolate(d0, d1), r0 = reinterpolate(r0, r1);
	  return function(x) { return r0(d0(x)); };
	}
	
	function polymap(domain, range$$1, deinterpolate, reinterpolate) {
	  var j = Math.min(domain.length, range$$1.length) - 1,
	      d = new Array(j),
	      r = new Array(j),
	      i = -1;
	
	  // Reverse descending domains.
	  if (domain[j] < domain[0]) {
	    domain = domain.slice().reverse();
	    range$$1 = range$$1.slice().reverse();
	  }
	
	  while (++i < j) {
	    d[i] = deinterpolate(domain[i], domain[i + 1]);
	    r[i] = reinterpolate(range$$1[i], range$$1[i + 1]);
	  }
	
	  return function(x) {
	    var i = d3Array.bisect(domain, x, 1, j) - 1;
	    return r[i](d[i](x));
	  };
	}
	
	function copy(source, target) {
	  return target
	      .domain(source.domain())
	      .range(source.range())
	      .interpolate(source.interpolate())
	      .clamp(source.clamp());
	}
	
	// deinterpolate(a, b)(x) takes a domain value x in [a,b] and returns the corresponding parameter t in [0,1].
	// reinterpolate(a, b)(t) takes a parameter t in [0,1] and returns the corresponding domain value x in [a,b].
	function continuous(deinterpolate, reinterpolate) {
	  var domain = unit,
	      range$$1 = unit,
	      interpolate$$1 = d3Interpolate.interpolate,
	      clamp = false,
	      piecewise,
	      output,
	      input;
	
	  function rescale() {
	    piecewise = Math.min(domain.length, range$$1.length) > 2 ? polymap : bimap;
	    output = input = null;
	    return scale;
	  }
	
	  function scale(x) {
	    return (output || (output = piecewise(domain, range$$1, clamp ? deinterpolateClamp(deinterpolate) : deinterpolate, interpolate$$1)))(+x);
	  }
	
	  scale.invert = function(y) {
	    return (input || (input = piecewise(range$$1, domain, deinterpolateLinear, clamp ? reinterpolateClamp(reinterpolate) : reinterpolate)))(+y);
	  };
	
	  scale.domain = function(_) {
	    return arguments.length ? (domain = map$1.call(_, number), rescale()) : domain.slice();
	  };
	
	  scale.range = function(_) {
	    return arguments.length ? (range$$1 = slice.call(_), rescale()) : range$$1.slice();
	  };
	
	  scale.rangeRound = function(_) {
	    return range$$1 = slice.call(_), interpolate$$1 = d3Interpolate.interpolateRound, rescale();
	  };
	
	  scale.clamp = function(_) {
	    return arguments.length ? (clamp = !!_, rescale()) : clamp;
	  };
	
	  scale.interpolate = function(_) {
	    return arguments.length ? (interpolate$$1 = _, rescale()) : interpolate$$1;
	  };
	
	  return rescale();
	}
	
	var tickFormat = function(domain, count, specifier) {
	  var start = domain[0],
	      stop = domain[domain.length - 1],
	      step = d3Array.tickStep(start, stop, count == null ? 10 : count),
	      precision;
	  specifier = d3Format.formatSpecifier(specifier == null ? ",f" : specifier);
	  switch (specifier.type) {
	    case "s": {
	      var value = Math.max(Math.abs(start), Math.abs(stop));
	      if (specifier.precision == null && !isNaN(precision = d3Format.precisionPrefix(step, value))) specifier.precision = precision;
	      return d3Format.formatPrefix(specifier, value);
	    }
	    case "":
	    case "e":
	    case "g":
	    case "p":
	    case "r": {
	      if (specifier.precision == null && !isNaN(precision = d3Format.precisionRound(step, Math.max(Math.abs(start), Math.abs(stop))))) specifier.precision = precision - (specifier.type === "e");
	      break;
	    }
	    case "f":
	    case "%": {
	      if (specifier.precision == null && !isNaN(precision = d3Format.precisionFixed(step))) specifier.precision = precision - (specifier.type === "%") * 2;
	      break;
	    }
	  }
	  return d3Format.format(specifier);
	};
	
	function linearish(scale) {
	  var domain = scale.domain;
	
	  scale.ticks = function(count) {
	    var d = domain();
	    return d3Array.ticks(d[0], d[d.length - 1], count == null ? 10 : count);
	  };
	
	  scale.tickFormat = function(count, specifier) {
	    return tickFormat(domain(), count, specifier);
	  };
	
	  scale.nice = function(count) {
	    if (count == null) count = 10;
	
	    var d = domain(),
	        i0 = 0,
	        i1 = d.length - 1,
	        start = d[i0],
	        stop = d[i1],
	        step;
	
	    if (stop < start) {
	      step = start, start = stop, stop = step;
	      step = i0, i0 = i1, i1 = step;
	    }
	
	    step = d3Array.tickIncrement(start, stop, count);
	
	    if (step > 0) {
	      start = Math.floor(start / step) * step;
	      stop = Math.ceil(stop / step) * step;
	      step = d3Array.tickIncrement(start, stop, count);
	    } else if (step < 0) {
	      start = Math.ceil(start * step) / step;
	      stop = Math.floor(stop * step) / step;
	      step = d3Array.tickIncrement(start, stop, count);
	    }
	
	    if (step > 0) {
	      d[i0] = Math.floor(start / step) * step;
	      d[i1] = Math.ceil(stop / step) * step;
	      domain(d);
	    } else if (step < 0) {
	      d[i0] = Math.ceil(start * step) / step;
	      d[i1] = Math.floor(stop * step) / step;
	      domain(d);
	    }
	
	    return scale;
	  };
	
	  return scale;
	}
	
	function linear() {
	  var scale = continuous(deinterpolateLinear, d3Interpolate.interpolateNumber);
	
	  scale.copy = function() {
	    return copy(scale, linear());
	  };
	
	  return linearish(scale);
	}
	
	function identity() {
	  var domain = [0, 1];
	
	  function scale(x) {
	    return +x;
	  }
	
	  scale.invert = scale;
	
	  scale.domain = scale.range = function(_) {
	    return arguments.length ? (domain = map$1.call(_, number), scale) : domain.slice();
	  };
	
	  scale.copy = function() {
	    return identity().domain(domain);
	  };
	
	  return linearish(scale);
	}
	
	var nice = function(domain, interval) {
	  domain = domain.slice();
	
	  var i0 = 0,
	      i1 = domain.length - 1,
	      x0 = domain[i0],
	      x1 = domain[i1],
	      t;
	
	  if (x1 < x0) {
	    t = i0, i0 = i1, i1 = t;
	    t = x0, x0 = x1, x1 = t;
	  }
	
	  domain[i0] = interval.floor(x0);
	  domain[i1] = interval.ceil(x1);
	  return domain;
	};
	
	function deinterpolate(a, b) {
	  return (b = Math.log(b / a))
	      ? function(x) { return Math.log(x / a) / b; }
	      : constant(b);
	}
	
	function reinterpolate(a, b) {
	  return a < 0
	      ? function(t) { return -Math.pow(-b, t) * Math.pow(-a, 1 - t); }
	      : function(t) { return Math.pow(b, t) * Math.pow(a, 1 - t); };
	}
	
	function pow10(x) {
	  return isFinite(x) ? +("1e" + x) : x < 0 ? 0 : x;
	}
	
	function powp(base) {
	  return base === 10 ? pow10
	      : base === Math.E ? Math.exp
	      : function(x) { return Math.pow(base, x); };
	}
	
	function logp(base) {
	  return base === Math.E ? Math.log
	      : base === 10 && Math.log10
	      || base === 2 && Math.log2
	      || (base = Math.log(base), function(x) { return Math.log(x) / base; });
	}
	
	function reflect(f) {
	  return function(x) {
	    return -f(-x);
	  };
	}
	
	function log() {
	  var scale = continuous(deinterpolate, reinterpolate).domain([1, 10]),
	      domain = scale.domain,
	      base = 10,
	      logs = logp(10),
	      pows = powp(10);
	
	  function rescale() {
	    logs = logp(base), pows = powp(base);
	    if (domain()[0] < 0) logs = reflect(logs), pows = reflect(pows);
	    return scale;
	  }
	
	  scale.base = function(_) {
	    return arguments.length ? (base = +_, rescale()) : base;
	  };
	
	  scale.domain = function(_) {
	    return arguments.length ? (domain(_), rescale()) : domain();
	  };
	
	  scale.ticks = function(count) {
	    var d = domain(),
	        u = d[0],
	        v = d[d.length - 1],
	        r;
	
	    if (r = v < u) i = u, u = v, v = i;
	
	    var i = logs(u),
	        j = logs(v),
	        p,
	        k,
	        t,
	        n = count == null ? 10 : +count,
	        z = [];
	
	    if (!(base % 1) && j - i < n) {
	      i = Math.round(i) - 1, j = Math.round(j) + 1;
	      if (u > 0) for (; i < j; ++i) {
	        for (k = 1, p = pows(i); k < base; ++k) {
	          t = p * k;
	          if (t < u) continue;
	          if (t > v) break;
	          z.push(t);
	        }
	      } else for (; i < j; ++i) {
	        for (k = base - 1, p = pows(i); k >= 1; --k) {
	          t = p * k;
	          if (t < u) continue;
	          if (t > v) break;
	          z.push(t);
	        }
	      }
	    } else {
	      z = d3Array.ticks(i, j, Math.min(j - i, n)).map(pows);
	    }
	
	    return r ? z.reverse() : z;
	  };
	
	  scale.tickFormat = function(count, specifier) {
	    if (specifier == null) specifier = base === 10 ? ".0e" : ",";
	    if (typeof specifier !== "function") specifier = d3Format.format(specifier);
	    if (count === Infinity) return specifier;
	    if (count == null) count = 10;
	    var k = Math.max(1, base * count / scale.ticks().length); // TODO fast estimate?
	    return function(d) {
	      var i = d / pows(Math.round(logs(d)));
	      if (i * base < base - 0.5) i *= base;
	      return i <= k ? specifier(d) : "";
	    };
	  };
	
	  scale.nice = function() {
	    return domain(nice(domain(), {
	      floor: function(x) { return pows(Math.floor(logs(x))); },
	      ceil: function(x) { return pows(Math.ceil(logs(x))); }
	    }));
	  };
	
	  scale.copy = function() {
	    return copy(scale, log().base(base));
	  };
	
	  return scale;
	}
	
	function raise(x, exponent) {
	  return x < 0 ? -Math.pow(-x, exponent) : Math.pow(x, exponent);
	}
	
	function pow() {
	  var exponent = 1,
	      scale = continuous(deinterpolate, reinterpolate),
	      domain = scale.domain;
	
	  function deinterpolate(a, b) {
	    return (b = raise(b, exponent) - (a = raise(a, exponent)))
	        ? function(x) { return (raise(x, exponent) - a) / b; }
	        : constant(b);
	  }
	
	  function reinterpolate(a, b) {
	    b = raise(b, exponent) - (a = raise(a, exponent));
	    return function(t) { return raise(a + b * t, 1 / exponent); };
	  }
	
	  scale.exponent = function(_) {
	    return arguments.length ? (exponent = +_, domain(domain())) : exponent;
	  };
	
	  scale.copy = function() {
	    return copy(scale, pow().exponent(exponent));
	  };
	
	  return linearish(scale);
	}
	
	function sqrt() {
	  return pow().exponent(0.5);
	}
	
	function quantile$1() {
	  var domain = [],
	      range$$1 = [],
	      thresholds = [];
	
	  function rescale() {
	    var i = 0, n = Math.max(1, range$$1.length);
	    thresholds = new Array(n - 1);
	    while (++i < n) thresholds[i - 1] = d3Array.quantile(domain, i / n);
	    return scale;
	  }
	
	  function scale(x) {
	    if (!isNaN(x = +x)) return range$$1[d3Array.bisect(thresholds, x)];
	  }
	
	  scale.invertExtent = function(y) {
	    var i = range$$1.indexOf(y);
	    return i < 0 ? [NaN, NaN] : [
	      i > 0 ? thresholds[i - 1] : domain[0],
	      i < thresholds.length ? thresholds[i] : domain[domain.length - 1]
	    ];
	  };
	
	  scale.domain = function(_) {
	    if (!arguments.length) return domain.slice();
	    domain = [];
	    for (var i = 0, n = _.length, d; i < n; ++i) if (d = _[i], d != null && !isNaN(d = +d)) domain.push(d);
	    domain.sort(d3Array.ascending);
	    return rescale();
	  };
	
	  scale.range = function(_) {
	    return arguments.length ? (range$$1 = slice.call(_), rescale()) : range$$1.slice();
	  };
	
	  scale.quantiles = function() {
	    return thresholds.slice();
	  };
	
	  scale.copy = function() {
	    return quantile$1()
	        .domain(domain)
	        .range(range$$1);
	  };
	
	  return scale;
	}
	
	function quantize() {
	  var x0 = 0,
	      x1 = 1,
	      n = 1,
	      domain = [0.5],
	      range$$1 = [0, 1];
	
	  function scale(x) {
	    if (x <= x) return range$$1[d3Array.bisect(domain, x, 0, n)];
	  }
	
	  function rescale() {
	    var i = -1;
	    domain = new Array(n);
	    while (++i < n) domain[i] = ((i + 1) * x1 - (i - n) * x0) / (n + 1);
	    return scale;
	  }
	
	  scale.domain = function(_) {
	    return arguments.length ? (x0 = +_[0], x1 = +_[1], rescale()) : [x0, x1];
	  };
	
	  scale.range = function(_) {
	    return arguments.length ? (n = (range$$1 = slice.call(_)).length - 1, rescale()) : range$$1.slice();
	  };
	
	  scale.invertExtent = function(y) {
	    var i = range$$1.indexOf(y);
	    return i < 0 ? [NaN, NaN]
	        : i < 1 ? [x0, domain[0]]
	        : i >= n ? [domain[n - 1], x1]
	        : [domain[i - 1], domain[i]];
	  };
	
	  scale.copy = function() {
	    return quantize()
	        .domain([x0, x1])
	        .range(range$$1);
	  };
	
	  return linearish(scale);
	}
	
	function threshold() {
	  var domain = [0.5],
	      range$$1 = [0, 1],
	      n = 1;
	
	  function scale(x) {
	    if (x <= x) return range$$1[d3Array.bisect(domain, x, 0, n)];
	  }
	
	  scale.domain = function(_) {
	    return arguments.length ? (domain = slice.call(_), n = Math.min(domain.length, range$$1.length - 1), scale) : domain.slice();
	  };
	
	  scale.range = function(_) {
	    return arguments.length ? (range$$1 = slice.call(_), n = Math.min(domain.length, range$$1.length - 1), scale) : range$$1.slice();
	  };
	
	  scale.invertExtent = function(y) {
	    var i = range$$1.indexOf(y);
	    return [domain[i - 1], domain[i]];
	  };
	
	  scale.copy = function() {
	    return threshold()
	        .domain(domain)
	        .range(range$$1);
	  };
	
	  return scale;
	}
	
	var durationSecond = 1000;
	var durationMinute = durationSecond * 60;
	var durationHour = durationMinute * 60;
	var durationDay = durationHour * 24;
	var durationWeek = durationDay * 7;
	var durationMonth = durationDay * 30;
	var durationYear = durationDay * 365;
	
	function date(t) {
	  return new Date(t);
	}
	
	function number$1(t) {
	  return t instanceof Date ? +t : +new Date(+t);
	}
	
	function calendar(year, month, week, day, hour, minute, second, millisecond, format$$1) {
	  var scale = continuous(deinterpolateLinear, d3Interpolate.interpolateNumber),
	      invert = scale.invert,
	      domain = scale.domain;
	
	  var formatMillisecond = format$$1(".%L"),
	      formatSecond = format$$1(":%S"),
	      formatMinute = format$$1("%I:%M"),
	      formatHour = format$$1("%I %p"),
	      formatDay = format$$1("%a %d"),
	      formatWeek = format$$1("%b %d"),
	      formatMonth = format$$1("%B"),
	      formatYear = format$$1("%Y");
	
	  var tickIntervals = [
	    [second,  1,      durationSecond],
	    [second,  5,  5 * durationSecond],
	    [second, 15, 15 * durationSecond],
	    [second, 30, 30 * durationSecond],
	    [minute,  1,      durationMinute],
	    [minute,  5,  5 * durationMinute],
	    [minute, 15, 15 * durationMinute],
	    [minute, 30, 30 * durationMinute],
	    [  hour,  1,      durationHour  ],
	    [  hour,  3,  3 * durationHour  ],
	    [  hour,  6,  6 * durationHour  ],
	    [  hour, 12, 12 * durationHour  ],
	    [   day,  1,      durationDay   ],
	    [   day,  2,  2 * durationDay   ],
	    [  week,  1,      durationWeek  ],
	    [ month,  1,      durationMonth ],
	    [ month,  3,  3 * durationMonth ],
	    [  year,  1,      durationYear  ]
	  ];
	
	  function tickFormat(date) {
	    return (second(date) < date ? formatMillisecond
	        : minute(date) < date ? formatSecond
	        : hour(date) < date ? formatMinute
	        : day(date) < date ? formatHour
	        : month(date) < date ? (week(date) < date ? formatDay : formatWeek)
	        : year(date) < date ? formatMonth
	        : formatYear)(date);
	  }
	
	  function tickInterval(interval, start, stop, step) {
	    if (interval == null) interval = 10;
	
	    // If a desired tick count is specified, pick a reasonable tick interval
	    // based on the extent of the domain and a rough estimate of tick size.
	    // Otherwise, assume interval is already a time interval and use it.
	    if (typeof interval === "number") {
	      var target = Math.abs(stop - start) / interval,
	          i = d3Array.bisector(function(i) { return i[2]; }).right(tickIntervals, target);
	      if (i === tickIntervals.length) {
	        step = d3Array.tickStep(start / durationYear, stop / durationYear, interval);
	        interval = year;
	      } else if (i) {
	        i = tickIntervals[target / tickIntervals[i - 1][2] < tickIntervals[i][2] / target ? i - 1 : i];
	        step = i[1];
	        interval = i[0];
	      } else {
	        step = d3Array.tickStep(start, stop, interval);
	        interval = millisecond;
	      }
	    }
	
	    return step == null ? interval : interval.every(step);
	  }
	
	  scale.invert = function(y) {
	    return new Date(invert(y));
	  };
	
	  scale.domain = function(_) {
	    return arguments.length ? domain(map$1.call(_, number$1)) : domain().map(date);
	  };
	
	  scale.ticks = function(interval, step) {
	    var d = domain(),
	        t0 = d[0],
	        t1 = d[d.length - 1],
	        r = t1 < t0,
	        t;
	    if (r) t = t0, t0 = t1, t1 = t;
	    t = tickInterval(interval, t0, t1, step);
	    t = t ? t.range(t0, t1 + 1) : []; // inclusive stop
	    return r ? t.reverse() : t;
	  };
	
	  scale.tickFormat = function(count, specifier) {
	    return specifier == null ? tickFormat : format$$1(specifier);
	  };
	
	  scale.nice = function(interval, step) {
	    var d = domain();
	    return (interval = tickInterval(interval, d[0], d[d.length - 1], step))
	        ? domain(nice(d, interval))
	        : scale;
	  };
	
	  scale.copy = function() {
	    return copy(scale, calendar(year, month, week, day, hour, minute, second, millisecond, format$$1));
	  };
	
	  return scale;
	}
	
	var time = function() {
	  return calendar(d3Time.timeYear, d3Time.timeMonth, d3Time.timeWeek, d3Time.timeDay, d3Time.timeHour, d3Time.timeMinute, d3Time.timeSecond, d3Time.timeMillisecond, d3TimeFormat.timeFormat).domain([new Date(2000, 0, 1), new Date(2000, 0, 2)]);
	};
	
	var utcTime = function() {
	  return calendar(d3Time.utcYear, d3Time.utcMonth, d3Time.utcWeek, d3Time.utcDay, d3Time.utcHour, d3Time.utcMinute, d3Time.utcSecond, d3Time.utcMillisecond, d3TimeFormat.utcFormat).domain([Date.UTC(2000, 0, 1), Date.UTC(2000, 0, 2)]);
	};
	
	var colors = function(s) {
	  return s.match(/.{6}/g).map(function(x) {
	    return "#" + x;
	  });
	};
	
	var category10 = colors("1f77b4ff7f0e2ca02cd627289467bd8c564be377c27f7f7fbcbd2217becf");
	
	var category20b = colors("393b795254a36b6ecf9c9ede6379398ca252b5cf6bcedb9c8c6d31bd9e39e7ba52e7cb94843c39ad494ad6616be7969c7b4173a55194ce6dbdde9ed6");
	
	var category20c = colors("3182bd6baed69ecae1c6dbefe6550dfd8d3cfdae6bfdd0a231a35474c476a1d99bc7e9c0756bb19e9ac8bcbddcdadaeb636363969696bdbdbdd9d9d9");
	
	var category20 = colors("1f77b4aec7e8ff7f0effbb782ca02c98df8ad62728ff98969467bdc5b0d58c564bc49c94e377c2f7b6d27f7f7fc7c7c7bcbd22dbdb8d17becf9edae5");
	
	var cubehelix$1 = d3Interpolate.interpolateCubehelixLong(d3Color.cubehelix(300, 0.5, 0.0), d3Color.cubehelix(-240, 0.5, 1.0));
	
	var warm = d3Interpolate.interpolateCubehelixLong(d3Color.cubehelix(-100, 0.75, 0.35), d3Color.cubehelix(80, 1.50, 0.8));
	
	var cool = d3Interpolate.interpolateCubehelixLong(d3Color.cubehelix(260, 0.75, 0.35), d3Color.cubehelix(80, 1.50, 0.8));
	
	var rainbow = d3Color.cubehelix();
	
	var rainbow$1 = function(t) {
	  if (t < 0 || t > 1) t -= Math.floor(t);
	  var ts = Math.abs(t - 0.5);
	  rainbow.h = 360 * t - 100;
	  rainbow.s = 1.5 - 1.5 * ts;
	  rainbow.l = 0.8 - 0.9 * ts;
	  return rainbow + "";
	};
	
	function ramp(range$$1) {
	  var n = range$$1.length;
	  return function(t) {
	    return range$$1[Math.max(0, Math.min(n - 1, Math.floor(t * n)))];
	  };
	}
	
	var viridis = ramp(colors("44015444025645045745055946075a46085c460a5d460b5e470d60470e6147106347116447136548146748166848176948186a481a6c481b6d481c6e481d6f481f70482071482173482374482475482576482677482878482979472a7a472c7a472d7b472e7c472f7d46307e46327e46337f463480453581453781453882443983443a83443b84433d84433e85423f854240864241864142874144874045884046883f47883f48893e49893e4a893e4c8a3d4d8a3d4e8a3c4f8a3c508b3b518b3b528b3a538b3a548c39558c39568c38588c38598c375a8c375b8d365c8d365d8d355e8d355f8d34608d34618d33628d33638d32648e32658e31668e31678e31688e30698e306a8e2f6b8e2f6c8e2e6d8e2e6e8e2e6f8e2d708e2d718e2c718e2c728e2c738e2b748e2b758e2a768e2a778e2a788e29798e297a8e297b8e287c8e287d8e277e8e277f8e27808e26818e26828e26828e25838e25848e25858e24868e24878e23888e23898e238a8d228b8d228c8d228d8d218e8d218f8d21908d21918c20928c20928c20938c1f948c1f958b1f968b1f978b1f988b1f998a1f9a8a1e9b8a1e9c891e9d891f9e891f9f881fa0881fa1881fa1871fa28720a38620a48621a58521a68522a78522a88423a98324aa8325ab8225ac8226ad8127ad8128ae8029af7f2ab07f2cb17e2db27d2eb37c2fb47c31b57b32b67a34b67935b77937b87838b9773aba763bbb753dbc743fbc7340bd7242be7144bf7046c06f48c16e4ac16d4cc26c4ec36b50c46a52c56954c56856c66758c7655ac8645cc8635ec96260ca6063cb5f65cb5e67cc5c69cd5b6ccd5a6ece5870cf5773d05675d05477d1537ad1517cd2507fd34e81d34d84d44b86d54989d5488bd6468ed64590d74393d74195d84098d83e9bd93c9dd93ba0da39a2da37a5db36a8db34aadc32addc30b0dd2fb2dd2db5de2bb8de29bade28bddf26c0df25c2df23c5e021c8e020cae11fcde11dd0e11cd2e21bd5e21ad8e219dae319dde318dfe318e2e418e5e419e7e419eae51aece51befe51cf1e51df4e61ef6e620f8e621fbe723fde725"));
	
	var magma = ramp(colors("00000401000501010601010802010902020b02020d03030f03031204041405041606051806051a07061c08071e0907200a08220b09240c09260d0a290e0b2b100b2d110c2f120d31130d34140e36150e38160f3b180f3d19103f1a10421c10441d11471e114920114b21114e22115024125325125527125829115a2a115c2c115f2d11612f116331116533106734106936106b38106c390f6e3b0f703d0f713f0f72400f74420f75440f764510774710784910784a10794c117a4e117b4f127b51127c52137c54137d56147d57157e59157e5a167e5c167f5d177f5f187f601880621980641a80651a80671b80681c816a1c816b1d816d1d816e1e81701f81721f817320817521817621817822817922827b23827c23827e24828025828125818326818426818627818827818928818b29818c29818e2a81902a81912b81932b80942c80962c80982d80992d809b2e7f9c2e7f9e2f7fa02f7fa1307ea3307ea5317ea6317da8327daa337dab337cad347cae347bb0357bb2357bb3367ab5367ab73779b83779ba3878bc3978bd3977bf3a77c03a76c23b75c43c75c53c74c73d73c83e73ca3e72cc3f71cd4071cf4070d0416fd2426fd3436ed5446dd6456cd8456cd9466bdb476adc4869de4968df4a68e04c67e24d66e34e65e44f64e55064e75263e85362e95462ea5661eb5760ec5860ed5a5fee5b5eef5d5ef05f5ef1605df2625df2645cf3655cf4675cf4695cf56b5cf66c5cf66e5cf7705cf7725cf8745cf8765cf9785df9795df97b5dfa7d5efa7f5efa815ffb835ffb8560fb8761fc8961fc8a62fc8c63fc8e64fc9065fd9266fd9467fd9668fd9869fd9a6afd9b6bfe9d6cfe9f6dfea16efea36ffea571fea772fea973feaa74feac76feae77feb078feb27afeb47bfeb67cfeb77efeb97ffebb81febd82febf84fec185fec287fec488fec68afec88cfeca8dfecc8ffecd90fecf92fed194fed395fed597fed799fed89afdda9cfddc9efddea0fde0a1fde2a3fde3a5fde5a7fde7a9fde9aafdebacfcecaefceeb0fcf0b2fcf2b4fcf4b6fcf6b8fcf7b9fcf9bbfcfbbdfcfdbf"));
	
	var inferno = ramp(colors("00000401000501010601010802010a02020c02020e03021004031204031405041706041907051b08051d09061f0a07220b07240c08260d08290e092b10092d110a30120a32140b34150b37160b39180c3c190c3e1b0c411c0c431e0c451f0c48210c4a230c4c240c4f260c51280b53290b552b0b572d0b592f0a5b310a5c320a5e340a5f3609613809623909633b09643d09653e0966400a67420a68440a68450a69470b6a490b6a4a0c6b4c0c6b4d0d6c4f0d6c510e6c520e6d540f6d550f6d57106e59106e5a116e5c126e5d126e5f136e61136e62146e64156e65156e67166e69166e6a176e6c186e6d186e6f196e71196e721a6e741a6e751b6e771c6d781c6d7a1d6d7c1d6d7d1e6d7f1e6c801f6c82206c84206b85216b87216b88226a8a226a8c23698d23698f24699025689225689326679526679727669827669a28659b29649d29649f2a63a02a63a22b62a32c61a52c60a62d60a82e5fa92e5eab2f5ead305dae305cb0315bb1325ab3325ab43359b63458b73557b93556ba3655bc3754bd3853bf3952c03a51c13a50c33b4fc43c4ec63d4dc73e4cc83f4bca404acb4149cc4248ce4347cf4446d04545d24644d34743d44842d54a41d74b3fd84c3ed94d3dda4e3cdb503bdd513ade5238df5337e05536e15635e25734e35933e45a31e55c30e65d2fe75e2ee8602de9612bea632aeb6429eb6628ec6726ed6925ee6a24ef6c23ef6e21f06f20f1711ff1731df2741cf3761bf37819f47918f57b17f57d15f67e14f68013f78212f78410f8850ff8870ef8890cf98b0bf98c0af98e09fa9008fa9207fa9407fb9606fb9706fb9906fb9b06fb9d07fc9f07fca108fca309fca50afca60cfca80dfcaa0ffcac11fcae12fcb014fcb216fcb418fbb61afbb81dfbba1ffbbc21fbbe23fac026fac228fac42afac62df9c72ff9c932f9cb35f8cd37f8cf3af7d13df7d340f6d543f6d746f5d949f5db4cf4dd4ff4df53f4e156f3e35af3e55df2e661f2e865f2ea69f1ec6df1ed71f1ef75f1f179f2f27df2f482f3f586f3f68af4f88ef5f992f6fa96f8fb9af9fc9dfafda1fcffa4"));
	
	var plasma = ramp(colors("0d088710078813078916078a19068c1b068d1d068e20068f2206902406912605912805922a05932c05942e05952f059631059733059735049837049938049a3a049a3c049b3e049c3f049c41049d43039e44039e46039f48039f4903a04b03a14c02a14e02a25002a25102a35302a35502a45601a45801a45901a55b01a55c01a65e01a66001a66100a76300a76400a76600a76700a86900a86a00a86c00a86e00a86f00a87100a87201a87401a87501a87701a87801a87a02a87b02a87d03a87e03a88004a88104a78305a78405a78606a68707a68808a68a09a58b0aa58d0ba58e0ca48f0da4910ea3920fa39410a29511a19613a19814a099159f9a169f9c179e9d189d9e199da01a9ca11b9ba21d9aa31e9aa51f99a62098a72197a82296aa2395ab2494ac2694ad2793ae2892b02991b12a90b22b8fb32c8eb42e8db52f8cb6308bb7318ab83289ba3388bb3488bc3587bd3786be3885bf3984c03a83c13b82c23c81c33d80c43e7fc5407ec6417dc7427cc8437bc9447aca457acb4679cc4778cc4977cd4a76ce4b75cf4c74d04d73d14e72d24f71d35171d45270d5536fd5546ed6556dd7566cd8576bd9586ada5a6ada5b69db5c68dc5d67dd5e66de5f65de6164df6263e06363e16462e26561e26660e3685fe4695ee56a5de56b5de66c5ce76e5be76f5ae87059e97158e97257ea7457eb7556eb7655ec7754ed7953ed7a52ee7b51ef7c51ef7e50f07f4ff0804ef1814df1834cf2844bf3854bf3874af48849f48948f58b47f58c46f68d45f68f44f79044f79143f79342f89441f89540f9973ff9983ef99a3efa9b3dfa9c3cfa9e3bfb9f3afba139fba238fca338fca537fca636fca835fca934fdab33fdac33fdae32fdaf31fdb130fdb22ffdb42ffdb52efeb72dfeb82cfeba2cfebb2bfebd2afebe2afec029fdc229fdc328fdc527fdc627fdc827fdca26fdcb26fccd25fcce25fcd025fcd225fbd324fbd524fbd724fad824fada24f9dc24f9dd25f8df25f8e125f7e225f7e425f6e626f6e826f5e926f5eb27f4ed27f3ee27f3f027f2f227f1f426f1f525f0f724f0f921"));
	
	function sequential(interpolator) {
	  var x0 = 0,
	      x1 = 1,
	      clamp = false;
	
	  function scale(x) {
	    var t = (x - x0) / (x1 - x0);
	    return interpolator(clamp ? Math.max(0, Math.min(1, t)) : t);
	  }
	
	  scale.domain = function(_) {
	    return arguments.length ? (x0 = +_[0], x1 = +_[1], scale) : [x0, x1];
	  };
	
	  scale.clamp = function(_) {
	    return arguments.length ? (clamp = !!_, scale) : clamp;
	  };
	
	  scale.interpolator = function(_) {
	    return arguments.length ? (interpolator = _, scale) : interpolator;
	  };
	
	  scale.copy = function() {
	    return sequential(interpolator).domain([x0, x1]).clamp(clamp);
	  };
	
	  return linearish(scale);
	}
	
	exports.scaleBand = band;
	exports.scalePoint = point;
	exports.scaleIdentity = identity;
	exports.scaleLinear = linear;
	exports.scaleLog = log;
	exports.scaleOrdinal = ordinal;
	exports.scaleImplicit = implicit;
	exports.scalePow = pow;
	exports.scaleSqrt = sqrt;
	exports.scaleQuantile = quantile$1;
	exports.scaleQuantize = quantize;
	exports.scaleThreshold = threshold;
	exports.scaleTime = time;
	exports.scaleUtc = utcTime;
	exports.schemeCategory10 = category10;
	exports.schemeCategory20b = category20b;
	exports.schemeCategory20c = category20c;
	exports.schemeCategory20 = category20;
	exports.interpolateCubehelixDefault = cubehelix$1;
	exports.interpolateRainbow = rainbow$1;
	exports.interpolateWarm = warm;
	exports.interpolateCool = cool;
	exports.interpolateViridis = viridis;
	exports.interpolateMagma = magma;
	exports.interpolateInferno = inferno;
	exports.interpolatePlasma = plasma;
	exports.scaleSequential = sequential;
	
	Object.defineProperty(exports, '__esModule', { value: true });
	
	})));


/***/ }),
/* 11 */
/***/ (function(module, exports, __webpack_require__) {

	// https://d3js.org/d3-collection/ Version 1.0.3. Copyright 2017 Mike Bostock.
	(function (global, factory) {
		 true ? factory(exports) :
		typeof define === 'function' && define.amd ? define(['exports'], factory) :
		(factory((global.d3 = global.d3 || {})));
	}(this, (function (exports) { 'use strict';
	
	var prefix = "$";
	
	function Map() {}
	
	Map.prototype = map.prototype = {
	  constructor: Map,
	  has: function(key) {
	    return (prefix + key) in this;
	  },
	  get: function(key) {
	    return this[prefix + key];
	  },
	  set: function(key, value) {
	    this[prefix + key] = value;
	    return this;
	  },
	  remove: function(key) {
	    var property = prefix + key;
	    return property in this && delete this[property];
	  },
	  clear: function() {
	    for (var property in this) if (property[0] === prefix) delete this[property];
	  },
	  keys: function() {
	    var keys = [];
	    for (var property in this) if (property[0] === prefix) keys.push(property.slice(1));
	    return keys;
	  },
	  values: function() {
	    var values = [];
	    for (var property in this) if (property[0] === prefix) values.push(this[property]);
	    return values;
	  },
	  entries: function() {
	    var entries = [];
	    for (var property in this) if (property[0] === prefix) entries.push({key: property.slice(1), value: this[property]});
	    return entries;
	  },
	  size: function() {
	    var size = 0;
	    for (var property in this) if (property[0] === prefix) ++size;
	    return size;
	  },
	  empty: function() {
	    for (var property in this) if (property[0] === prefix) return false;
	    return true;
	  },
	  each: function(f) {
	    for (var property in this) if (property[0] === prefix) f(this[property], property.slice(1), this);
	  }
	};
	
	function map(object, f) {
	  var map = new Map;
	
	  // Copy constructor.
	  if (object instanceof Map) object.each(function(value, key) { map.set(key, value); });
	
	  // Index array by numeric index or specified key function.
	  else if (Array.isArray(object)) {
	    var i = -1,
	        n = object.length,
	        o;
	
	    if (f == null) while (++i < n) map.set(i, object[i]);
	    else while (++i < n) map.set(f(o = object[i], i, object), o);
	  }
	
	  // Convert object to map.
	  else if (object) for (var key in object) map.set(key, object[key]);
	
	  return map;
	}
	
	var nest = function() {
	  var keys = [],
	      sortKeys = [],
	      sortValues,
	      rollup,
	      nest;
	
	  function apply(array, depth, createResult, setResult) {
	    if (depth >= keys.length) return rollup != null
	        ? rollup(array) : (sortValues != null
	        ? array.sort(sortValues)
	        : array);
	
	    var i = -1,
	        n = array.length,
	        key = keys[depth++],
	        keyValue,
	        value,
	        valuesByKey = map(),
	        values,
	        result = createResult();
	
	    while (++i < n) {
	      if (values = valuesByKey.get(keyValue = key(value = array[i]) + "")) {
	        values.push(value);
	      } else {
	        valuesByKey.set(keyValue, [value]);
	      }
	    }
	
	    valuesByKey.each(function(values, key) {
	      setResult(result, key, apply(values, depth, createResult, setResult));
	    });
	
	    return result;
	  }
	
	  function entries(map$$1, depth) {
	    if (++depth > keys.length) return map$$1;
	    var array, sortKey = sortKeys[depth - 1];
	    if (rollup != null && depth >= keys.length) array = map$$1.entries();
	    else array = [], map$$1.each(function(v, k) { array.push({key: k, values: entries(v, depth)}); });
	    return sortKey != null ? array.sort(function(a, b) { return sortKey(a.key, b.key); }) : array;
	  }
	
	  return nest = {
	    object: function(array) { return apply(array, 0, createObject, setObject); },
	    map: function(array) { return apply(array, 0, createMap, setMap); },
	    entries: function(array) { return entries(apply(array, 0, createMap, setMap), 0); },
	    key: function(d) { keys.push(d); return nest; },
	    sortKeys: function(order) { sortKeys[keys.length - 1] = order; return nest; },
	    sortValues: function(order) { sortValues = order; return nest; },
	    rollup: function(f) { rollup = f; return nest; }
	  };
	};
	
	function createObject() {
	  return {};
	}
	
	function setObject(object, key, value) {
	  object[key] = value;
	}
	
	function createMap() {
	  return map();
	}
	
	function setMap(map$$1, key, value) {
	  map$$1.set(key, value);
	}
	
	function Set() {}
	
	var proto = map.prototype;
	
	Set.prototype = set.prototype = {
	  constructor: Set,
	  has: proto.has,
	  add: function(value) {
	    value += "";
	    this[prefix + value] = value;
	    return this;
	  },
	  remove: proto.remove,
	  clear: proto.clear,
	  values: proto.keys,
	  size: proto.size,
	  empty: proto.empty,
	  each: proto.each
	};
	
	function set(object, f) {
	  var set = new Set;
	
	  // Copy constructor.
	  if (object instanceof Set) object.each(function(value) { set.add(value); });
	
	  // Otherwise, assume it’s an array.
	  else if (object) {
	    var i = -1, n = object.length;
	    if (f == null) while (++i < n) set.add(object[i]);
	    else while (++i < n) set.add(f(object[i], i, object));
	  }
	
	  return set;
	}
	
	var keys = function(map) {
	  var keys = [];
	  for (var key in map) keys.push(key);
	  return keys;
	};
	
	var values = function(map) {
	  var values = [];
	  for (var key in map) values.push(map[key]);
	  return values;
	};
	
	var entries = function(map) {
	  var entries = [];
	  for (var key in map) entries.push({key: key, value: map[key]});
	  return entries;
	};
	
	exports.nest = nest;
	exports.set = set;
	exports.map = map;
	exports.keys = keys;
	exports.values = values;
	exports.entries = entries;
	
	Object.defineProperty(exports, '__esModule', { value: true });
	
	})));


/***/ }),
/* 12 */
/***/ (function(module, exports, __webpack_require__) {

	// https://d3js.org/d3-interpolate/ Version 1.1.5. Copyright 2017 Mike Bostock.
	(function (global, factory) {
		 true ? factory(exports, __webpack_require__(7)) :
		typeof define === 'function' && define.amd ? define(['exports', 'd3-color'], factory) :
		(factory((global.d3 = global.d3 || {}),global.d3));
	}(this, (function (exports,d3Color) { 'use strict';
	
	function basis(t1, v0, v1, v2, v3) {
	  var t2 = t1 * t1, t3 = t2 * t1;
	  return ((1 - 3 * t1 + 3 * t2 - t3) * v0
	      + (4 - 6 * t2 + 3 * t3) * v1
	      + (1 + 3 * t1 + 3 * t2 - 3 * t3) * v2
	      + t3 * v3) / 6;
	}
	
	var basis$1 = function(values) {
	  var n = values.length - 1;
	  return function(t) {
	    var i = t <= 0 ? (t = 0) : t >= 1 ? (t = 1, n - 1) : Math.floor(t * n),
	        v1 = values[i],
	        v2 = values[i + 1],
	        v0 = i > 0 ? values[i - 1] : 2 * v1 - v2,
	        v3 = i < n - 1 ? values[i + 2] : 2 * v2 - v1;
	    return basis((t - i / n) * n, v0, v1, v2, v3);
	  };
	};
	
	var basisClosed = function(values) {
	  var n = values.length;
	  return function(t) {
	    var i = Math.floor(((t %= 1) < 0 ? ++t : t) * n),
	        v0 = values[(i + n - 1) % n],
	        v1 = values[i % n],
	        v2 = values[(i + 1) % n],
	        v3 = values[(i + 2) % n];
	    return basis((t - i / n) * n, v0, v1, v2, v3);
	  };
	};
	
	var constant = function(x) {
	  return function() {
	    return x;
	  };
	};
	
	function linear(a, d) {
	  return function(t) {
	    return a + t * d;
	  };
	}
	
	function exponential(a, b, y) {
	  return a = Math.pow(a, y), b = Math.pow(b, y) - a, y = 1 / y, function(t) {
	    return Math.pow(a + t * b, y);
	  };
	}
	
	function hue(a, b) {
	  var d = b - a;
	  return d ? linear(a, d > 180 || d < -180 ? d - 360 * Math.round(d / 360) : d) : constant(isNaN(a) ? b : a);
	}
	
	function gamma(y) {
	  return (y = +y) === 1 ? nogamma : function(a, b) {
	    return b - a ? exponential(a, b, y) : constant(isNaN(a) ? b : a);
	  };
	}
	
	function nogamma(a, b) {
	  var d = b - a;
	  return d ? linear(a, d) : constant(isNaN(a) ? b : a);
	}
	
	var rgb$1 = ((function rgbGamma(y) {
	  var color$$1 = gamma(y);
	
	  function rgb$$1(start, end) {
	    var r = color$$1((start = d3Color.rgb(start)).r, (end = d3Color.rgb(end)).r),
	        g = color$$1(start.g, end.g),
	        b = color$$1(start.b, end.b),
	        opacity = nogamma(start.opacity, end.opacity);
	    return function(t) {
	      start.r = r(t);
	      start.g = g(t);
	      start.b = b(t);
	      start.opacity = opacity(t);
	      return start + "";
	    };
	  }
	
	  rgb$$1.gamma = rgbGamma;
	
	  return rgb$$1;
	}))(1);
	
	function rgbSpline(spline) {
	  return function(colors) {
	    var n = colors.length,
	        r = new Array(n),
	        g = new Array(n),
	        b = new Array(n),
	        i, color$$1;
	    for (i = 0; i < n; ++i) {
	      color$$1 = d3Color.rgb(colors[i]);
	      r[i] = color$$1.r || 0;
	      g[i] = color$$1.g || 0;
	      b[i] = color$$1.b || 0;
	    }
	    r = spline(r);
	    g = spline(g);
	    b = spline(b);
	    color$$1.opacity = 1;
	    return function(t) {
	      color$$1.r = r(t);
	      color$$1.g = g(t);
	      color$$1.b = b(t);
	      return color$$1 + "";
	    };
	  };
	}
	
	var rgbBasis = rgbSpline(basis$1);
	var rgbBasisClosed = rgbSpline(basisClosed);
	
	var array = function(a, b) {
	  var nb = b ? b.length : 0,
	      na = a ? Math.min(nb, a.length) : 0,
	      x = new Array(nb),
	      c = new Array(nb),
	      i;
	
	  for (i = 0; i < na; ++i) x[i] = value(a[i], b[i]);
	  for (; i < nb; ++i) c[i] = b[i];
	
	  return function(t) {
	    for (i = 0; i < na; ++i) c[i] = x[i](t);
	    return c;
	  };
	};
	
	var date = function(a, b) {
	  var d = new Date;
	  return a = +a, b -= a, function(t) {
	    return d.setTime(a + b * t), d;
	  };
	};
	
	var number = function(a, b) {
	  return a = +a, b -= a, function(t) {
	    return a + b * t;
	  };
	};
	
	var object = function(a, b) {
	  var i = {},
	      c = {},
	      k;
	
	  if (a === null || typeof a !== "object") a = {};
	  if (b === null || typeof b !== "object") b = {};
	
	  for (k in b) {
	    if (k in a) {
	      i[k] = value(a[k], b[k]);
	    } else {
	      c[k] = b[k];
	    }
	  }
	
	  return function(t) {
	    for (k in i) c[k] = i[k](t);
	    return c;
	  };
	};
	
	var reA = /[-+]?(?:\d+\.?\d*|\.?\d+)(?:[eE][-+]?\d+)?/g;
	var reB = new RegExp(reA.source, "g");
	
	function zero(b) {
	  return function() {
	    return b;
	  };
	}
	
	function one(b) {
	  return function(t) {
	    return b(t) + "";
	  };
	}
	
	var string = function(a, b) {
	  var bi = reA.lastIndex = reB.lastIndex = 0, // scan index for next number in b
	      am, // current match in a
	      bm, // current match in b
	      bs, // string preceding current number in b, if any
	      i = -1, // index in s
	      s = [], // string constants and placeholders
	      q = []; // number interpolators
	
	  // Coerce inputs to strings.
	  a = a + "", b = b + "";
	
	  // Interpolate pairs of numbers in a & b.
	  while ((am = reA.exec(a))
	      && (bm = reB.exec(b))) {
	    if ((bs = bm.index) > bi) { // a string precedes the next number in b
	      bs = b.slice(bi, bs);
	      if (s[i]) s[i] += bs; // coalesce with previous string
	      else s[++i] = bs;
	    }
	    if ((am = am[0]) === (bm = bm[0])) { // numbers in a & b match
	      if (s[i]) s[i] += bm; // coalesce with previous string
	      else s[++i] = bm;
	    } else { // interpolate non-matching numbers
	      s[++i] = null;
	      q.push({i: i, x: number(am, bm)});
	    }
	    bi = reB.lastIndex;
	  }
	
	  // Add remains of b.
	  if (bi < b.length) {
	    bs = b.slice(bi);
	    if (s[i]) s[i] += bs; // coalesce with previous string
	    else s[++i] = bs;
	  }
	
	  // Special optimization for only a single match.
	  // Otherwise, interpolate each of the numbers and rejoin the string.
	  return s.length < 2 ? (q[0]
	      ? one(q[0].x)
	      : zero(b))
	      : (b = q.length, function(t) {
	          for (var i = 0, o; i < b; ++i) s[(o = q[i]).i] = o.x(t);
	          return s.join("");
	        });
	};
	
	var value = function(a, b) {
	  var t = typeof b, c;
	  return b == null || t === "boolean" ? constant(b)
	      : (t === "number" ? number
	      : t === "string" ? ((c = d3Color.color(b)) ? (b = c, rgb$1) : string)
	      : b instanceof d3Color.color ? rgb$1
	      : b instanceof Date ? date
	      : Array.isArray(b) ? array
	      : typeof b.valueOf !== "function" && typeof b.toString !== "function" || isNaN(b) ? object
	      : number)(a, b);
	};
	
	var round = function(a, b) {
	  return a = +a, b -= a, function(t) {
	    return Math.round(a + b * t);
	  };
	};
	
	var degrees = 180 / Math.PI;
	
	var identity = {
	  translateX: 0,
	  translateY: 0,
	  rotate: 0,
	  skewX: 0,
	  scaleX: 1,
	  scaleY: 1
	};
	
	var decompose = function(a, b, c, d, e, f) {
	  var scaleX, scaleY, skewX;
	  if (scaleX = Math.sqrt(a * a + b * b)) a /= scaleX, b /= scaleX;
	  if (skewX = a * c + b * d) c -= a * skewX, d -= b * skewX;
	  if (scaleY = Math.sqrt(c * c + d * d)) c /= scaleY, d /= scaleY, skewX /= scaleY;
	  if (a * d < b * c) a = -a, b = -b, skewX = -skewX, scaleX = -scaleX;
	  return {
	    translateX: e,
	    translateY: f,
	    rotate: Math.atan2(b, a) * degrees,
	    skewX: Math.atan(skewX) * degrees,
	    scaleX: scaleX,
	    scaleY: scaleY
	  };
	};
	
	var cssNode;
	var cssRoot;
	var cssView;
	var svgNode;
	
	function parseCss(value) {
	  if (value === "none") return identity;
	  if (!cssNode) cssNode = document.createElement("DIV"), cssRoot = document.documentElement, cssView = document.defaultView;
	  cssNode.style.transform = value;
	  value = cssView.getComputedStyle(cssRoot.appendChild(cssNode), null).getPropertyValue("transform");
	  cssRoot.removeChild(cssNode);
	  value = value.slice(7, -1).split(",");
	  return decompose(+value[0], +value[1], +value[2], +value[3], +value[4], +value[5]);
	}
	
	function parseSvg(value) {
	  if (value == null) return identity;
	  if (!svgNode) svgNode = document.createElementNS("http://www.w3.org/2000/svg", "g");
	  svgNode.setAttribute("transform", value);
	  if (!(value = svgNode.transform.baseVal.consolidate())) return identity;
	  value = value.matrix;
	  return decompose(value.a, value.b, value.c, value.d, value.e, value.f);
	}
	
	function interpolateTransform(parse, pxComma, pxParen, degParen) {
	
	  function pop(s) {
	    return s.length ? s.pop() + " " : "";
	  }
	
	  function translate(xa, ya, xb, yb, s, q) {
	    if (xa !== xb || ya !== yb) {
	      var i = s.push("translate(", null, pxComma, null, pxParen);
	      q.push({i: i - 4, x: number(xa, xb)}, {i: i - 2, x: number(ya, yb)});
	    } else if (xb || yb) {
	      s.push("translate(" + xb + pxComma + yb + pxParen);
	    }
	  }
	
	  function rotate(a, b, s, q) {
	    if (a !== b) {
	      if (a - b > 180) b += 360; else if (b - a > 180) a += 360; // shortest path
	      q.push({i: s.push(pop(s) + "rotate(", null, degParen) - 2, x: number(a, b)});
	    } else if (b) {
	      s.push(pop(s) + "rotate(" + b + degParen);
	    }
	  }
	
	  function skewX(a, b, s, q) {
	    if (a !== b) {
	      q.push({i: s.push(pop(s) + "skewX(", null, degParen) - 2, x: number(a, b)});
	    } else if (b) {
	      s.push(pop(s) + "skewX(" + b + degParen);
	    }
	  }
	
	  function scale(xa, ya, xb, yb, s, q) {
	    if (xa !== xb || ya !== yb) {
	      var i = s.push(pop(s) + "scale(", null, ",", null, ")");
	      q.push({i: i - 4, x: number(xa, xb)}, {i: i - 2, x: number(ya, yb)});
	    } else if (xb !== 1 || yb !== 1) {
	      s.push(pop(s) + "scale(" + xb + "," + yb + ")");
	    }
	  }
	
	  return function(a, b) {
	    var s = [], // string constants and placeholders
	        q = []; // number interpolators
	    a = parse(a), b = parse(b);
	    translate(a.translateX, a.translateY, b.translateX, b.translateY, s, q);
	    rotate(a.rotate, b.rotate, s, q);
	    skewX(a.skewX, b.skewX, s, q);
	    scale(a.scaleX, a.scaleY, b.scaleX, b.scaleY, s, q);
	    a = b = null; // gc
	    return function(t) {
	      var i = -1, n = q.length, o;
	      while (++i < n) s[(o = q[i]).i] = o.x(t);
	      return s.join("");
	    };
	  };
	}
	
	var interpolateTransformCss = interpolateTransform(parseCss, "px, ", "px)", "deg)");
	var interpolateTransformSvg = interpolateTransform(parseSvg, ", ", ")", ")");
	
	var rho = Math.SQRT2;
	var rho2 = 2;
	var rho4 = 4;
	var epsilon2 = 1e-12;
	
	function cosh(x) {
	  return ((x = Math.exp(x)) + 1 / x) / 2;
	}
	
	function sinh(x) {
	  return ((x = Math.exp(x)) - 1 / x) / 2;
	}
	
	function tanh(x) {
	  return ((x = Math.exp(2 * x)) - 1) / (x + 1);
	}
	
	// p0 = [ux0, uy0, w0]
	// p1 = [ux1, uy1, w1]
	var zoom = function(p0, p1) {
	  var ux0 = p0[0], uy0 = p0[1], w0 = p0[2],
	      ux1 = p1[0], uy1 = p1[1], w1 = p1[2],
	      dx = ux1 - ux0,
	      dy = uy1 - uy0,
	      d2 = dx * dx + dy * dy,
	      i,
	      S;
	
	  // Special case for u0 ≅ u1.
	  if (d2 < epsilon2) {
	    S = Math.log(w1 / w0) / rho;
	    i = function(t) {
	      return [
	        ux0 + t * dx,
	        uy0 + t * dy,
	        w0 * Math.exp(rho * t * S)
	      ];
	    };
	  }
	
	  // General case.
	  else {
	    var d1 = Math.sqrt(d2),
	        b0 = (w1 * w1 - w0 * w0 + rho4 * d2) / (2 * w0 * rho2 * d1),
	        b1 = (w1 * w1 - w0 * w0 - rho4 * d2) / (2 * w1 * rho2 * d1),
	        r0 = Math.log(Math.sqrt(b0 * b0 + 1) - b0),
	        r1 = Math.log(Math.sqrt(b1 * b1 + 1) - b1);
	    S = (r1 - r0) / rho;
	    i = function(t) {
	      var s = t * S,
	          coshr0 = cosh(r0),
	          u = w0 / (rho2 * d1) * (coshr0 * tanh(rho * s + r0) - sinh(r0));
	      return [
	        ux0 + u * dx,
	        uy0 + u * dy,
	        w0 * coshr0 / cosh(rho * s + r0)
	      ];
	    };
	  }
	
	  i.duration = S * 1000;
	
	  return i;
	};
	
	function hsl$1(hue$$1) {
	  return function(start, end) {
	    var h = hue$$1((start = d3Color.hsl(start)).h, (end = d3Color.hsl(end)).h),
	        s = nogamma(start.s, end.s),
	        l = nogamma(start.l, end.l),
	        opacity = nogamma(start.opacity, end.opacity);
	    return function(t) {
	      start.h = h(t);
	      start.s = s(t);
	      start.l = l(t);
	      start.opacity = opacity(t);
	      return start + "";
	    };
	  }
	}
	
	var hsl$2 = hsl$1(hue);
	var hslLong = hsl$1(nogamma);
	
	function lab$1(start, end) {
	  var l = nogamma((start = d3Color.lab(start)).l, (end = d3Color.lab(end)).l),
	      a = nogamma(start.a, end.a),
	      b = nogamma(start.b, end.b),
	      opacity = nogamma(start.opacity, end.opacity);
	  return function(t) {
	    start.l = l(t);
	    start.a = a(t);
	    start.b = b(t);
	    start.opacity = opacity(t);
	    return start + "";
	  };
	}
	
	function hcl$1(hue$$1) {
	  return function(start, end) {
	    var h = hue$$1((start = d3Color.hcl(start)).h, (end = d3Color.hcl(end)).h),
	        c = nogamma(start.c, end.c),
	        l = nogamma(start.l, end.l),
	        opacity = nogamma(start.opacity, end.opacity);
	    return function(t) {
	      start.h = h(t);
	      start.c = c(t);
	      start.l = l(t);
	      start.opacity = opacity(t);
	      return start + "";
	    };
	  }
	}
	
	var hcl$2 = hcl$1(hue);
	var hclLong = hcl$1(nogamma);
	
	function cubehelix$1(hue$$1) {
	  return (function cubehelixGamma(y) {
	    y = +y;
	
	    function cubehelix$$1(start, end) {
	      var h = hue$$1((start = d3Color.cubehelix(start)).h, (end = d3Color.cubehelix(end)).h),
	          s = nogamma(start.s, end.s),
	          l = nogamma(start.l, end.l),
	          opacity = nogamma(start.opacity, end.opacity);
	      return function(t) {
	        start.h = h(t);
	        start.s = s(t);
	        start.l = l(Math.pow(t, y));
	        start.opacity = opacity(t);
	        return start + "";
	      };
	    }
	
	    cubehelix$$1.gamma = cubehelixGamma;
	
	    return cubehelix$$1;
	  })(1);
	}
	
	var cubehelix$2 = cubehelix$1(hue);
	var cubehelixLong = cubehelix$1(nogamma);
	
	var quantize = function(interpolator, n) {
	  var samples = new Array(n);
	  for (var i = 0; i < n; ++i) samples[i] = interpolator(i / (n - 1));
	  return samples;
	};
	
	exports.interpolate = value;
	exports.interpolateArray = array;
	exports.interpolateBasis = basis$1;
	exports.interpolateBasisClosed = basisClosed;
	exports.interpolateDate = date;
	exports.interpolateNumber = number;
	exports.interpolateObject = object;
	exports.interpolateRound = round;
	exports.interpolateString = string;
	exports.interpolateTransformCss = interpolateTransformCss;
	exports.interpolateTransformSvg = interpolateTransformSvg;
	exports.interpolateZoom = zoom;
	exports.interpolateRgb = rgb$1;
	exports.interpolateRgbBasis = rgbBasis;
	exports.interpolateRgbBasisClosed = rgbBasisClosed;
	exports.interpolateHsl = hsl$2;
	exports.interpolateHslLong = hslLong;
	exports.interpolateLab = lab$1;
	exports.interpolateHcl = hcl$2;
	exports.interpolateHclLong = hclLong;
	exports.interpolateCubehelix = cubehelix$2;
	exports.interpolateCubehelixLong = cubehelixLong;
	exports.quantize = quantize;
	
	Object.defineProperty(exports, '__esModule', { value: true });
	
	})));


/***/ }),
/* 13 */
/***/ (function(module, exports, __webpack_require__) {

	// https://d3js.org/d3-time/ Version 1.0.6. Copyright 2017 Mike Bostock.
	(function (global, factory) {
		 true ? factory(exports) :
		typeof define === 'function' && define.amd ? define(['exports'], factory) :
		(factory((global.d3 = global.d3 || {})));
	}(this, (function (exports) { 'use strict';
	
	var t0 = new Date;
	var t1 = new Date;
	
	function newInterval(floori, offseti, count, field) {
	
	  function interval(date) {
	    return floori(date = new Date(+date)), date;
	  }
	
	  interval.floor = interval;
	
	  interval.ceil = function(date) {
	    return floori(date = new Date(date - 1)), offseti(date, 1), floori(date), date;
	  };
	
	  interval.round = function(date) {
	    var d0 = interval(date),
	        d1 = interval.ceil(date);
	    return date - d0 < d1 - date ? d0 : d1;
	  };
	
	  interval.offset = function(date, step) {
	    return offseti(date = new Date(+date), step == null ? 1 : Math.floor(step)), date;
	  };
	
	  interval.range = function(start, stop, step) {
	    var range = [];
	    start = interval.ceil(start);
	    step = step == null ? 1 : Math.floor(step);
	    if (!(start < stop) || !(step > 0)) return range; // also handles Invalid Date
	    do range.push(new Date(+start)); while (offseti(start, step), floori(start), start < stop)
	    return range;
	  };
	
	  interval.filter = function(test) {
	    return newInterval(function(date) {
	      if (date >= date) while (floori(date), !test(date)) date.setTime(date - 1);
	    }, function(date, step) {
	      if (date >= date) while (--step >= 0) while (offseti(date, 1), !test(date)) {} // eslint-disable-line no-empty
	    });
	  };
	
	  if (count) {
	    interval.count = function(start, end) {
	      t0.setTime(+start), t1.setTime(+end);
	      floori(t0), floori(t1);
	      return Math.floor(count(t0, t1));
	    };
	
	    interval.every = function(step) {
	      step = Math.floor(step);
	      return !isFinite(step) || !(step > 0) ? null
	          : !(step > 1) ? interval
	          : interval.filter(field
	              ? function(d) { return field(d) % step === 0; }
	              : function(d) { return interval.count(0, d) % step === 0; });
	    };
	  }
	
	  return interval;
	}
	
	var millisecond = newInterval(function() {
	  // noop
	}, function(date, step) {
	  date.setTime(+date + step);
	}, function(start, end) {
	  return end - start;
	});
	
	// An optimized implementation for this simple case.
	millisecond.every = function(k) {
	  k = Math.floor(k);
	  if (!isFinite(k) || !(k > 0)) return null;
	  if (!(k > 1)) return millisecond;
	  return newInterval(function(date) {
	    date.setTime(Math.floor(date / k) * k);
	  }, function(date, step) {
	    date.setTime(+date + step * k);
	  }, function(start, end) {
	    return (end - start) / k;
	  });
	};
	
	var milliseconds = millisecond.range;
	
	var durationSecond = 1e3;
	var durationMinute = 6e4;
	var durationHour = 36e5;
	var durationDay = 864e5;
	var durationWeek = 6048e5;
	
	var second = newInterval(function(date) {
	  date.setTime(Math.floor(date / durationSecond) * durationSecond);
	}, function(date, step) {
	  date.setTime(+date + step * durationSecond);
	}, function(start, end) {
	  return (end - start) / durationSecond;
	}, function(date) {
	  return date.getUTCSeconds();
	});
	
	var seconds = second.range;
	
	var minute = newInterval(function(date) {
	  date.setTime(Math.floor(date / durationMinute) * durationMinute);
	}, function(date, step) {
	  date.setTime(+date + step * durationMinute);
	}, function(start, end) {
	  return (end - start) / durationMinute;
	}, function(date) {
	  return date.getMinutes();
	});
	
	var minutes = minute.range;
	
	var hour = newInterval(function(date) {
	  var offset = date.getTimezoneOffset() * durationMinute % durationHour;
	  if (offset < 0) offset += durationHour;
	  date.setTime(Math.floor((+date - offset) / durationHour) * durationHour + offset);
	}, function(date, step) {
	  date.setTime(+date + step * durationHour);
	}, function(start, end) {
	  return (end - start) / durationHour;
	}, function(date) {
	  return date.getHours();
	});
	
	var hours = hour.range;
	
	var day = newInterval(function(date) {
	  date.setHours(0, 0, 0, 0);
	}, function(date, step) {
	  date.setDate(date.getDate() + step);
	}, function(start, end) {
	  return (end - start - (end.getTimezoneOffset() - start.getTimezoneOffset()) * durationMinute) / durationDay;
	}, function(date) {
	  return date.getDate() - 1;
	});
	
	var days = day.range;
	
	function weekday(i) {
	  return newInterval(function(date) {
	    date.setDate(date.getDate() - (date.getDay() + 7 - i) % 7);
	    date.setHours(0, 0, 0, 0);
	  }, function(date, step) {
	    date.setDate(date.getDate() + step * 7);
	  }, function(start, end) {
	    return (end - start - (end.getTimezoneOffset() - start.getTimezoneOffset()) * durationMinute) / durationWeek;
	  });
	}
	
	var sunday = weekday(0);
	var monday = weekday(1);
	var tuesday = weekday(2);
	var wednesday = weekday(3);
	var thursday = weekday(4);
	var friday = weekday(5);
	var saturday = weekday(6);
	
	var sundays = sunday.range;
	var mondays = monday.range;
	var tuesdays = tuesday.range;
	var wednesdays = wednesday.range;
	var thursdays = thursday.range;
	var fridays = friday.range;
	var saturdays = saturday.range;
	
	var month = newInterval(function(date) {
	  date.setDate(1);
	  date.setHours(0, 0, 0, 0);
	}, function(date, step) {
	  date.setMonth(date.getMonth() + step);
	}, function(start, end) {
	  return end.getMonth() - start.getMonth() + (end.getFullYear() - start.getFullYear()) * 12;
	}, function(date) {
	  return date.getMonth();
	});
	
	var months = month.range;
	
	var year = newInterval(function(date) {
	  date.setMonth(0, 1);
	  date.setHours(0, 0, 0, 0);
	}, function(date, step) {
	  date.setFullYear(date.getFullYear() + step);
	}, function(start, end) {
	  return end.getFullYear() - start.getFullYear();
	}, function(date) {
	  return date.getFullYear();
	});
	
	// An optimized implementation for this simple case.
	year.every = function(k) {
	  return !isFinite(k = Math.floor(k)) || !(k > 0) ? null : newInterval(function(date) {
	    date.setFullYear(Math.floor(date.getFullYear() / k) * k);
	    date.setMonth(0, 1);
	    date.setHours(0, 0, 0, 0);
	  }, function(date, step) {
	    date.setFullYear(date.getFullYear() + step * k);
	  });
	};
	
	var years = year.range;
	
	var utcMinute = newInterval(function(date) {
	  date.setUTCSeconds(0, 0);
	}, function(date, step) {
	  date.setTime(+date + step * durationMinute);
	}, function(start, end) {
	  return (end - start) / durationMinute;
	}, function(date) {
	  return date.getUTCMinutes();
	});
	
	var utcMinutes = utcMinute.range;
	
	var utcHour = newInterval(function(date) {
	  date.setUTCMinutes(0, 0, 0);
	}, function(date, step) {
	  date.setTime(+date + step * durationHour);
	}, function(start, end) {
	  return (end - start) / durationHour;
	}, function(date) {
	  return date.getUTCHours();
	});
	
	var utcHours = utcHour.range;
	
	var utcDay = newInterval(function(date) {
	  date.setUTCHours(0, 0, 0, 0);
	}, function(date, step) {
	  date.setUTCDate(date.getUTCDate() + step);
	}, function(start, end) {
	  return (end - start) / durationDay;
	}, function(date) {
	  return date.getUTCDate() - 1;
	});
	
	var utcDays = utcDay.range;
	
	function utcWeekday(i) {
	  return newInterval(function(date) {
	    date.setUTCDate(date.getUTCDate() - (date.getUTCDay() + 7 - i) % 7);
	    date.setUTCHours(0, 0, 0, 0);
	  }, function(date, step) {
	    date.setUTCDate(date.getUTCDate() + step * 7);
	  }, function(start, end) {
	    return (end - start) / durationWeek;
	  });
	}
	
	var utcSunday = utcWeekday(0);
	var utcMonday = utcWeekday(1);
	var utcTuesday = utcWeekday(2);
	var utcWednesday = utcWeekday(3);
	var utcThursday = utcWeekday(4);
	var utcFriday = utcWeekday(5);
	var utcSaturday = utcWeekday(6);
	
	var utcSundays = utcSunday.range;
	var utcMondays = utcMonday.range;
	var utcTuesdays = utcTuesday.range;
	var utcWednesdays = utcWednesday.range;
	var utcThursdays = utcThursday.range;
	var utcFridays = utcFriday.range;
	var utcSaturdays = utcSaturday.range;
	
	var utcMonth = newInterval(function(date) {
	  date.setUTCDate(1);
	  date.setUTCHours(0, 0, 0, 0);
	}, function(date, step) {
	  date.setUTCMonth(date.getUTCMonth() + step);
	}, function(start, end) {
	  return end.getUTCMonth() - start.getUTCMonth() + (end.getUTCFullYear() - start.getUTCFullYear()) * 12;
	}, function(date) {
	  return date.getUTCMonth();
	});
	
	var utcMonths = utcMonth.range;
	
	var utcYear = newInterval(function(date) {
	  date.setUTCMonth(0, 1);
	  date.setUTCHours(0, 0, 0, 0);
	}, function(date, step) {
	  date.setUTCFullYear(date.getUTCFullYear() + step);
	}, function(start, end) {
	  return end.getUTCFullYear() - start.getUTCFullYear();
	}, function(date) {
	  return date.getUTCFullYear();
	});
	
	// An optimized implementation for this simple case.
	utcYear.every = function(k) {
	  return !isFinite(k = Math.floor(k)) || !(k > 0) ? null : newInterval(function(date) {
	    date.setUTCFullYear(Math.floor(date.getUTCFullYear() / k) * k);
	    date.setUTCMonth(0, 1);
	    date.setUTCHours(0, 0, 0, 0);
	  }, function(date, step) {
	    date.setUTCFullYear(date.getUTCFullYear() + step * k);
	  });
	};
	
	var utcYears = utcYear.range;
	
	exports.timeInterval = newInterval;
	exports.timeMillisecond = millisecond;
	exports.timeMilliseconds = milliseconds;
	exports.utcMillisecond = millisecond;
	exports.utcMilliseconds = milliseconds;
	exports.timeSecond = second;
	exports.timeSeconds = seconds;
	exports.utcSecond = second;
	exports.utcSeconds = seconds;
	exports.timeMinute = minute;
	exports.timeMinutes = minutes;
	exports.timeHour = hour;
	exports.timeHours = hours;
	exports.timeDay = day;
	exports.timeDays = days;
	exports.timeWeek = sunday;
	exports.timeWeeks = sundays;
	exports.timeSunday = sunday;
	exports.timeSundays = sundays;
	exports.timeMonday = monday;
	exports.timeMondays = mondays;
	exports.timeTuesday = tuesday;
	exports.timeTuesdays = tuesdays;
	exports.timeWednesday = wednesday;
	exports.timeWednesdays = wednesdays;
	exports.timeThursday = thursday;
	exports.timeThursdays = thursdays;
	exports.timeFriday = friday;
	exports.timeFridays = fridays;
	exports.timeSaturday = saturday;
	exports.timeSaturdays = saturdays;
	exports.timeMonth = month;
	exports.timeMonths = months;
	exports.timeYear = year;
	exports.timeYears = years;
	exports.utcMinute = utcMinute;
	exports.utcMinutes = utcMinutes;
	exports.utcHour = utcHour;
	exports.utcHours = utcHours;
	exports.utcDay = utcDay;
	exports.utcDays = utcDays;
	exports.utcWeek = utcSunday;
	exports.utcWeeks = utcSundays;
	exports.utcSunday = utcSunday;
	exports.utcSundays = utcSundays;
	exports.utcMonday = utcMonday;
	exports.utcMondays = utcMondays;
	exports.utcTuesday = utcTuesday;
	exports.utcTuesdays = utcTuesdays;
	exports.utcWednesday = utcWednesday;
	exports.utcWednesdays = utcWednesdays;
	exports.utcThursday = utcThursday;
	exports.utcThursdays = utcThursdays;
	exports.utcFriday = utcFriday;
	exports.utcFridays = utcFridays;
	exports.utcSaturday = utcSaturday;
	exports.utcSaturdays = utcSaturdays;
	exports.utcMonth = utcMonth;
	exports.utcMonths = utcMonths;
	exports.utcYear = utcYear;
	exports.utcYears = utcYears;
	
	Object.defineProperty(exports, '__esModule', { value: true });
	
	})));


/***/ }),
/* 14 */
/***/ (function(module, exports, __webpack_require__) {

	// https://d3js.org/d3-time-format/ Version 2.0.5. Copyright 2017 Mike Bostock.
	(function (global, factory) {
		 true ? factory(exports, __webpack_require__(13)) :
		typeof define === 'function' && define.amd ? define(['exports', 'd3-time'], factory) :
		(factory((global.d3 = global.d3 || {}),global.d3));
	}(this, (function (exports,d3Time) { 'use strict';
	
	function localDate(d) {
	  if (0 <= d.y && d.y < 100) {
	    var date = new Date(-1, d.m, d.d, d.H, d.M, d.S, d.L);
	    date.setFullYear(d.y);
	    return date;
	  }
	  return new Date(d.y, d.m, d.d, d.H, d.M, d.S, d.L);
	}
	
	function utcDate(d) {
	  if (0 <= d.y && d.y < 100) {
	    var date = new Date(Date.UTC(-1, d.m, d.d, d.H, d.M, d.S, d.L));
	    date.setUTCFullYear(d.y);
	    return date;
	  }
	  return new Date(Date.UTC(d.y, d.m, d.d, d.H, d.M, d.S, d.L));
	}
	
	function newYear(y) {
	  return {y: y, m: 0, d: 1, H: 0, M: 0, S: 0, L: 0};
	}
	
	function formatLocale(locale) {
	  var locale_dateTime = locale.dateTime,
	      locale_date = locale.date,
	      locale_time = locale.time,
	      locale_periods = locale.periods,
	      locale_weekdays = locale.days,
	      locale_shortWeekdays = locale.shortDays,
	      locale_months = locale.months,
	      locale_shortMonths = locale.shortMonths;
	
	  var periodRe = formatRe(locale_periods),
	      periodLookup = formatLookup(locale_periods),
	      weekdayRe = formatRe(locale_weekdays),
	      weekdayLookup = formatLookup(locale_weekdays),
	      shortWeekdayRe = formatRe(locale_shortWeekdays),
	      shortWeekdayLookup = formatLookup(locale_shortWeekdays),
	      monthRe = formatRe(locale_months),
	      monthLookup = formatLookup(locale_months),
	      shortMonthRe = formatRe(locale_shortMonths),
	      shortMonthLookup = formatLookup(locale_shortMonths);
	
	  var formats = {
	    "a": formatShortWeekday,
	    "A": formatWeekday,
	    "b": formatShortMonth,
	    "B": formatMonth,
	    "c": null,
	    "d": formatDayOfMonth,
	    "e": formatDayOfMonth,
	    "H": formatHour24,
	    "I": formatHour12,
	    "j": formatDayOfYear,
	    "L": formatMilliseconds,
	    "m": formatMonthNumber,
	    "M": formatMinutes,
	    "p": formatPeriod,
	    "S": formatSeconds,
	    "U": formatWeekNumberSunday,
	    "w": formatWeekdayNumber,
	    "W": formatWeekNumberMonday,
	    "x": null,
	    "X": null,
	    "y": formatYear,
	    "Y": formatFullYear,
	    "Z": formatZone,
	    "%": formatLiteralPercent
	  };
	
	  var utcFormats = {
	    "a": formatUTCShortWeekday,
	    "A": formatUTCWeekday,
	    "b": formatUTCShortMonth,
	    "B": formatUTCMonth,
	    "c": null,
	    "d": formatUTCDayOfMonth,
	    "e": formatUTCDayOfMonth,
	    "H": formatUTCHour24,
	    "I": formatUTCHour12,
	    "j": formatUTCDayOfYear,
	    "L": formatUTCMilliseconds,
	    "m": formatUTCMonthNumber,
	    "M": formatUTCMinutes,
	    "p": formatUTCPeriod,
	    "S": formatUTCSeconds,
	    "U": formatUTCWeekNumberSunday,
	    "w": formatUTCWeekdayNumber,
	    "W": formatUTCWeekNumberMonday,
	    "x": null,
	    "X": null,
	    "y": formatUTCYear,
	    "Y": formatUTCFullYear,
	    "Z": formatUTCZone,
	    "%": formatLiteralPercent
	  };
	
	  var parses = {
	    "a": parseShortWeekday,
	    "A": parseWeekday,
	    "b": parseShortMonth,
	    "B": parseMonth,
	    "c": parseLocaleDateTime,
	    "d": parseDayOfMonth,
	    "e": parseDayOfMonth,
	    "H": parseHour24,
	    "I": parseHour24,
	    "j": parseDayOfYear,
	    "L": parseMilliseconds,
	    "m": parseMonthNumber,
	    "M": parseMinutes,
	    "p": parsePeriod,
	    "S": parseSeconds,
	    "U": parseWeekNumberSunday,
	    "w": parseWeekdayNumber,
	    "W": parseWeekNumberMonday,
	    "x": parseLocaleDate,
	    "X": parseLocaleTime,
	    "y": parseYear,
	    "Y": parseFullYear,
	    "Z": parseZone,
	    "%": parseLiteralPercent
	  };
	
	  // These recursive directive definitions must be deferred.
	  formats.x = newFormat(locale_date, formats);
	  formats.X = newFormat(locale_time, formats);
	  formats.c = newFormat(locale_dateTime, formats);
	  utcFormats.x = newFormat(locale_date, utcFormats);
	  utcFormats.X = newFormat(locale_time, utcFormats);
	  utcFormats.c = newFormat(locale_dateTime, utcFormats);
	
	  function newFormat(specifier, formats) {
	    return function(date) {
	      var string = [],
	          i = -1,
	          j = 0,
	          n = specifier.length,
	          c,
	          pad,
	          format;
	
	      if (!(date instanceof Date)) date = new Date(+date);
	
	      while (++i < n) {
	        if (specifier.charCodeAt(i) === 37) {
	          string.push(specifier.slice(j, i));
	          if ((pad = pads[c = specifier.charAt(++i)]) != null) c = specifier.charAt(++i);
	          else pad = c === "e" ? " " : "0";
	          if (format = formats[c]) c = format(date, pad);
	          string.push(c);
	          j = i + 1;
	        }
	      }
	
	      string.push(specifier.slice(j, i));
	      return string.join("");
	    };
	  }
	
	  function newParse(specifier, newDate) {
	    return function(string) {
	      var d = newYear(1900),
	          i = parseSpecifier(d, specifier, string += "", 0);
	      if (i != string.length) return null;
	
	      // The am-pm flag is 0 for AM, and 1 for PM.
	      if ("p" in d) d.H = d.H % 12 + d.p * 12;
	
	      // Convert day-of-week and week-of-year to day-of-year.
	      if ("W" in d || "U" in d) {
	        if (!("w" in d)) d.w = "W" in d ? 1 : 0;
	        var day = "Z" in d ? utcDate(newYear(d.y)).getUTCDay() : newDate(newYear(d.y)).getDay();
	        d.m = 0;
	        d.d = "W" in d ? (d.w + 6) % 7 + d.W * 7 - (day + 5) % 7 : d.w + d.U * 7 - (day + 6) % 7;
	      }
	
	      // If a time zone is specified, all fields are interpreted as UTC and then
	      // offset according to the specified time zone.
	      if ("Z" in d) {
	        d.H += d.Z / 100 | 0;
	        d.M += d.Z % 100;
	        return utcDate(d);
	      }
	
	      // Otherwise, all fields are in local time.
	      return newDate(d);
	    };
	  }
	
	  function parseSpecifier(d, specifier, string, j) {
	    var i = 0,
	        n = specifier.length,
	        m = string.length,
	        c,
	        parse;
	
	    while (i < n) {
	      if (j >= m) return -1;
	      c = specifier.charCodeAt(i++);
	      if (c === 37) {
	        c = specifier.charAt(i++);
	        parse = parses[c in pads ? specifier.charAt(i++) : c];
	        if (!parse || ((j = parse(d, string, j)) < 0)) return -1;
	      } else if (c != string.charCodeAt(j++)) {
	        return -1;
	      }
	    }
	
	    return j;
	  }
	
	  function parsePeriod(d, string, i) {
	    var n = periodRe.exec(string.slice(i));
	    return n ? (d.p = periodLookup[n[0].toLowerCase()], i + n[0].length) : -1;
	  }
	
	  function parseShortWeekday(d, string, i) {
	    var n = shortWeekdayRe.exec(string.slice(i));
	    return n ? (d.w = shortWeekdayLookup[n[0].toLowerCase()], i + n[0].length) : -1;
	  }
	
	  function parseWeekday(d, string, i) {
	    var n = weekdayRe.exec(string.slice(i));
	    return n ? (d.w = weekdayLookup[n[0].toLowerCase()], i + n[0].length) : -1;
	  }
	
	  function parseShortMonth(d, string, i) {
	    var n = shortMonthRe.exec(string.slice(i));
	    return n ? (d.m = shortMonthLookup[n[0].toLowerCase()], i + n[0].length) : -1;
	  }
	
	  function parseMonth(d, string, i) {
	    var n = monthRe.exec(string.slice(i));
	    return n ? (d.m = monthLookup[n[0].toLowerCase()], i + n[0].length) : -1;
	  }
	
	  function parseLocaleDateTime(d, string, i) {
	    return parseSpecifier(d, locale_dateTime, string, i);
	  }
	
	  function parseLocaleDate(d, string, i) {
	    return parseSpecifier(d, locale_date, string, i);
	  }
	
	  function parseLocaleTime(d, string, i) {
	    return parseSpecifier(d, locale_time, string, i);
	  }
	
	  function formatShortWeekday(d) {
	    return locale_shortWeekdays[d.getDay()];
	  }
	
	  function formatWeekday(d) {
	    return locale_weekdays[d.getDay()];
	  }
	
	  function formatShortMonth(d) {
	    return locale_shortMonths[d.getMonth()];
	  }
	
	  function formatMonth(d) {
	    return locale_months[d.getMonth()];
	  }
	
	  function formatPeriod(d) {
	    return locale_periods[+(d.getHours() >= 12)];
	  }
	
	  function formatUTCShortWeekday(d) {
	    return locale_shortWeekdays[d.getUTCDay()];
	  }
	
	  function formatUTCWeekday(d) {
	    return locale_weekdays[d.getUTCDay()];
	  }
	
	  function formatUTCShortMonth(d) {
	    return locale_shortMonths[d.getUTCMonth()];
	  }
	
	  function formatUTCMonth(d) {
	    return locale_months[d.getUTCMonth()];
	  }
	
	  function formatUTCPeriod(d) {
	    return locale_periods[+(d.getUTCHours() >= 12)];
	  }
	
	  return {
	    format: function(specifier) {
	      var f = newFormat(specifier += "", formats);
	      f.toString = function() { return specifier; };
	      return f;
	    },
	    parse: function(specifier) {
	      var p = newParse(specifier += "", localDate);
	      p.toString = function() { return specifier; };
	      return p;
	    },
	    utcFormat: function(specifier) {
	      var f = newFormat(specifier += "", utcFormats);
	      f.toString = function() { return specifier; };
	      return f;
	    },
	    utcParse: function(specifier) {
	      var p = newParse(specifier, utcDate);
	      p.toString = function() { return specifier; };
	      return p;
	    }
	  };
	}
	
	var pads = {"-": "", "_": " ", "0": "0"};
	var numberRe = /^\s*\d+/;
	var percentRe = /^%/;
	var requoteRe = /[\\\^\$\*\+\?\|\[\]\(\)\.\{\}]/g;
	
	function pad(value, fill, width) {
	  var sign = value < 0 ? "-" : "",
	      string = (sign ? -value : value) + "",
	      length = string.length;
	  return sign + (length < width ? new Array(width - length + 1).join(fill) + string : string);
	}
	
	function requote(s) {
	  return s.replace(requoteRe, "\\$&");
	}
	
	function formatRe(names) {
	  return new RegExp("^(?:" + names.map(requote).join("|") + ")", "i");
	}
	
	function formatLookup(names) {
	  var map = {}, i = -1, n = names.length;
	  while (++i < n) map[names[i].toLowerCase()] = i;
	  return map;
	}
	
	function parseWeekdayNumber(d, string, i) {
	  var n = numberRe.exec(string.slice(i, i + 1));
	  return n ? (d.w = +n[0], i + n[0].length) : -1;
	}
	
	function parseWeekNumberSunday(d, string, i) {
	  var n = numberRe.exec(string.slice(i));
	  return n ? (d.U = +n[0], i + n[0].length) : -1;
	}
	
	function parseWeekNumberMonday(d, string, i) {
	  var n = numberRe.exec(string.slice(i));
	  return n ? (d.W = +n[0], i + n[0].length) : -1;
	}
	
	function parseFullYear(d, string, i) {
	  var n = numberRe.exec(string.slice(i, i + 4));
	  return n ? (d.y = +n[0], i + n[0].length) : -1;
	}
	
	function parseYear(d, string, i) {
	  var n = numberRe.exec(string.slice(i, i + 2));
	  return n ? (d.y = +n[0] + (+n[0] > 68 ? 1900 : 2000), i + n[0].length) : -1;
	}
	
	function parseZone(d, string, i) {
	  var n = /^(Z)|([+-]\d\d)(?:\:?(\d\d))?/.exec(string.slice(i, i + 6));
	  return n ? (d.Z = n[1] ? 0 : -(n[2] + (n[3] || "00")), i + n[0].length) : -1;
	}
	
	function parseMonthNumber(d, string, i) {
	  var n = numberRe.exec(string.slice(i, i + 2));
	  return n ? (d.m = n[0] - 1, i + n[0].length) : -1;
	}
	
	function parseDayOfMonth(d, string, i) {
	  var n = numberRe.exec(string.slice(i, i + 2));
	  return n ? (d.d = +n[0], i + n[0].length) : -1;
	}
	
	function parseDayOfYear(d, string, i) {
	  var n = numberRe.exec(string.slice(i, i + 3));
	  return n ? (d.m = 0, d.d = +n[0], i + n[0].length) : -1;
	}
	
	function parseHour24(d, string, i) {
	  var n = numberRe.exec(string.slice(i, i + 2));
	  return n ? (d.H = +n[0], i + n[0].length) : -1;
	}
	
	function parseMinutes(d, string, i) {
	  var n = numberRe.exec(string.slice(i, i + 2));
	  return n ? (d.M = +n[0], i + n[0].length) : -1;
	}
	
	function parseSeconds(d, string, i) {
	  var n = numberRe.exec(string.slice(i, i + 2));
	  return n ? (d.S = +n[0], i + n[0].length) : -1;
	}
	
	function parseMilliseconds(d, string, i) {
	  var n = numberRe.exec(string.slice(i, i + 3));
	  return n ? (d.L = +n[0], i + n[0].length) : -1;
	}
	
	function parseLiteralPercent(d, string, i) {
	  var n = percentRe.exec(string.slice(i, i + 1));
	  return n ? i + n[0].length : -1;
	}
	
	function formatDayOfMonth(d, p) {
	  return pad(d.getDate(), p, 2);
	}
	
	function formatHour24(d, p) {
	  return pad(d.getHours(), p, 2);
	}
	
	function formatHour12(d, p) {
	  return pad(d.getHours() % 12 || 12, p, 2);
	}
	
	function formatDayOfYear(d, p) {
	  return pad(1 + d3Time.timeDay.count(d3Time.timeYear(d), d), p, 3);
	}
	
	function formatMilliseconds(d, p) {
	  return pad(d.getMilliseconds(), p, 3);
	}
	
	function formatMonthNumber(d, p) {
	  return pad(d.getMonth() + 1, p, 2);
	}
	
	function formatMinutes(d, p) {
	  return pad(d.getMinutes(), p, 2);
	}
	
	function formatSeconds(d, p) {
	  return pad(d.getSeconds(), p, 2);
	}
	
	function formatWeekNumberSunday(d, p) {
	  return pad(d3Time.timeSunday.count(d3Time.timeYear(d), d), p, 2);
	}
	
	function formatWeekdayNumber(d) {
	  return d.getDay();
	}
	
	function formatWeekNumberMonday(d, p) {
	  return pad(d3Time.timeMonday.count(d3Time.timeYear(d), d), p, 2);
	}
	
	function formatYear(d, p) {
	  return pad(d.getFullYear() % 100, p, 2);
	}
	
	function formatFullYear(d, p) {
	  return pad(d.getFullYear() % 10000, p, 4);
	}
	
	function formatZone(d) {
	  var z = d.getTimezoneOffset();
	  return (z > 0 ? "-" : (z *= -1, "+"))
	      + pad(z / 60 | 0, "0", 2)
	      + pad(z % 60, "0", 2);
	}
	
	function formatUTCDayOfMonth(d, p) {
	  return pad(d.getUTCDate(), p, 2);
	}
	
	function formatUTCHour24(d, p) {
	  return pad(d.getUTCHours(), p, 2);
	}
	
	function formatUTCHour12(d, p) {
	  return pad(d.getUTCHours() % 12 || 12, p, 2);
	}
	
	function formatUTCDayOfYear(d, p) {
	  return pad(1 + d3Time.utcDay.count(d3Time.utcYear(d), d), p, 3);
	}
	
	function formatUTCMilliseconds(d, p) {
	  return pad(d.getUTCMilliseconds(), p, 3);
	}
	
	function formatUTCMonthNumber(d, p) {
	  return pad(d.getUTCMonth() + 1, p, 2);
	}
	
	function formatUTCMinutes(d, p) {
	  return pad(d.getUTCMinutes(), p, 2);
	}
	
	function formatUTCSeconds(d, p) {
	  return pad(d.getUTCSeconds(), p, 2);
	}
	
	function formatUTCWeekNumberSunday(d, p) {
	  return pad(d3Time.utcSunday.count(d3Time.utcYear(d), d), p, 2);
	}
	
	function formatUTCWeekdayNumber(d) {
	  return d.getUTCDay();
	}
	
	function formatUTCWeekNumberMonday(d, p) {
	  return pad(d3Time.utcMonday.count(d3Time.utcYear(d), d), p, 2);
	}
	
	function formatUTCYear(d, p) {
	  return pad(d.getUTCFullYear() % 100, p, 2);
	}
	
	function formatUTCFullYear(d, p) {
	  return pad(d.getUTCFullYear() % 10000, p, 4);
	}
	
	function formatUTCZone() {
	  return "+0000";
	}
	
	function formatLiteralPercent() {
	  return "%";
	}
	
	var locale$1;
	
	
	
	
	
	defaultLocale({
	  dateTime: "%x, %X",
	  date: "%-m/%-d/%Y",
	  time: "%-I:%M:%S %p",
	  periods: ["AM", "PM"],
	  days: ["Sunday", "Monday", "Tuesday", "Wednesday", "Thursday", "Friday", "Saturday"],
	  shortDays: ["Sun", "Mon", "Tue", "Wed", "Thu", "Fri", "Sat"],
	  months: ["January", "February", "March", "April", "May", "June", "July", "August", "September", "October", "November", "December"],
	  shortMonths: ["Jan", "Feb", "Mar", "Apr", "May", "Jun", "Jul", "Aug", "Sep", "Oct", "Nov", "Dec"]
	});
	
	function defaultLocale(definition) {
	  locale$1 = formatLocale(definition);
	  exports.timeFormat = locale$1.format;
	  exports.timeParse = locale$1.parse;
	  exports.utcFormat = locale$1.utcFormat;
	  exports.utcParse = locale$1.utcParse;
	  return locale$1;
	}
	
	var isoSpecifier = "%Y-%m-%dT%H:%M:%S.%LZ";
	
	function formatIsoNative(date) {
	  return date.toISOString();
	}
	
	var formatIso = Date.prototype.toISOString
	    ? formatIsoNative
	    : exports.utcFormat(isoSpecifier);
	
	function parseIsoNative(string) {
	  var date = new Date(string);
	  return isNaN(date) ? null : date;
	}
	
	var parseIso = +new Date("2000-01-01T00:00:00.000Z")
	    ? parseIsoNative
	    : exports.utcParse(isoSpecifier);
	
	exports.timeFormatDefaultLocale = defaultLocale;
	exports.timeFormatLocale = formatLocale;
	exports.isoFormat = formatIso;
	exports.isoParse = parseIso;
	
	Object.defineProperty(exports, '__esModule', { value: true });
	
	})));


/***/ }),
/* 15 */
/***/ (function(module, exports, __webpack_require__) {

	// https://d3js.org/d3-transition/ Version 1.1.0. Copyright 2017 Mike Bostock.
	(function (global, factory) {
		 true ? factory(exports, __webpack_require__(1), __webpack_require__(8), __webpack_require__(16), __webpack_require__(12), __webpack_require__(7), __webpack_require__(5)) :
		typeof define === 'function' && define.amd ? define(['exports', 'd3-selection', 'd3-dispatch', 'd3-timer', 'd3-interpolate', 'd3-color', 'd3-ease'], factory) :
		(factory((global.d3 = global.d3 || {}),global.d3,global.d3,global.d3,global.d3,global.d3,global.d3));
	}(this, (function (exports,d3Selection,d3Dispatch,d3Timer,d3Interpolate,d3Color,d3Ease) { 'use strict';
	
	var emptyOn = d3Dispatch.dispatch("start", "end", "interrupt");
	var emptyTween = [];
	
	var CREATED = 0;
	var SCHEDULED = 1;
	var STARTING = 2;
	var STARTED = 3;
	var RUNNING = 4;
	var ENDING = 5;
	var ENDED = 6;
	
	var schedule = function(node, name, id, index, group, timing) {
	  var schedules = node.__transition;
	  if (!schedules) node.__transition = {};
	  else if (id in schedules) return;
	  create(node, id, {
	    name: name,
	    index: index, // For context during callback.
	    group: group, // For context during callback.
	    on: emptyOn,
	    tween: emptyTween,
	    time: timing.time,
	    delay: timing.delay,
	    duration: timing.duration,
	    ease: timing.ease,
	    timer: null,
	    state: CREATED
	  });
	};
	
	function init(node, id) {
	  var schedule = node.__transition;
	  if (!schedule || !(schedule = schedule[id]) || schedule.state > CREATED) throw new Error("too late");
	  return schedule;
	}
	
	function set(node, id) {
	  var schedule = node.__transition;
	  if (!schedule || !(schedule = schedule[id]) || schedule.state > STARTING) throw new Error("too late");
	  return schedule;
	}
	
	function get(node, id) {
	  var schedule = node.__transition;
	  if (!schedule || !(schedule = schedule[id])) throw new Error("too late");
	  return schedule;
	}
	
	function create(node, id, self) {
	  var schedules = node.__transition,
	      tween;
	
	  // Initialize the self timer when the transition is created.
	  // Note the actual delay is not known until the first callback!
	  schedules[id] = self;
	  self.timer = d3Timer.timer(schedule, 0, self.time);
	
	  function schedule(elapsed) {
	    self.state = SCHEDULED;
	    self.timer.restart(start, self.delay, self.time);
	
	    // If the elapsed delay is less than our first sleep, start immediately.
	    if (self.delay <= elapsed) start(elapsed - self.delay);
	  }
	
	  function start(elapsed) {
	    var i, j, n, o;
	
	    // If the state is not SCHEDULED, then we previously errored on start.
	    if (self.state !== SCHEDULED) return stop();
	
	    for (i in schedules) {
	      o = schedules[i];
	      if (o.name !== self.name) continue;
	
	      // While this element already has a starting transition during this frame,
	      // defer starting an interrupting transition until that transition has a
	      // chance to tick (and possibly end); see d3/d3-transition#54!
	      if (o.state === STARTED) return d3Timer.timeout(start);
	
	      // Interrupt the active transition, if any.
	      // Dispatch the interrupt event.
	      if (o.state === RUNNING) {
	        o.state = ENDED;
	        o.timer.stop();
	        o.on.call("interrupt", node, node.__data__, o.index, o.group);
	        delete schedules[i];
	      }
	
	      // Cancel any pre-empted transitions. No interrupt event is dispatched
	      // because the cancelled transitions never started. Note that this also
	      // removes this transition from the pending list!
	      else if (+i < id) {
	        o.state = ENDED;
	        o.timer.stop();
	        delete schedules[i];
	      }
	    }
	
	    // Defer the first tick to end of the current frame; see d3/d3#1576.
	    // Note the transition may be canceled after start and before the first tick!
	    // Note this must be scheduled before the start event; see d3/d3-transition#16!
	    // Assuming this is successful, subsequent callbacks go straight to tick.
	    d3Timer.timeout(function() {
	      if (self.state === STARTED) {
	        self.state = RUNNING;
	        self.timer.restart(tick, self.delay, self.time);
	        tick(elapsed);
	      }
	    });
	
	    // Dispatch the start event.
	    // Note this must be done before the tween are initialized.
	    self.state = STARTING;
	    self.on.call("start", node, node.__data__, self.index, self.group);
	    if (self.state !== STARTING) return; // interrupted
	    self.state = STARTED;
	
	    // Initialize the tween, deleting null tween.
	    tween = new Array(n = self.tween.length);
	    for (i = 0, j = -1; i < n; ++i) {
	      if (o = self.tween[i].value.call(node, node.__data__, self.index, self.group)) {
	        tween[++j] = o;
	      }
	    }
	    tween.length = j + 1;
	  }
	
	  function tick(elapsed) {
	    var t = elapsed < self.duration ? self.ease.call(null, elapsed / self.duration) : (self.timer.restart(stop), self.state = ENDING, 1),
	        i = -1,
	        n = tween.length;
	
	    while (++i < n) {
	      tween[i].call(null, t);
	    }
	
	    // Dispatch the end event.
	    if (self.state === ENDING) {
	      self.on.call("end", node, node.__data__, self.index, self.group);
	      stop();
	    }
	  }
	
	  function stop() {
	    self.state = ENDED;
	    self.timer.stop();
	    delete schedules[id];
	    for (var i in schedules) return; // eslint-disable-line no-unused-vars
	    delete node.__transition;
	  }
	}
	
	var interrupt = function(node, name) {
	  var schedules = node.__transition,
	      schedule,
	      active,
	      empty = true,
	      i;
	
	  if (!schedules) return;
	
	  name = name == null ? null : name + "";
	
	  for (i in schedules) {
	    if ((schedule = schedules[i]).name !== name) { empty = false; continue; }
	    active = schedule.state > STARTING && schedule.state < ENDING;
	    schedule.state = ENDED;
	    schedule.timer.stop();
	    if (active) schedule.on.call("interrupt", node, node.__data__, schedule.index, schedule.group);
	    delete schedules[i];
	  }
	
	  if (empty) delete node.__transition;
	};
	
	var selection_interrupt = function(name) {
	  return this.each(function() {
	    interrupt(this, name);
	  });
	};
	
	function tweenRemove(id, name) {
	  var tween0, tween1;
	  return function() {
	    var schedule = set(this, id),
	        tween = schedule.tween;
	
	    // If this node shared tween with the previous node,
	    // just assign the updated shared tween and we’re done!
	    // Otherwise, copy-on-write.
	    if (tween !== tween0) {
	      tween1 = tween0 = tween;
	      for (var i = 0, n = tween1.length; i < n; ++i) {
	        if (tween1[i].name === name) {
	          tween1 = tween1.slice();
	          tween1.splice(i, 1);
	          break;
	        }
	      }
	    }
	
	    schedule.tween = tween1;
	  };
	}
	
	function tweenFunction(id, name, value) {
	  var tween0, tween1;
	  if (typeof value !== "function") throw new Error;
	  return function() {
	    var schedule = set(this, id),
	        tween = schedule.tween;
	
	    // If this node shared tween with the previous node,
	    // just assign the updated shared tween and we’re done!
	    // Otherwise, copy-on-write.
	    if (tween !== tween0) {
	      tween1 = (tween0 = tween).slice();
	      for (var t = {name: name, value: value}, i = 0, n = tween1.length; i < n; ++i) {
	        if (tween1[i].name === name) {
	          tween1[i] = t;
	          break;
	        }
	      }
	      if (i === n) tween1.push(t);
	    }
	
	    schedule.tween = tween1;
	  };
	}
	
	var transition_tween = function(name, value) {
	  var id = this._id;
	
	  name += "";
	
	  if (arguments.length < 2) {
	    var tween = get(this.node(), id).tween;
	    for (var i = 0, n = tween.length, t; i < n; ++i) {
	      if ((t = tween[i]).name === name) {
	        return t.value;
	      }
	    }
	    return null;
	  }
	
	  return this.each((value == null ? tweenRemove : tweenFunction)(id, name, value));
	};
	
	function tweenValue(transition, name, value) {
	  var id = transition._id;
	
	  transition.each(function() {
	    var schedule = set(this, id);
	    (schedule.value || (schedule.value = {}))[name] = value.apply(this, arguments);
	  });
	
	  return function(node) {
	    return get(node, id).value[name];
	  };
	}
	
	var interpolate = function(a, b) {
	  var c;
	  return (typeof b === "number" ? d3Interpolate.interpolateNumber
	      : b instanceof d3Color.color ? d3Interpolate.interpolateRgb
	      : (c = d3Color.color(b)) ? (b = c, d3Interpolate.interpolateRgb)
	      : d3Interpolate.interpolateString)(a, b);
	};
	
	function attrRemove(name) {
	  return function() {
	    this.removeAttribute(name);
	  };
	}
	
	function attrRemoveNS(fullname) {
	  return function() {
	    this.removeAttributeNS(fullname.space, fullname.local);
	  };
	}
	
	function attrConstant(name, interpolate$$1, value1) {
	  var value00,
	      interpolate0;
	  return function() {
	    var value0 = this.getAttribute(name);
	    return value0 === value1 ? null
	        : value0 === value00 ? interpolate0
	        : interpolate0 = interpolate$$1(value00 = value0, value1);
	  };
	}
	
	function attrConstantNS(fullname, interpolate$$1, value1) {
	  var value00,
	      interpolate0;
	  return function() {
	    var value0 = this.getAttributeNS(fullname.space, fullname.local);
	    return value0 === value1 ? null
	        : value0 === value00 ? interpolate0
	        : interpolate0 = interpolate$$1(value00 = value0, value1);
	  };
	}
	
	function attrFunction(name, interpolate$$1, value) {
	  var value00,
	      value10,
	      interpolate0;
	  return function() {
	    var value0, value1 = value(this);
	    if (value1 == null) return void this.removeAttribute(name);
	    value0 = this.getAttribute(name);
	    return value0 === value1 ? null
	        : value0 === value00 && value1 === value10 ? interpolate0
	        : interpolate0 = interpolate$$1(value00 = value0, value10 = value1);
	  };
	}
	
	function attrFunctionNS(fullname, interpolate$$1, value) {
	  var value00,
	      value10,
	      interpolate0;
	  return function() {
	    var value0, value1 = value(this);
	    if (value1 == null) return void this.removeAttributeNS(fullname.space, fullname.local);
	    value0 = this.getAttributeNS(fullname.space, fullname.local);
	    return value0 === value1 ? null
	        : value0 === value00 && value1 === value10 ? interpolate0
	        : interpolate0 = interpolate$$1(value00 = value0, value10 = value1);
	  };
	}
	
	var transition_attr = function(name, value) {
	  var fullname = d3Selection.namespace(name), i = fullname === "transform" ? d3Interpolate.interpolateTransformSvg : interpolate;
	  return this.attrTween(name, typeof value === "function"
	      ? (fullname.local ? attrFunctionNS : attrFunction)(fullname, i, tweenValue(this, "attr." + name, value))
	      : value == null ? (fullname.local ? attrRemoveNS : attrRemove)(fullname)
	      : (fullname.local ? attrConstantNS : attrConstant)(fullname, i, value + ""));
	};
	
	function attrTweenNS(fullname, value) {
	  function tween() {
	    var node = this, i = value.apply(node, arguments);
	    return i && function(t) {
	      node.setAttributeNS(fullname.space, fullname.local, i(t));
	    };
	  }
	  tween._value = value;
	  return tween;
	}
	
	function attrTween(name, value) {
	  function tween() {
	    var node = this, i = value.apply(node, arguments);
	    return i && function(t) {
	      node.setAttribute(name, i(t));
	    };
	  }
	  tween._value = value;
	  return tween;
	}
	
	var transition_attrTween = function(name, value) {
	  var key = "attr." + name;
	  if (arguments.length < 2) return (key = this.tween(key)) && key._value;
	  if (value == null) return this.tween(key, null);
	  if (typeof value !== "function") throw new Error;
	  var fullname = d3Selection.namespace(name);
	  return this.tween(key, (fullname.local ? attrTweenNS : attrTween)(fullname, value));
	};
	
	function delayFunction(id, value) {
	  return function() {
	    init(this, id).delay = +value.apply(this, arguments);
	  };
	}
	
	function delayConstant(id, value) {
	  return value = +value, function() {
	    init(this, id).delay = value;
	  };
	}
	
	var transition_delay = function(value) {
	  var id = this._id;
	
	  return arguments.length
	      ? this.each((typeof value === "function"
	          ? delayFunction
	          : delayConstant)(id, value))
	      : get(this.node(), id).delay;
	};
	
	function durationFunction(id, value) {
	  return function() {
	    set(this, id).duration = +value.apply(this, arguments);
	  };
	}
	
	function durationConstant(id, value) {
	  return value = +value, function() {
	    set(this, id).duration = value;
	  };
	}
	
	var transition_duration = function(value) {
	  var id = this._id;
	
	  return arguments.length
	      ? this.each((typeof value === "function"
	          ? durationFunction
	          : durationConstant)(id, value))
	      : get(this.node(), id).duration;
	};
	
	function easeConstant(id, value) {
	  if (typeof value !== "function") throw new Error;
	  return function() {
	    set(this, id).ease = value;
	  };
	}
	
	var transition_ease = function(value) {
	  var id = this._id;
	
	  return arguments.length
	      ? this.each(easeConstant(id, value))
	      : get(this.node(), id).ease;
	};
	
	var transition_filter = function(match) {
	  if (typeof match !== "function") match = d3Selection.matcher(match);
	
	  for (var groups = this._groups, m = groups.length, subgroups = new Array(m), j = 0; j < m; ++j) {
	    for (var group = groups[j], n = group.length, subgroup = subgroups[j] = [], node, i = 0; i < n; ++i) {
	      if ((node = group[i]) && match.call(node, node.__data__, i, group)) {
	        subgroup.push(node);
	      }
	    }
	  }
	
	  return new Transition(subgroups, this._parents, this._name, this._id);
	};
	
	var transition_merge = function(transition) {
	  if (transition._id !== this._id) throw new Error;
	
	  for (var groups0 = this._groups, groups1 = transition._groups, m0 = groups0.length, m1 = groups1.length, m = Math.min(m0, m1), merges = new Array(m0), j = 0; j < m; ++j) {
	    for (var group0 = groups0[j], group1 = groups1[j], n = group0.length, merge = merges[j] = new Array(n), node, i = 0; i < n; ++i) {
	      if (node = group0[i] || group1[i]) {
	        merge[i] = node;
	      }
	    }
	  }
	
	  for (; j < m0; ++j) {
	    merges[j] = groups0[j];
	  }
	
	  return new Transition(merges, this._parents, this._name, this._id);
	};
	
	function start(name) {
	  return (name + "").trim().split(/^|\s+/).every(function(t) {
	    var i = t.indexOf(".");
	    if (i >= 0) t = t.slice(0, i);
	    return !t || t === "start";
	  });
	}
	
	function onFunction(id, name, listener) {
	  var on0, on1, sit = start(name) ? init : set;
	  return function() {
	    var schedule = sit(this, id),
	        on = schedule.on;
	
	    // If this node shared a dispatch with the previous node,
	    // just assign the updated shared dispatch and we’re done!
	    // Otherwise, copy-on-write.
	    if (on !== on0) (on1 = (on0 = on).copy()).on(name, listener);
	
	    schedule.on = on1;
	  };
	}
	
	var transition_on = function(name, listener) {
	  var id = this._id;
	
	  return arguments.length < 2
	      ? get(this.node(), id).on.on(name)
	      : this.each(onFunction(id, name, listener));
	};
	
	function removeFunction(id) {
	  return function() {
	    var parent = this.parentNode;
	    for (var i in this.__transition) if (+i !== id) return;
	    if (parent) parent.removeChild(this);
	  };
	}
	
	var transition_remove = function() {
	  return this.on("end.remove", removeFunction(this._id));
	};
	
	var transition_select = function(select) {
	  var name = this._name,
	      id = this._id;
	
	  if (typeof select !== "function") select = d3Selection.selector(select);
	
	  for (var groups = this._groups, m = groups.length, subgroups = new Array(m), j = 0; j < m; ++j) {
	    for (var group = groups[j], n = group.length, subgroup = subgroups[j] = new Array(n), node, subnode, i = 0; i < n; ++i) {
	      if ((node = group[i]) && (subnode = select.call(node, node.__data__, i, group))) {
	        if ("__data__" in node) subnode.__data__ = node.__data__;
	        subgroup[i] = subnode;
	        schedule(subgroup[i], name, id, i, subgroup, get(node, id));
	      }
	    }
	  }
	
	  return new Transition(subgroups, this._parents, name, id);
	};
	
	var transition_selectAll = function(select) {
	  var name = this._name,
	      id = this._id;
	
	  if (typeof select !== "function") select = d3Selection.selectorAll(select);
	
	  for (var groups = this._groups, m = groups.length, subgroups = [], parents = [], j = 0; j < m; ++j) {
	    for (var group = groups[j], n = group.length, node, i = 0; i < n; ++i) {
	      if (node = group[i]) {
	        for (var children = select.call(node, node.__data__, i, group), child, inherit = get(node, id), k = 0, l = children.length; k < l; ++k) {
	          if (child = children[k]) {
	            schedule(child, name, id, k, children, inherit);
	          }
	        }
	        subgroups.push(children);
	        parents.push(node);
	      }
	    }
	  }
	
	  return new Transition(subgroups, parents, name, id);
	};
	
	var Selection = d3Selection.selection.prototype.constructor;
	
	var transition_selection = function() {
	  return new Selection(this._groups, this._parents);
	};
	
	function styleRemove(name, interpolate$$1) {
	  var value00,
	      value10,
	      interpolate0;
	  return function() {
	    var value0 = d3Selection.style(this, name),
	        value1 = (this.style.removeProperty(name), d3Selection.style(this, name));
	    return value0 === value1 ? null
	        : value0 === value00 && value1 === value10 ? interpolate0
	        : interpolate0 = interpolate$$1(value00 = value0, value10 = value1);
	  };
	}
	
	function styleRemoveEnd(name) {
	  return function() {
	    this.style.removeProperty(name);
	  };
	}
	
	function styleConstant(name, interpolate$$1, value1) {
	  var value00,
	      interpolate0;
	  return function() {
	    var value0 = d3Selection.style(this, name);
	    return value0 === value1 ? null
	        : value0 === value00 ? interpolate0
	        : interpolate0 = interpolate$$1(value00 = value0, value1);
	  };
	}
	
	function styleFunction(name, interpolate$$1, value) {
	  var value00,
	      value10,
	      interpolate0;
	  return function() {
	    var value0 = d3Selection.style(this, name),
	        value1 = value(this);
	    if (value1 == null) value1 = (this.style.removeProperty(name), d3Selection.style(this, name));
	    return value0 === value1 ? null
	        : value0 === value00 && value1 === value10 ? interpolate0
	        : interpolate0 = interpolate$$1(value00 = value0, value10 = value1);
	  };
	}
	
	var transition_style = function(name, value, priority) {
	  var i = (name += "") === "transform" ? d3Interpolate.interpolateTransformCss : interpolate;
	  return value == null ? this
	          .styleTween(name, styleRemove(name, i))
	          .on("end.style." + name, styleRemoveEnd(name))
	      : this.styleTween(name, typeof value === "function"
	          ? styleFunction(name, i, tweenValue(this, "style." + name, value))
	          : styleConstant(name, i, value + ""), priority);
	};
	
	function styleTween(name, value, priority) {
	  function tween() {
	    var node = this, i = value.apply(node, arguments);
	    return i && function(t) {
	      node.style.setProperty(name, i(t), priority);
	    };
	  }
	  tween._value = value;
	  return tween;
	}
	
	var transition_styleTween = function(name, value, priority) {
	  var key = "style." + (name += "");
	  if (arguments.length < 2) return (key = this.tween(key)) && key._value;
	  if (value == null) return this.tween(key, null);
	  if (typeof value !== "function") throw new Error;
	  return this.tween(key, styleTween(name, value, priority == null ? "" : priority));
	};
	
	function textConstant(value) {
	  return function() {
	    this.textContent = value;
	  };
	}
	
	function textFunction(value) {
	  return function() {
	    var value1 = value(this);
	    this.textContent = value1 == null ? "" : value1;
	  };
	}
	
	var transition_text = function(value) {
	  return this.tween("text", typeof value === "function"
	      ? textFunction(tweenValue(this, "text", value))
	      : textConstant(value == null ? "" : value + ""));
	};
	
	var transition_transition = function() {
	  var name = this._name,
	      id0 = this._id,
	      id1 = newId();
	
	  for (var groups = this._groups, m = groups.length, j = 0; j < m; ++j) {
	    for (var group = groups[j], n = group.length, node, i = 0; i < n; ++i) {
	      if (node = group[i]) {
	        var inherit = get(node, id0);
	        schedule(node, name, id1, i, group, {
	          time: inherit.time + inherit.delay + inherit.duration,
	          delay: 0,
	          duration: inherit.duration,
	          ease: inherit.ease
	        });
	      }
	    }
	  }
	
	  return new Transition(groups, this._parents, name, id1);
	};
	
	var id = 0;
	
	function Transition(groups, parents, name, id) {
	  this._groups = groups;
	  this._parents = parents;
	  this._name = name;
	  this._id = id;
	}
	
	function transition(name) {
	  return d3Selection.selection().transition(name);
	}
	
	function newId() {
	  return ++id;
	}
	
	var selection_prototype = d3Selection.selection.prototype;
	
	Transition.prototype = transition.prototype = {
	  constructor: Transition,
	  select: transition_select,
	  selectAll: transition_selectAll,
	  filter: transition_filter,
	  merge: transition_merge,
	  selection: transition_selection,
	  transition: transition_transition,
	  call: selection_prototype.call,
	  nodes: selection_prototype.nodes,
	  node: selection_prototype.node,
	  size: selection_prototype.size,
	  empty: selection_prototype.empty,
	  each: selection_prototype.each,
	  on: transition_on,
	  attr: transition_attr,
	  attrTween: transition_attrTween,
	  style: transition_style,
	  styleTween: transition_styleTween,
	  text: transition_text,
	  remove: transition_remove,
	  tween: transition_tween,
	  delay: transition_delay,
	  duration: transition_duration,
	  ease: transition_ease
	};
	
	var defaultTiming = {
	  time: null, // Set on use.
	  delay: 0,
	  duration: 250,
	  ease: d3Ease.easeCubicInOut
	};
	
	function inherit(node, id) {
	  var timing;
	  while (!(timing = node.__transition) || !(timing = timing[id])) {
	    if (!(node = node.parentNode)) {
	      return defaultTiming.time = d3Timer.now(), defaultTiming;
	    }
	  }
	  return timing;
	}
	
	var selection_transition = function(name) {
	  var id,
	      timing;
	
	  if (name instanceof Transition) {
	    id = name._id, name = name._name;
	  } else {
	    id = newId(), (timing = defaultTiming).time = d3Timer.now(), name = name == null ? null : name + "";
	  }
	
	  for (var groups = this._groups, m = groups.length, j = 0; j < m; ++j) {
	    for (var group = groups[j], n = group.length, node, i = 0; i < n; ++i) {
	      if (node = group[i]) {
	        schedule(node, name, id, i, group, timing || inherit(node, id));
	      }
	    }
	  }
	
	  return new Transition(groups, this._parents, name, id);
	};
	
	d3Selection.selection.prototype.interrupt = selection_interrupt;
	d3Selection.selection.prototype.transition = selection_transition;
	
	var root = [null];
	
	var active = function(node, name) {
	  var schedules = node.__transition,
	      schedule,
	      i;
	
	  if (schedules) {
	    name = name == null ? null : name + "";
	    for (i in schedules) {
	      if ((schedule = schedules[i]).state > SCHEDULED && schedule.name === name) {
	        return new Transition([[node]], root, name, +i);
	      }
	    }
	  }
	
	  return null;
	};
	
	exports.transition = transition;
	exports.active = active;
	exports.interrupt = interrupt;
	
	Object.defineProperty(exports, '__esModule', { value: true });
	
	})));


/***/ }),
/* 16 */
/***/ (function(module, exports, __webpack_require__) {

	// https://d3js.org/d3-timer/ Version 1.0.5. Copyright 2017 Mike Bostock.
	(function (global, factory) {
		 true ? factory(exports) :
		typeof define === 'function' && define.amd ? define(['exports'], factory) :
		(factory((global.d3 = global.d3 || {})));
	}(this, (function (exports) { 'use strict';
	
	var frame = 0;
	var timeout = 0;
	var interval = 0;
	var pokeDelay = 1000;
	var taskHead;
	var taskTail;
	var clockLast = 0;
	var clockNow = 0;
	var clockSkew = 0;
	var clock = typeof performance === "object" && performance.now ? performance : Date;
	var setFrame = typeof requestAnimationFrame === "function" ? requestAnimationFrame : function(f) { setTimeout(f, 17); };
	
	function now() {
	  return clockNow || (setFrame(clearNow), clockNow = clock.now() + clockSkew);
	}
	
	function clearNow() {
	  clockNow = 0;
	}
	
	function Timer() {
	  this._call =
	  this._time =
	  this._next = null;
	}
	
	Timer.prototype = timer.prototype = {
	  constructor: Timer,
	  restart: function(callback, delay, time) {
	    if (typeof callback !== "function") throw new TypeError("callback is not a function");
	    time = (time == null ? now() : +time) + (delay == null ? 0 : +delay);
	    if (!this._next && taskTail !== this) {
	      if (taskTail) taskTail._next = this;
	      else taskHead = this;
	      taskTail = this;
	    }
	    this._call = callback;
	    this._time = time;
	    sleep();
	  },
	  stop: function() {
	    if (this._call) {
	      this._call = null;
	      this._time = Infinity;
	      sleep();
	    }
	  }
	};
	
	function timer(callback, delay, time) {
	  var t = new Timer;
	  t.restart(callback, delay, time);
	  return t;
	}
	
	function timerFlush() {
	  now(); // Get the current time, if not already set.
	  ++frame; // Pretend we’ve set an alarm, if we haven’t already.
	  var t = taskHead, e;
	  while (t) {
	    if ((e = clockNow - t._time) >= 0) t._call.call(null, e);
	    t = t._next;
	  }
	  --frame;
	}
	
	function wake() {
	  clockNow = (clockLast = clock.now()) + clockSkew;
	  frame = timeout = 0;
	  try {
	    timerFlush();
	  } finally {
	    frame = 0;
	    nap();
	    clockNow = 0;
	  }
	}
	
	function poke() {
	  var now = clock.now(), delay = now - clockLast;
	  if (delay > pokeDelay) clockSkew -= delay, clockLast = now;
	}
	
	function nap() {
	  var t0, t1 = taskHead, t2, time = Infinity;
	  while (t1) {
	    if (t1._call) {
	      if (time > t1._time) time = t1._time;
	      t0 = t1, t1 = t1._next;
	    } else {
	      t2 = t1._next, t1._next = null;
	      t1 = t0 ? t0._next = t2 : taskHead = t2;
	    }
	  }
	  taskTail = t0;
	  sleep(time);
	}
	
	function sleep(time) {
	  if (frame) return; // Soonest alarm already set, or will be.
	  if (timeout) timeout = clearTimeout(timeout);
	  var delay = time - clockNow;
	  if (delay > 24) {
	    if (time < Infinity) timeout = setTimeout(wake, delay);
	    if (interval) interval = clearInterval(interval);
	  } else {
	    if (!interval) clockLast = clockNow, interval = setInterval(poke, pokeDelay);
	    frame = 1, setFrame(wake);
	  }
	}
	
	var timeout$1 = function(callback, delay, time) {
	  var t = new Timer;
	  delay = delay == null ? 0 : +delay;
	  t.restart(function(elapsed) {
	    t.stop();
	    callback(elapsed + delay);
	  }, delay, time);
	  return t;
	};
	
	var interval$1 = function(callback, delay, time) {
	  var t = new Timer, total = delay;
	  if (delay == null) return t.restart(callback, delay, time), t;
	  delay = +delay, time = time == null ? now() : +time;
	  t.restart(function tick(elapsed) {
	    elapsed += total;
	    t.restart(tick, total += delay, time);
	    callback(elapsed);
	  }, delay, time);
	  return t;
	};
	
	exports.now = now;
	exports.timer = timer;
	exports.timerFlush = timerFlush;
	exports.timeout = timeout$1;
	exports.interval = interval$1;
	
	Object.defineProperty(exports, '__esModule', { value: true });
	
	})));


/***/ }),
/* 17 */,
/* 18 */
/***/ (function(module, exports, __webpack_require__) {

	var __WEBPACK_AMD_DEFINE_RESULT__;'use strict';
	
	!(__WEBPACK_AMD_DEFINE_RESULT__ = function (require) {
	    'use strict';
	
	    var _require = __webpack_require__(19),
	        colorSchemas = _require.colorSchemas;
	
	    var constants = __webpack_require__(20);
	    var serializeWithStyles = __webpack_require__(21);
	
	    var encoder = window.btoa;
	
	    if (!encoder) {
	        encoder = __webpack_require__(22).encode;
	    }
	
	    // Base64 doesn't work really well with Unicode strings, so we need to use this function
	    // Ref: https://developer.mozilla.org/en-US/docs/Web/API/WindowBase64/Base64_encoding_and_decoding
	    var b64EncodeUnicode = function b64EncodeUnicode(str) {
	        return encoder(encodeURIComponent(str).replace(/%([0-9A-F]{2})/g, function (match, p1) {
	            return String.fromCharCode('0x' + p1);
	        }));
	    };
	
	    var config = {
	        styleClass: 'britechartStyle',
	        defaultFilename: 'britechart.png',
	        chartBackground: 'white',
	        imageSourceBase: 'data:image/svg+xml;base64,',
	        titleFontSize: '15px',
	        titleFontFamily: '\'Benton Sans\', sans-serif',
	        titleTopOffset: 30,
	        get styleBackgroundString() {
	            return '<style>svg{background:' + this.chartBackground + ';}</style>';
	        }
	    };
	
	    /**
	     * Main function to be used as a method by chart instances to export charts to png
	     * @param  {array} svgs         (or an svg element) pass in both chart & legend as array or just chart as svg or in array
	     * @param  {string} filename    [download to be called <filename>.png]
	     * @param  {string} title       Title for the image
	     */
	    function exportChart(d3svg, filename, title) {
	        var img = createImage(convertSvgToHtml.call(this, d3svg, title));
	
	        img.onload = handleImageLoad.bind(img, createCanvas(this.width(), this.height()), filename);
	    }
	
	    /**
	     * adds background styles to raw html
	     * @param {string} html raw html
	     */
	    function addBackground(html) {
	        return html.replace('>', '>' + config.styleBackgroundString);
	    }
	
	    /**
	     * takes d3 svg el, adds proper svg tags, adds inline styles
	     * from stylesheets, adds white background and returns string
	     * @param  {object} d3svg TYPE d3 svg element
	     * @return {string} string of passed d3
	     */
	    function convertSvgToHtml(d3svg, title) {
	        if (!d3svg) {
	            return;
	        }
	
	        d3svg.attr('version', 1.1).attr('xmlns', 'http://www.w3.org/2000/svg');
	        var serializer = serializeWithStyles.initializeSerializer();
	        var html = serializer(d3svg.node());
	        html = formatHtmlByBrowser(html);
	        html = prependTitle.call(this, html, title, parseInt(d3svg.attr('width')));
	        html = addBackground(html);
	
	        return html;
	    }
	
	    /**
	     * Create Canvas
	     * @param  {number} width
	     * @param  {number} height
	     * @return {object} TYPE canvas element
	     */
	    function createCanvas(width, height) {
	        var canvas = document.createElement('canvas');
	
	        canvas.height = height;
	        canvas.width = width;
	
	        return canvas;
	    }
	
	    /**
	     * Create Image
	     * @param  {string} svgHtml string representation of svg el
	     * @return {object}  TYPE element <img>, src points at svg
	     */
	    function createImage(svgHtml) {
	        var img = new Image();
	
	        img.src = '' + config.imageSourceBase + b64EncodeUnicode(svgHtml);
	
	        return img;
	    };
	
	    /**
	     * Draws image on canvas
	     * @param  {object} image TYPE:el <img>, to be drawn
	     * @param  {object} canvas TYPE: el <canvas>, to draw on
	     */
	    function drawImageOnCanvas(image, canvas) {
	        canvas.getContext('2d').drawImage(image, 0, 0);
	
	        return canvas;
	    }
	
	    /**
	     * Triggers browser to download image, convert canvas to url,
	     * we need to append the link el to the dom before clicking it for Firefox to register
	     * point <a> at it and trigger click
	     * @param  {object} canvas TYPE: el <canvas>
	     * @param  {string} filename
	     * @param  {string} extensionType
	     */
	    function downloadCanvas(canvas) {
	        var filename = arguments.length > 1 && arguments[1] !== undefined ? arguments[1] : config.defaultFilename;
	        var extensionType = arguments.length > 2 && arguments[2] !== undefined ? arguments[2] : 'image/png';
	
	        var url = canvas.toDataURL(extensionType);
	        var link = document.createElement('a');
	
	        link.href = url;
	        link.download = filename;
	        document.body.appendChild(link);
	        link.click();
	        document.body.removeChild(link);
	    }
	
	    /**
	     * Some browsers need special formatting, we handle that here
	     * @param  {string} html string of svg html
	     * @return {string} string of svg html
	     */
	    function formatHtmlByBrowser(html) {
	        if (navigator.userAgent.search('FireFox') > -1) {
	            return html.replace(/url.*&quot;\)/, 'url(&quot;#' + constants.lineGradientId + '&quot;);');
	        }
	
	        return html;
	    }
	
	    /**
	     * Handles on load event fired by img.onload, this=img
	     * @param  {object} canvas TYPE: el <canvas>
	     * @param  {string} filename
	     * @param  {object} e
	     */
	    function handleImageLoad(canvas, filename, e) {
	        e.preventDefault();
	
	        downloadCanvas(drawImageOnCanvas(this, canvas), filename);
	    }
	
	    /**
	     * if passed, append title to the raw html to appear on graph
	     * @param  {string} html     raw html string
	     * @param  {string} title    title of the graph
	     * @param  {number} svgWidth width of graph container
	     * @return {string}         raw html with title prepended
	     */
	    function prependTitle(html, title, svgWidth) {
	        if (!title || !svgWidth) {
	            return html;
	        }
	        var britechartsGreySchema = colorSchemas.britechartsGreySchema;
	
	        html = html.replace(/<g/, '<text x="' + this.margin().left + '" y="' + config.titleTopOffset + '" font-family="' + config.titleFontFamily + '" font-size="' + config.titleFontSize + '" fill="' + britechartsGreySchema[6] + '"> ' + title + ' </text><g ');
	
	        return html;
	    }
	
	    return {
	        exportChart: exportChart,
	        convertSvgToHtml: convertSvgToHtml,
	        createImage: createImage,
	        drawImageOnCanvas: drawImageOnCanvas
	    };
	}.call(exports, __webpack_require__, exports, module), __WEBPACK_AMD_DEFINE_RESULT__ !== undefined && (module.exports = __WEBPACK_AMD_DEFINE_RESULT__));

/***/ }),
/* 19 */
/***/ (function(module, exports, __webpack_require__) {

	var __WEBPACK_AMD_DEFINE_RESULT__;'use strict';
	
	!(__WEBPACK_AMD_DEFINE_RESULT__ = function (require) {
	
	    // Color Gradients
	    var britechartGradients = {
	        greenBlueGradient: ['#39C7EA', '#4CDCBA'],
	        orangePinkGradient: ['#FBC670', '#F766B8'],
	        bluePurpleGradient: ['#3DC3C9', '#824a9e']
	    };
	
	    // Color Schemas
	    // Standard Color Schema for Britecharts
	    var britechartsColorSchema = ['#6aedc7', //green
	    '#39c2c9', //blue
	    '#ffce00', //yellow
	    '#ffa71a', //orange
	    '#f866b9', //pink
	    '#998ce3' //purple
	    ];
	
	    // Grey Schema for Britecharts
	    var britechartsGreySchema = ['#F8F8FA', '#EFF2F5', '#D2D6DF', '#C3C6CF', '#ADB0B6', '#666A73', '#45494E', '#363A43', '#282C35'];
	
	    // Extended Orange Palette
	    var extendedOrangeColorSchema = ['#fcc870', '#ffa71a', '#fb8825', '#f6682f', '#db5a2c', '#bf4c28', '#a43b1c', '#892a10', '#f9e9c5'];
	    // Extended Blue Palette
	    var extendedBlueColorSchema = ['#ccf7f6', '#70e4e0', '#00d8d2', '#00acaf', '#007f8c', '#005e66', '#003c3f', '#002d2f', '#0d2223'];
	    // Extended LightBlue Palette
	    var extendedLightBlueColorSchema = ['#ccfffe', '#94f7f4', '#00fff8', '#1de1e1', '#39c2c9', '#2e9a9d', '#227270', '#1a5957', '#133f3e'];
	    // Extended Green Palette
	    var extendedGreenColorSchema = ['#edfff7', '#d7ffef', '#c0ffe7', '#95f5d7', '#6aedc7', '#59c3a3', '#479980', '#34816a', '#206953'];
	    // Extended Yellow Palette
	    var extendedYellowColorSchema = ['#f9f2b3', '#fbe986', '#fce05a', '#fed72d', '#ffce00', '#fcc11c', '#f9b438', '#eda629', '#e09819'];
	    // Extended Pink Palette
	    var extendedPinkColorSchema = ['#fdd1ea', '#fb9cd2', '#f866b9', '#fc40b6', '#ff1ab3', '#e3239d', '#c62c86', '#a62073', '#85135f'];
	    // Extended Purple Palette
	    var extendedPurpleColorSchema = ['#ddd6fc', '#bbb1f0', '#998ce3', '#8e6bc1', '#824a9e', '#77337f', '#6b1c60', '#591650', '#470f3f'];
	    // Extended Red Palette
	    var extendedRedColorSchema = ['#ffd8d4', '#ffb5b0', '#ff938c', '#ff766c', '#ff584c', '#f04b42', '#e03d38', '#be2e29', '#9c1e19'];
	
	    var aloeGreen = ['#7bdcc0'];
	
	    return {
	        colorSchemas: {
	            britechartsColorSchema: britechartsColorSchema,
	            britechartsGreySchema: britechartsGreySchema,
	            extendedOrangeColorSchema: extendedOrangeColorSchema,
	            extendedBlueColorSchema: extendedBlueColorSchema,
	            extendedLightBlueColorSchema: extendedLightBlueColorSchema,
	            extendedGreenColorSchema: extendedGreenColorSchema,
	            extendedYellowColorSchema: extendedYellowColorSchema,
	            extendedPinkColorSchema: extendedPinkColorSchema,
	            extendedPurpleColorSchema: extendedPurpleColorSchema,
	            extendedRedColorSchema: extendedRedColorSchema
	        },
	        colorSchemasHuman: {
	            'britechartsColorSchema': 'Britecharts Default',
	            'britechartsGreySchema': 'Britecharts Grey',
	            'extendedOrangeColorSchema': 'Orange',
	            'extendedBlueColorSchema': 'Blue',
	            'extendedLightBlueColorSchema': 'Light Blue',
	            'extendedGreenColorSchema': 'Green',
	            'extendedYellowColorSchema': 'Yellow',
	            'extendedPinkColorSchema': 'Pink',
	            'extendedPurpleColorSchema': 'Purple',
	            'extendedRedColorSchema': 'Red'
	        },
	        singleColors: {
	            aloeGreen: aloeGreen
	        },
	        colorGradients: britechartGradients,
	        colorGradientsHuman: {
	            greenBlueGradient: 'Green To Blue',
	            orangePinkGradient: 'Orange to Pink',
	            bluePurpleGradient: 'Blue to Purple'
	        }
	    };
	}.call(exports, __webpack_require__, exports, module), __WEBPACK_AMD_DEFINE_RESULT__ !== undefined && (module.exports = __WEBPACK_AMD_DEFINE_RESULT__));

/***/ }),
/* 20 */
/***/ (function(module, exports, __webpack_require__) {

	var __WEBPACK_AMD_DEFINE_RESULT__;'use strict';
	
	!(__WEBPACK_AMD_DEFINE_RESULT__ = function (require) {
	    var axisTimeCombinations = {
	        MINUTE_HOUR: 'minute-hour',
	        HOUR_DAY: 'hour-daymonth',
	        DAY_MONTH: 'day-month',
	        MONTH_YEAR: 'month-year'
	    };
	
	    var timeBenchmarks = {
	        ONE_AND_A_HALF_YEARS: 47304000000,
	        ONE_YEAR: 31536000365,
	        ONE_DAY: 86400001
	    };
	
	    return {
	        axisTimeCombinations: axisTimeCombinations,
	        timeBenchmarks: timeBenchmarks,
	        lineGradientId: 'lineGradientId'
	    };
	}.call(exports, __webpack_require__, exports, module), __WEBPACK_AMD_DEFINE_RESULT__ !== undefined && (module.exports = __WEBPACK_AMD_DEFINE_RESULT__));

/***/ }),
/* 21 */
/***/ (function(module, exports) {

	'use strict';
	
	module.exports = function () {
	
	    'use strict';
	
	    return {
	
	        /**
	         * returns serializer function, only run it when you know you want to serialize your chart
	         * @return {func} serializer to add styles in line to dom string
	         */
	        initializeSerializer: function initializeSerializer() {
	
	            // Mapping between tag names and css default values lookup tables. This allows to exclude default values in the result.
	            var defaultStylesByTagName = {};
	
	            // Styles inherited from style sheets will not be rendered for elements with these tag names
	            var noStyleTags = { 'BASE': true, 'HEAD': true, 'HTML': true, 'META': true, 'NOFRAME': true, 'NOSCRIPT': true, 'PARAM': true, 'SCRIPT': true, 'STYLE': true, 'TITLE': true };
	
	            // This list determines which css default values lookup tables are precomputed at load time
	            // Lookup tables for other tag names will be automatically built at runtime if needed
	            var tagNames = ['A', 'ABBR', 'ADDRESS', 'AREA', 'ARTICLE', 'ASIDE', 'AUDIO', 'B', 'BASE', 'BDI', 'BDO', 'BLOCKQUOTE', 'BODY', 'BR', 'BUTTON', 'CANVAS', 'CAPTION', 'CENTER', 'CITE', 'CODE', 'COL', 'COLGROUP', 'COMMAND', 'DATALIST', 'DD', 'DEL', 'DETAILS', 'DFN', 'DIV', 'DL', 'DT', 'EM', 'EMBED', 'FIELDSET', 'FIGCAPTION', 'FIGURE', 'FONT', 'FOOTER', 'FORM', 'H1', 'H2', 'H3', 'H4', 'H5', 'H6', 'HEAD', 'HEADER', 'HGROUP', 'HR', 'HTML', 'I', 'IFRAME', 'IMG', 'INPUT', 'INS', 'KBD', 'LABEL', 'LEGEND', 'LI', 'LINK', 'MAP', 'MARK', 'MATH', 'MENU', 'META', 'METER', 'NAV', 'NOBR', 'NOSCRIPT', 'OBJECT', 'OL', 'OPTION', 'OPTGROUP', 'OUTPUT', 'P', 'PARAM', 'PRE', 'PROGRESS', 'Q', 'RP', 'RT', 'RUBY', 'S', 'SAMP', 'SCRIPT', 'SECTION', 'SELECT', 'SMALL', 'SOURCE', 'SPAN', 'STRONG', 'STYLE', 'SUB', 'SUMMARY', 'SUP', 'SVG', 'TABLE', 'TBODY', 'TD', 'TEXTAREA', 'TFOOT', 'TH', 'THEAD', 'TIME', 'TITLE', 'TR', 'TRACK', 'U', 'UL', 'VAR', 'VIDEO', 'WBR'];
	
	            // Precompute the lookup tables.
	            [].forEach.call(tagNames, function (name) {
	                if (!noStyleTags[name]) {
	                    defaultStylesByTagName[name] = computeDefaultStyleByTagName(name);
	                }
	            });
	
	            function computeDefaultStyleByTagName(tagName) {
	                var defaultStyle = {},
	                    element = document.body.appendChild(document.createElement(tagName)),
	                    computedStyle = window.getComputedStyle(element);
	
	                [].forEach.call(computedStyle, function (style) {
	                    defaultStyle[style] = computedStyle[style];
	                });
	                document.body.removeChild(element);
	                return defaultStyle;
	            }
	
	            function getDefaultStyleByTagName(tagName) {
	                tagName = tagName.toUpperCase();
	                if (!defaultStylesByTagName[tagName]) {
	                    defaultStylesByTagName[tagName] = computeDefaultStyleByTagName(tagName);
	                }
	                return defaultStylesByTagName[tagName];
	            };
	
	            function serializeWithStyles(elem) {
	
	                var cssTexts = [],
	                    elements = void 0,
	                    computedStyle = void 0,
	                    defaultStyle = void 0,
	                    result = void 0;
	
	                if (!elem || elem.nodeType !== Node.ELEMENT_NODE) {
	                    console.error('Error: Object passed in to serializeWithSyles not of nodeType Node.ELEMENT_NODE');
	                    return;
	                }
	
	                cssTexts = [];
	                elements = elem.querySelectorAll('*');
	
	                [].forEach.call(elements, function (el, i) {
	                    if (!noStyleTags[el.tagName]) {
	                        computedStyle = window.getComputedStyle(el);
	                        defaultStyle = getDefaultStyleByTagName(el.tagName);
	                        cssTexts[i] = el.style.cssText;
	                        [].forEach.call(computedStyle, function (cssPropName) {
	                            if (computedStyle[cssPropName] !== defaultStyle[cssPropName]) {
	                                el.style[cssPropName] = computedStyle[cssPropName];
	                            }
	                        });
	                    }
	                });
	
	                result = elem.outerHTML;
	                elements = [].map.call(elements, function (el, i) {
	                    el.style.cssText = cssTexts[i];
	                    return el;
	                });
	
	                return result;
	            };
	
	            return serializeWithStyles;
	        }
	    };
	}();

/***/ }),
/* 22 */
/***/ (function(module, exports, __webpack_require__) {

	var __WEBPACK_AMD_DEFINE_RESULT__;/* WEBPACK VAR INJECTION */(function(module, global) {/*! http://mths.be/base64 v0.1.0 by @mathias | MIT license */
	;(function(root) {
	
		// Detect free variables `exports`.
		var freeExports = typeof exports == 'object' && exports;
	
		// Detect free variable `module`.
		var freeModule = typeof module == 'object' && module &&
			module.exports == freeExports && module;
	
		// Detect free variable `global`, from Node.js or Browserified code, and use
		// it as `root`.
		var freeGlobal = typeof global == 'object' && global;
		if (freeGlobal.global === freeGlobal || freeGlobal.window === freeGlobal) {
			root = freeGlobal;
		}
	
		/*--------------------------------------------------------------------------*/
	
		var InvalidCharacterError = function(message) {
			this.message = message;
		};
		InvalidCharacterError.prototype = new Error;
		InvalidCharacterError.prototype.name = 'InvalidCharacterError';
	
		var error = function(message) {
			// Note: the error messages used throughout this file match those used by
			// the native `atob`/`btoa` implementation in Chromium.
			throw new InvalidCharacterError(message);
		};
	
		var TABLE = 'ABCDEFGHIJKLMNOPQRSTUVWXYZabcdefghijklmnopqrstuvwxyz0123456789+/';
		// http://whatwg.org/html/common-microsyntaxes.html#space-character
		var REGEX_SPACE_CHARACTERS = /[\t\n\f\r ]/g;
	
		// `decode` is designed to be fully compatible with `atob` as described in the
		// HTML Standard. http://whatwg.org/html/webappapis.html#dom-windowbase64-atob
		// The optimized base64-decoding algorithm used is based on @atk’s excellent
		// implementation. https://gist.github.com/atk/1020396
		var decode = function(input) {
			input = String(input)
				.replace(REGEX_SPACE_CHARACTERS, '');
			var length = input.length;
			if (length % 4 == 0) {
				input = input.replace(/==?$/, '');
				length = input.length;
			}
			if (
				length % 4 == 1 ||
				// http://whatwg.org/C#alphanumeric-ascii-characters
				/[^+a-zA-Z0-9/]/.test(input)
			) {
				error(
					'Invalid character: the string to be decoded is not correctly encoded.'
				);
			}
			var bitCounter = 0;
			var bitStorage;
			var buffer;
			var output = '';
			var position = -1;
			while (++position < length) {
				buffer = TABLE.indexOf(input.charAt(position));
				bitStorage = bitCounter % 4 ? bitStorage * 64 + buffer : buffer;
				// Unless this is the first of a group of 4 characters…
				if (bitCounter++ % 4) {
					// …convert the first 8 bits to a single ASCII character.
					output += String.fromCharCode(
						0xFF & bitStorage >> (-2 * bitCounter & 6)
					);
				}
			}
			return output;
		};
	
		// `encode` is designed to be fully compatible with `btoa` as described in the
		// HTML Standard: http://whatwg.org/html/webappapis.html#dom-windowbase64-btoa
		var encode = function(input) {
			input = String(input);
			if (/[^\0-\xFF]/.test(input)) {
				// Note: no need to special-case astral symbols here, as surrogates are
				// matched, and the input is supposed to only contain ASCII anyway.
				error(
					'The string to be encoded contains characters outside of the ' +
					'Latin1 range.'
				);
			}
			var padding = input.length % 3;
			var output = '';
			var position = -1;
			var a;
			var b;
			var c;
			var d;
			var buffer;
			// Make sure any padding is handled outside of the loop.
			var length = input.length - padding;
	
			while (++position < length) {
				// Read three bytes, i.e. 24 bits.
				a = input.charCodeAt(position) << 16;
				b = input.charCodeAt(++position) << 8;
				c = input.charCodeAt(++position);
				buffer = a + b + c;
				// Turn the 24 bits into four chunks of 6 bits each, and append the
				// matching character for each of them to the output.
				output += (
					TABLE.charAt(buffer >> 18 & 0x3F) +
					TABLE.charAt(buffer >> 12 & 0x3F) +
					TABLE.charAt(buffer >> 6 & 0x3F) +
					TABLE.charAt(buffer & 0x3F)
				);
			}
	
			if (padding == 2) {
				a = input.charCodeAt(position) << 8;
				b = input.charCodeAt(++position);
				buffer = a + b;
				output += (
					TABLE.charAt(buffer >> 10) +
					TABLE.charAt((buffer >> 4) & 0x3F) +
					TABLE.charAt((buffer << 2) & 0x3F) +
					'='
				);
			} else if (padding == 1) {
				buffer = input.charCodeAt(position);
				output += (
					TABLE.charAt(buffer >> 2) +
					TABLE.charAt((buffer << 4) & 0x3F) +
					'=='
				);
			}
	
			return output;
		};
	
		var base64 = {
			'encode': encode,
			'decode': decode,
			'version': '0.1.0'
		};
	
		// Some AMD build optimizers, like r.js, check for specific condition patterns
		// like the following:
		if (
			true
		) {
			!(__WEBPACK_AMD_DEFINE_RESULT__ = function() {
				return base64;
			}.call(exports, __webpack_require__, exports, module), __WEBPACK_AMD_DEFINE_RESULT__ !== undefined && (module.exports = __WEBPACK_AMD_DEFINE_RESULT__));
		}	else if (freeExports && !freeExports.nodeType) {
			if (freeModule) { // in Node.js or RingoJS v0.8.0+
				freeModule.exports = base64;
			} else { // in Narwhal or RingoJS v0.7.0-
				for (var key in base64) {
					base64.hasOwnProperty(key) && (freeExports[key] = base64[key]);
				}
			}
		} else { // in Rhino or a web browser
			root.base64 = base64;
		}
	
	}(this));
	
	/* WEBPACK VAR INJECTION */}.call(exports, __webpack_require__(23)(module), (function() { return this; }())))

/***/ }),
/* 23 */
/***/ (function(module, exports) {

	module.exports = function(module) {
		if(!module.webpackPolyfill) {
			module.deprecate = function() {};
			module.paths = [];
			// module.parent = undefined by default
			module.children = [];
			module.webpackPolyfill = 1;
		}
		return module;
	}


/***/ }),
/* 24 */,
/* 25 */,
/* 26 */
/***/ (function(module, exports, __webpack_require__) {

	var __WEBPACK_AMD_DEFINE_ARRAY__, __WEBPACK_AMD_DEFINE_RESULT__;//     Underscore.js 1.8.3
	//     http://underscorejs.org
	//     (c) 2009-2015 Jeremy Ashkenas, DocumentCloud and Investigative Reporters & Editors
	//     Underscore may be freely distributed under the MIT license.
	
	(function() {
	
	  // Baseline setup
	  // --------------
	
	  // Establish the root object, `window` in the browser, or `exports` on the server.
	  var root = this;
	
	  // Save the previous value of the `_` variable.
	  var previousUnderscore = root._;
	
	  // Save bytes in the minified (but not gzipped) version:
	  var ArrayProto = Array.prototype, ObjProto = Object.prototype, FuncProto = Function.prototype;
	
	  // Create quick reference variables for speed access to core prototypes.
	  var
	    push             = ArrayProto.push,
	    slice            = ArrayProto.slice,
	    toString         = ObjProto.toString,
	    hasOwnProperty   = ObjProto.hasOwnProperty;
	
	  // All **ECMAScript 5** native function implementations that we hope to use
	  // are declared here.
	  var
	    nativeIsArray      = Array.isArray,
	    nativeKeys         = Object.keys,
	    nativeBind         = FuncProto.bind,
	    nativeCreate       = Object.create;
	
	  // Naked function reference for surrogate-prototype-swapping.
	  var Ctor = function(){};
	
	  // Create a safe reference to the Underscore object for use below.
	  var _ = function(obj) {
	    if (obj instanceof _) return obj;
	    if (!(this instanceof _)) return new _(obj);
	    this._wrapped = obj;
	  };
	
	  // Export the Underscore object for **Node.js**, with
	  // backwards-compatibility for the old `require()` API. If we're in
	  // the browser, add `_` as a global object.
	  if (true) {
	    if (typeof module !== 'undefined' && module.exports) {
	      exports = module.exports = _;
	    }
	    exports._ = _;
	  } else {
	    root._ = _;
	  }
	
	  // Current version.
	  _.VERSION = '1.8.3';
	
	  // Internal function that returns an efficient (for current engines) version
	  // of the passed-in callback, to be repeatedly applied in other Underscore
	  // functions.
	  var optimizeCb = function(func, context, argCount) {
	    if (context === void 0) return func;
	    switch (argCount == null ? 3 : argCount) {
	      case 1: return function(value) {
	        return func.call(context, value);
	      };
	      case 2: return function(value, other) {
	        return func.call(context, value, other);
	      };
	      case 3: return function(value, index, collection) {
	        return func.call(context, value, index, collection);
	      };
	      case 4: return function(accumulator, value, index, collection) {
	        return func.call(context, accumulator, value, index, collection);
	      };
	    }
	    return function() {
	      return func.apply(context, arguments);
	    };
	  };
	
	  // A mostly-internal function to generate callbacks that can be applied
	  // to each element in a collection, returning the desired result — either
	  // identity, an arbitrary callback, a property matcher, or a property accessor.
	  var cb = function(value, context, argCount) {
	    if (value == null) return _.identity;
	    if (_.isFunction(value)) return optimizeCb(value, context, argCount);
	    if (_.isObject(value)) return _.matcher(value);
	    return _.property(value);
	  };
	  _.iteratee = function(value, context) {
	    return cb(value, context, Infinity);
	  };
	
	  // An internal function for creating assigner functions.
	  var createAssigner = function(keysFunc, undefinedOnly) {
	    return function(obj) {
	      var length = arguments.length;
	      if (length < 2 || obj == null) return obj;
	      for (var index = 1; index < length; index++) {
	        var source = arguments[index],
	            keys = keysFunc(source),
	            l = keys.length;
	        for (var i = 0; i < l; i++) {
	          var key = keys[i];
	          if (!undefinedOnly || obj[key] === void 0) obj[key] = source[key];
	        }
	      }
	      return obj;
	    };
	  };
	
	  // An internal function for creating a new object that inherits from another.
	  var baseCreate = function(prototype) {
	    if (!_.isObject(prototype)) return {};
	    if (nativeCreate) return nativeCreate(prototype);
	    Ctor.prototype = prototype;
	    var result = new Ctor;
	    Ctor.prototype = null;
	    return result;
	  };
	
	  var property = function(key) {
	    return function(obj) {
	      return obj == null ? void 0 : obj[key];
	    };
	  };
	
	  // Helper for collection methods to determine whether a collection
	  // should be iterated as an array or as an object
	  // Related: http://people.mozilla.org/~jorendorff/es6-draft.html#sec-tolength
	  // Avoids a very nasty iOS 8 JIT bug on ARM-64. #2094
	  var MAX_ARRAY_INDEX = Math.pow(2, 53) - 1;
	  var getLength = property('length');
	  var isArrayLike = function(collection) {
	    var length = getLength(collection);
	    return typeof length == 'number' && length >= 0 && length <= MAX_ARRAY_INDEX;
	  };
	
	  // Collection Functions
	  // --------------------
	
	  // The cornerstone, an `each` implementation, aka `forEach`.
	  // Handles raw objects in addition to array-likes. Treats all
	  // sparse array-likes as if they were dense.
	  _.each = _.forEach = function(obj, iteratee, context) {
	    iteratee = optimizeCb(iteratee, context);
	    var i, length;
	    if (isArrayLike(obj)) {
	      for (i = 0, length = obj.length; i < length; i++) {
	        iteratee(obj[i], i, obj);
	      }
	    } else {
	      var keys = _.keys(obj);
	      for (i = 0, length = keys.length; i < length; i++) {
	        iteratee(obj[keys[i]], keys[i], obj);
	      }
	    }
	    return obj;
	  };
	
	  // Return the results of applying the iteratee to each element.
	  _.map = _.collect = function(obj, iteratee, context) {
	    iteratee = cb(iteratee, context);
	    var keys = !isArrayLike(obj) && _.keys(obj),
	        length = (keys || obj).length,
	        results = Array(length);
	    for (var index = 0; index < length; index++) {
	      var currentKey = keys ? keys[index] : index;
	      results[index] = iteratee(obj[currentKey], currentKey, obj);
	    }
	    return results;
	  };
	
	  // Create a reducing function iterating left or right.
	  function createReduce(dir) {
	    // Optimized iterator function as using arguments.length
	    // in the main function will deoptimize the, see #1991.
	    function iterator(obj, iteratee, memo, keys, index, length) {
	      for (; index >= 0 && index < length; index += dir) {
	        var currentKey = keys ? keys[index] : index;
	        memo = iteratee(memo, obj[currentKey], currentKey, obj);
	      }
	      return memo;
	    }
	
	    return function(obj, iteratee, memo, context) {
	      iteratee = optimizeCb(iteratee, context, 4);
	      var keys = !isArrayLike(obj) && _.keys(obj),
	          length = (keys || obj).length,
	          index = dir > 0 ? 0 : length - 1;
	      // Determine the initial value if none is provided.
	      if (arguments.length < 3) {
	        memo = obj[keys ? keys[index] : index];
	        index += dir;
	      }
	      return iterator(obj, iteratee, memo, keys, index, length);
	    };
	  }
	
	  // **Reduce** builds up a single result from a list of values, aka `inject`,
	  // or `foldl`.
	  _.reduce = _.foldl = _.inject = createReduce(1);
	
	  // The right-associative version of reduce, also known as `foldr`.
	  _.reduceRight = _.foldr = createReduce(-1);
	
	  // Return the first value which passes a truth test. Aliased as `detect`.
	  _.find = _.detect = function(obj, predicate, context) {
	    var key;
	    if (isArrayLike(obj)) {
	      key = _.findIndex(obj, predicate, context);
	    } else {
	      key = _.findKey(obj, predicate, context);
	    }
	    if (key !== void 0 && key !== -1) return obj[key];
	  };
	
	  // Return all the elements that pass a truth test.
	  // Aliased as `select`.
	  _.filter = _.select = function(obj, predicate, context) {
	    var results = [];
	    predicate = cb(predicate, context);
	    _.each(obj, function(value, index, list) {
	      if (predicate(value, index, list)) results.push(value);
	    });
	    return results;
	  };
	
	  // Return all the elements for which a truth test fails.
	  _.reject = function(obj, predicate, context) {
	    return _.filter(obj, _.negate(cb(predicate)), context);
	  };
	
	  // Determine whether all of the elements match a truth test.
	  // Aliased as `all`.
	  _.every = _.all = function(obj, predicate, context) {
	    predicate = cb(predicate, context);
	    var keys = !isArrayLike(obj) && _.keys(obj),
	        length = (keys || obj).length;
	    for (var index = 0; index < length; index++) {
	      var currentKey = keys ? keys[index] : index;
	      if (!predicate(obj[currentKey], currentKey, obj)) return false;
	    }
	    return true;
	  };
	
	  // Determine if at least one element in the object matches a truth test.
	  // Aliased as `any`.
	  _.some = _.any = function(obj, predicate, context) {
	    predicate = cb(predicate, context);
	    var keys = !isArrayLike(obj) && _.keys(obj),
	        length = (keys || obj).length;
	    for (var index = 0; index < length; index++) {
	      var currentKey = keys ? keys[index] : index;
	      if (predicate(obj[currentKey], currentKey, obj)) return true;
	    }
	    return false;
	  };
	
	  // Determine if the array or object contains a given item (using `===`).
	  // Aliased as `includes` and `include`.
	  _.contains = _.includes = _.include = function(obj, item, fromIndex, guard) {
	    if (!isArrayLike(obj)) obj = _.values(obj);
	    if (typeof fromIndex != 'number' || guard) fromIndex = 0;
	    return _.indexOf(obj, item, fromIndex) >= 0;
	  };
	
	  // Invoke a method (with arguments) on every item in a collection.
	  _.invoke = function(obj, method) {
	    var args = slice.call(arguments, 2);
	    var isFunc = _.isFunction(method);
	    return _.map(obj, function(value) {
	      var func = isFunc ? method : value[method];
	      return func == null ? func : func.apply(value, args);
	    });
	  };
	
	  // Convenience version of a common use case of `map`: fetching a property.
	  _.pluck = function(obj, key) {
	    return _.map(obj, _.property(key));
	  };
	
	  // Convenience version of a common use case of `filter`: selecting only objects
	  // containing specific `key:value` pairs.
	  _.where = function(obj, attrs) {
	    return _.filter(obj, _.matcher(attrs));
	  };
	
	  // Convenience version of a common use case of `find`: getting the first object
	  // containing specific `key:value` pairs.
	  _.findWhere = function(obj, attrs) {
	    return _.find(obj, _.matcher(attrs));
	  };
	
	  // Return the maximum element (or element-based computation).
	  _.max = function(obj, iteratee, context) {
	    var result = -Infinity, lastComputed = -Infinity,
	        value, computed;
	    if (iteratee == null && obj != null) {
	      obj = isArrayLike(obj) ? obj : _.values(obj);
	      for (var i = 0, length = obj.length; i < length; i++) {
	        value = obj[i];
	        if (value > result) {
	          result = value;
	        }
	      }
	    } else {
	      iteratee = cb(iteratee, context);
	      _.each(obj, function(value, index, list) {
	        computed = iteratee(value, index, list);
	        if (computed > lastComputed || computed === -Infinity && result === -Infinity) {
	          result = value;
	          lastComputed = computed;
	        }
	      });
	    }
	    return result;
	  };
	
	  // Return the minimum element (or element-based computation).
	  _.min = function(obj, iteratee, context) {
	    var result = Infinity, lastComputed = Infinity,
	        value, computed;
	    if (iteratee == null && obj != null) {
	      obj = isArrayLike(obj) ? obj : _.values(obj);
	      for (var i = 0, length = obj.length; i < length; i++) {
	        value = obj[i];
	        if (value < result) {
	          result = value;
	        }
	      }
	    } else {
	      iteratee = cb(iteratee, context);
	      _.each(obj, function(value, index, list) {
	        computed = iteratee(value, index, list);
	        if (computed < lastComputed || computed === Infinity && result === Infinity) {
	          result = value;
	          lastComputed = computed;
	        }
	      });
	    }
	    return result;
	  };
	
	  // Shuffle a collection, using the modern version of the
	  // [Fisher-Yates shuffle](http://en.wikipedia.org/wiki/Fisher–Yates_shuffle).
	  _.shuffle = function(obj) {
	    var set = isArrayLike(obj) ? obj : _.values(obj);
	    var length = set.length;
	    var shuffled = Array(length);
	    for (var index = 0, rand; index < length; index++) {
	      rand = _.random(0, index);
	      if (rand !== index) shuffled[index] = shuffled[rand];
	      shuffled[rand] = set[index];
	    }
	    return shuffled;
	  };
	
	  // Sample **n** random values from a collection.
	  // If **n** is not specified, returns a single random element.
	  // The internal `guard` argument allows it to work with `map`.
	  _.sample = function(obj, n, guard) {
	    if (n == null || guard) {
	      if (!isArrayLike(obj)) obj = _.values(obj);
	      return obj[_.random(obj.length - 1)];
	    }
	    return _.shuffle(obj).slice(0, Math.max(0, n));
	  };
	
	  // Sort the object's values by a criterion produced by an iteratee.
	  _.sortBy = function(obj, iteratee, context) {
	    iteratee = cb(iteratee, context);
	    return _.pluck(_.map(obj, function(value, index, list) {
	      return {
	        value: value,
	        index: index,
	        criteria: iteratee(value, index, list)
	      };
	    }).sort(function(left, right) {
	      var a = left.criteria;
	      var b = right.criteria;
	      if (a !== b) {
	        if (a > b || a === void 0) return 1;
	        if (a < b || b === void 0) return -1;
	      }
	      return left.index - right.index;
	    }), 'value');
	  };
	
	  // An internal function used for aggregate "group by" operations.
	  var group = function(behavior) {
	    return function(obj, iteratee, context) {
	      var result = {};
	      iteratee = cb(iteratee, context);
	      _.each(obj, function(value, index) {
	        var key = iteratee(value, index, obj);
	        behavior(result, value, key);
	      });
	      return result;
	    };
	  };
	
	  // Groups the object's values by a criterion. Pass either a string attribute
	  // to group by, or a function that returns the criterion.
	  _.groupBy = group(function(result, value, key) {
	    if (_.has(result, key)) result[key].push(value); else result[key] = [value];
	  });
	
	  // Indexes the object's values by a criterion, similar to `groupBy`, but for
	  // when you know that your index values will be unique.
	  _.indexBy = group(function(result, value, key) {
	    result[key] = value;
	  });
	
	  // Counts instances of an object that group by a certain criterion. Pass
	  // either a string attribute to count by, or a function that returns the
	  // criterion.
	  _.countBy = group(function(result, value, key) {
	    if (_.has(result, key)) result[key]++; else result[key] = 1;
	  });
	
	  // Safely create a real, live array from anything iterable.
	  _.toArray = function(obj) {
	    if (!obj) return [];
	    if (_.isArray(obj)) return slice.call(obj);
	    if (isArrayLike(obj)) return _.map(obj, _.identity);
	    return _.values(obj);
	  };
	
	  // Return the number of elements in an object.
	  _.size = function(obj) {
	    if (obj == null) return 0;
	    return isArrayLike(obj) ? obj.length : _.keys(obj).length;
	  };
	
	  // Split a collection into two arrays: one whose elements all satisfy the given
	  // predicate, and one whose elements all do not satisfy the predicate.
	  _.partition = function(obj, predicate, context) {
	    predicate = cb(predicate, context);
	    var pass = [], fail = [];
	    _.each(obj, function(value, key, obj) {
	      (predicate(value, key, obj) ? pass : fail).push(value);
	    });
	    return [pass, fail];
	  };
	
	  // Array Functions
	  // ---------------
	
	  // Get the first element of an array. Passing **n** will return the first N
	  // values in the array. Aliased as `head` and `take`. The **guard** check
	  // allows it to work with `_.map`.
	  _.first = _.head = _.take = function(array, n, guard) {
	    if (array == null) return void 0;
	    if (n == null || guard) return array[0];
	    return _.initial(array, array.length - n);
	  };
	
	  // Returns everything but the last entry of the array. Especially useful on
	  // the arguments object. Passing **n** will return all the values in
	  // the array, excluding the last N.
	  _.initial = function(array, n, guard) {
	    return slice.call(array, 0, Math.max(0, array.length - (n == null || guard ? 1 : n)));
	  };
	
	  // Get the last element of an array. Passing **n** will return the last N
	  // values in the array.
	  _.last = function(array, n, guard) {
	    if (array == null) return void 0;
	    if (n == null || guard) return array[array.length - 1];
	    return _.rest(array, Math.max(0, array.length - n));
	  };
	
	  // Returns everything but the first entry of the array. Aliased as `tail` and `drop`.
	  // Especially useful on the arguments object. Passing an **n** will return
	  // the rest N values in the array.
	  _.rest = _.tail = _.drop = function(array, n, guard) {
	    return slice.call(array, n == null || guard ? 1 : n);
	  };
	
	  // Trim out all falsy values from an array.
	  _.compact = function(array) {
	    return _.filter(array, _.identity);
	  };
	
	  // Internal implementation of a recursive `flatten` function.
	  var flatten = function(input, shallow, strict, startIndex) {
	    var output = [], idx = 0;
	    for (var i = startIndex || 0, length = getLength(input); i < length; i++) {
	      var value = input[i];
	      if (isArrayLike(value) && (_.isArray(value) || _.isArguments(value))) {
	        //flatten current level of array or arguments object
	        if (!shallow) value = flatten(value, shallow, strict);
	        var j = 0, len = value.length;
	        output.length += len;
	        while (j < len) {
	          output[idx++] = value[j++];
	        }
	      } else if (!strict) {
	        output[idx++] = value;
	      }
	    }
	    return output;
	  };
	
	  // Flatten out an array, either recursively (by default), or just one level.
	  _.flatten = function(array, shallow) {
	    return flatten(array, shallow, false);
	  };
	
	  // Return a version of the array that does not contain the specified value(s).
	  _.without = function(array) {
	    return _.difference(array, slice.call(arguments, 1));
	  };
	
	  // Produce a duplicate-free version of the array. If the array has already
	  // been sorted, you have the option of using a faster algorithm.
	  // Aliased as `unique`.
	  _.uniq = _.unique = function(array, isSorted, iteratee, context) {
	    if (!_.isBoolean(isSorted)) {
	      context = iteratee;
	      iteratee = isSorted;
	      isSorted = false;
	    }
	    if (iteratee != null) iteratee = cb(iteratee, context);
	    var result = [];
	    var seen = [];
	    for (var i = 0, length = getLength(array); i < length; i++) {
	      var value = array[i],
	          computed = iteratee ? iteratee(value, i, array) : value;
	      if (isSorted) {
	        if (!i || seen !== computed) result.push(value);
	        seen = computed;
	      } else if (iteratee) {
	        if (!_.contains(seen, computed)) {
	          seen.push(computed);
	          result.push(value);
	        }
	      } else if (!_.contains(result, value)) {
	        result.push(value);
	      }
	    }
	    return result;
	  };
	
	  // Produce an array that contains the union: each distinct element from all of
	  // the passed-in arrays.
	  _.union = function() {
	    return _.uniq(flatten(arguments, true, true));
	  };
	
	  // Produce an array that contains every item shared between all the
	  // passed-in arrays.
	  _.intersection = function(array) {
	    var result = [];
	    var argsLength = arguments.length;
	    for (var i = 0, length = getLength(array); i < length; i++) {
	      var item = array[i];
	      if (_.contains(result, item)) continue;
	      for (var j = 1; j < argsLength; j++) {
	        if (!_.contains(arguments[j], item)) break;
	      }
	      if (j === argsLength) result.push(item);
	    }
	    return result;
	  };
	
	  // Take the difference between one array and a number of other arrays.
	  // Only the elements present in just the first array will remain.
	  _.difference = function(array) {
	    var rest = flatten(arguments, true, true, 1);
	    return _.filter(array, function(value){
	      return !_.contains(rest, value);
	    });
	  };
	
	  // Zip together multiple lists into a single array -- elements that share
	  // an index go together.
	  _.zip = function() {
	    return _.unzip(arguments);
	  };
	
	  // Complement of _.zip. Unzip accepts an array of arrays and groups
	  // each array's elements on shared indices
	  _.unzip = function(array) {
	    var length = array && _.max(array, getLength).length || 0;
	    var result = Array(length);
	
	    for (var index = 0; index < length; index++) {
	      result[index] = _.pluck(array, index);
	    }
	    return result;
	  };
	
	  // Converts lists into objects. Pass either a single array of `[key, value]`
	  // pairs, or two parallel arrays of the same length -- one of keys, and one of
	  // the corresponding values.
	  _.object = function(list, values) {
	    var result = {};
	    for (var i = 0, length = getLength(list); i < length; i++) {
	      if (values) {
	        result[list[i]] = values[i];
	      } else {
	        result[list[i][0]] = list[i][1];
	      }
	    }
	    return result;
	  };
	
	  // Generator function to create the findIndex and findLastIndex functions
	  function createPredicateIndexFinder(dir) {
	    return function(array, predicate, context) {
	      predicate = cb(predicate, context);
	      var length = getLength(array);
	      var index = dir > 0 ? 0 : length - 1;
	      for (; index >= 0 && index < length; index += dir) {
	        if (predicate(array[index], index, array)) return index;
	      }
	      return -1;
	    };
	  }
	
	  // Returns the first index on an array-like that passes a predicate test
	  _.findIndex = createPredicateIndexFinder(1);
	  _.findLastIndex = createPredicateIndexFinder(-1);
	
	  // Use a comparator function to figure out the smallest index at which
	  // an object should be inserted so as to maintain order. Uses binary search.
	  _.sortedIndex = function(array, obj, iteratee, context) {
	    iteratee = cb(iteratee, context, 1);
	    var value = iteratee(obj);
	    var low = 0, high = getLength(array);
	    while (low < high) {
	      var mid = Math.floor((low + high) / 2);
	      if (iteratee(array[mid]) < value) low = mid + 1; else high = mid;
	    }
	    return low;
	  };
	
	  // Generator function to create the indexOf and lastIndexOf functions
	  function createIndexFinder(dir, predicateFind, sortedIndex) {
	    return function(array, item, idx) {
	      var i = 0, length = getLength(array);
	      if (typeof idx == 'number') {
	        if (dir > 0) {
	            i = idx >= 0 ? idx : Math.max(idx + length, i);
	        } else {
	            length = idx >= 0 ? Math.min(idx + 1, length) : idx + length + 1;
	        }
	      } else if (sortedIndex && idx && length) {
	        idx = sortedIndex(array, item);
	        return array[idx] === item ? idx : -1;
	      }
	      if (item !== item) {
	        idx = predicateFind(slice.call(array, i, length), _.isNaN);
	        return idx >= 0 ? idx + i : -1;
	      }
	      for (idx = dir > 0 ? i : length - 1; idx >= 0 && idx < length; idx += dir) {
	        if (array[idx] === item) return idx;
	      }
	      return -1;
	    };
	  }
	
	  // Return the position of the first occurrence of an item in an array,
	  // or -1 if the item is not included in the array.
	  // If the array is large and already in sort order, pass `true`
	  // for **isSorted** to use binary search.
	  _.indexOf = createIndexFinder(1, _.findIndex, _.sortedIndex);
	  _.lastIndexOf = createIndexFinder(-1, _.findLastIndex);
	
	  // Generate an integer Array containing an arithmetic progression. A port of
	  // the native Python `range()` function. See
	  // [the Python documentation](http://docs.python.org/library/functions.html#range).
	  _.range = function(start, stop, step) {
	    if (stop == null) {
	      stop = start || 0;
	      start = 0;
	    }
	    step = step || 1;
	
	    var length = Math.max(Math.ceil((stop - start) / step), 0);
	    var range = Array(length);
	
	    for (var idx = 0; idx < length; idx++, start += step) {
	      range[idx] = start;
	    }
	
	    return range;
	  };
	
	  // Function (ahem) Functions
	  // ------------------
	
	  // Determines whether to execute a function as a constructor
	  // or a normal function with the provided arguments
	  var executeBound = function(sourceFunc, boundFunc, context, callingContext, args) {
	    if (!(callingContext instanceof boundFunc)) return sourceFunc.apply(context, args);
	    var self = baseCreate(sourceFunc.prototype);
	    var result = sourceFunc.apply(self, args);
	    if (_.isObject(result)) return result;
	    return self;
	  };
	
	  // Create a function bound to a given object (assigning `this`, and arguments,
	  // optionally). Delegates to **ECMAScript 5**'s native `Function.bind` if
	  // available.
	  _.bind = function(func, context) {
	    if (nativeBind && func.bind === nativeBind) return nativeBind.apply(func, slice.call(arguments, 1));
	    if (!_.isFunction(func)) throw new TypeError('Bind must be called on a function');
	    var args = slice.call(arguments, 2);
	    var bound = function() {
	      return executeBound(func, bound, context, this, args.concat(slice.call(arguments)));
	    };
	    return bound;
	  };
	
	  // Partially apply a function by creating a version that has had some of its
	  // arguments pre-filled, without changing its dynamic `this` context. _ acts
	  // as a placeholder, allowing any combination of arguments to be pre-filled.
	  _.partial = function(func) {
	    var boundArgs = slice.call(arguments, 1);
	    var bound = function() {
	      var position = 0, length = boundArgs.length;
	      var args = Array(length);
	      for (var i = 0; i < length; i++) {
	        args[i] = boundArgs[i] === _ ? arguments[position++] : boundArgs[i];
	      }
	      while (position < arguments.length) args.push(arguments[position++]);
	      return executeBound(func, bound, this, this, args);
	    };
	    return bound;
	  };
	
	  // Bind a number of an object's methods to that object. Remaining arguments
	  // are the method names to be bound. Useful for ensuring that all callbacks
	  // defined on an object belong to it.
	  _.bindAll = function(obj) {
	    var i, length = arguments.length, key;
	    if (length <= 1) throw new Error('bindAll must be passed function names');
	    for (i = 1; i < length; i++) {
	      key = arguments[i];
	      obj[key] = _.bind(obj[key], obj);
	    }
	    return obj;
	  };
	
	  // Memoize an expensive function by storing its results.
	  _.memoize = function(func, hasher) {
	    var memoize = function(key) {
	      var cache = memoize.cache;
	      var address = '' + (hasher ? hasher.apply(this, arguments) : key);
	      if (!_.has(cache, address)) cache[address] = func.apply(this, arguments);
	      return cache[address];
	    };
	    memoize.cache = {};
	    return memoize;
	  };
	
	  // Delays a function for the given number of milliseconds, and then calls
	  // it with the arguments supplied.
	  _.delay = function(func, wait) {
	    var args = slice.call(arguments, 2);
	    return setTimeout(function(){
	      return func.apply(null, args);
	    }, wait);
	  };
	
	  // Defers a function, scheduling it to run after the current call stack has
	  // cleared.
	  _.defer = _.partial(_.delay, _, 1);
	
	  // Returns a function, that, when invoked, will only be triggered at most once
	  // during a given window of time. Normally, the throttled function will run
	  // as much as it can, without ever going more than once per `wait` duration;
	  // but if you'd like to disable the execution on the leading edge, pass
	  // `{leading: false}`. To disable execution on the trailing edge, ditto.
	  _.throttle = function(func, wait, options) {
	    var context, args, result;
	    var timeout = null;
	    var previous = 0;
	    if (!options) options = {};
	    var later = function() {
	      previous = options.leading === false ? 0 : _.now();
	      timeout = null;
	      result = func.apply(context, args);
	      if (!timeout) context = args = null;
	    };
	    return function() {
	      var now = _.now();
	      if (!previous && options.leading === false) previous = now;
	      var remaining = wait - (now - previous);
	      context = this;
	      args = arguments;
	      if (remaining <= 0 || remaining > wait) {
	        if (timeout) {
	          clearTimeout(timeout);
	          timeout = null;
	        }
	        previous = now;
	        result = func.apply(context, args);
	        if (!timeout) context = args = null;
	      } else if (!timeout && options.trailing !== false) {
	        timeout = setTimeout(later, remaining);
	      }
	      return result;
	    };
	  };
	
	  // Returns a function, that, as long as it continues to be invoked, will not
	  // be triggered. The function will be called after it stops being called for
	  // N milliseconds. If `immediate` is passed, trigger the function on the
	  // leading edge, instead of the trailing.
	  _.debounce = function(func, wait, immediate) {
	    var timeout, args, context, timestamp, result;
	
	    var later = function() {
	      var last = _.now() - timestamp;
	
	      if (last < wait && last >= 0) {
	        timeout = setTimeout(later, wait - last);
	      } else {
	        timeout = null;
	        if (!immediate) {
	          result = func.apply(context, args);
	          if (!timeout) context = args = null;
	        }
	      }
	    };
	
	    return function() {
	      context = this;
	      args = arguments;
	      timestamp = _.now();
	      var callNow = immediate && !timeout;
	      if (!timeout) timeout = setTimeout(later, wait);
	      if (callNow) {
	        result = func.apply(context, args);
	        context = args = null;
	      }
	
	      return result;
	    };
	  };
	
	  // Returns the first function passed as an argument to the second,
	  // allowing you to adjust arguments, run code before and after, and
	  // conditionally execute the original function.
	  _.wrap = function(func, wrapper) {
	    return _.partial(wrapper, func);
	  };
	
	  // Returns a negated version of the passed-in predicate.
	  _.negate = function(predicate) {
	    return function() {
	      return !predicate.apply(this, arguments);
	    };
	  };
	
	  // Returns a function that is the composition of a list of functions, each
	  // consuming the return value of the function that follows.
	  _.compose = function() {
	    var args = arguments;
	    var start = args.length - 1;
	    return function() {
	      var i = start;
	      var result = args[start].apply(this, arguments);
	      while (i--) result = args[i].call(this, result);
	      return result;
	    };
	  };
	
	  // Returns a function that will only be executed on and after the Nth call.
	  _.after = function(times, func) {
	    return function() {
	      if (--times < 1) {
	        return func.apply(this, arguments);
	      }
	    };
	  };
	
	  // Returns a function that will only be executed up to (but not including) the Nth call.
	  _.before = function(times, func) {
	    var memo;
	    return function() {
	      if (--times > 0) {
	        memo = func.apply(this, arguments);
	      }
	      if (times <= 1) func = null;
	      return memo;
	    };
	  };
	
	  // Returns a function that will be executed at most one time, no matter how
	  // often you call it. Useful for lazy initialization.
	  _.once = _.partial(_.before, 2);
	
	  // Object Functions
	  // ----------------
	
	  // Keys in IE < 9 that won't be iterated by `for key in ...` and thus missed.
	  var hasEnumBug = !{toString: null}.propertyIsEnumerable('toString');
	  var nonEnumerableProps = ['valueOf', 'isPrototypeOf', 'toString',
	                      'propertyIsEnumerable', 'hasOwnProperty', 'toLocaleString'];
	
	  function collectNonEnumProps(obj, keys) {
	    var nonEnumIdx = nonEnumerableProps.length;
	    var constructor = obj.constructor;
	    var proto = (_.isFunction(constructor) && constructor.prototype) || ObjProto;
	
	    // Constructor is a special case.
	    var prop = 'constructor';
	    if (_.has(obj, prop) && !_.contains(keys, prop)) keys.push(prop);
	
	    while (nonEnumIdx--) {
	      prop = nonEnumerableProps[nonEnumIdx];
	      if (prop in obj && obj[prop] !== proto[prop] && !_.contains(keys, prop)) {
	        keys.push(prop);
	      }
	    }
	  }
	
	  // Retrieve the names of an object's own properties.
	  // Delegates to **ECMAScript 5**'s native `Object.keys`
	  _.keys = function(obj) {
	    if (!_.isObject(obj)) return [];
	    if (nativeKeys) return nativeKeys(obj);
	    var keys = [];
	    for (var key in obj) if (_.has(obj, key)) keys.push(key);
	    // Ahem, IE < 9.
	    if (hasEnumBug) collectNonEnumProps(obj, keys);
	    return keys;
	  };
	
	  // Retrieve all the property names of an object.
	  _.allKeys = function(obj) {
	    if (!_.isObject(obj)) return [];
	    var keys = [];
	    for (var key in obj) keys.push(key);
	    // Ahem, IE < 9.
	    if (hasEnumBug) collectNonEnumProps(obj, keys);
	    return keys;
	  };
	
	  // Retrieve the values of an object's properties.
	  _.values = function(obj) {
	    var keys = _.keys(obj);
	    var length = keys.length;
	    var values = Array(length);
	    for (var i = 0; i < length; i++) {
	      values[i] = obj[keys[i]];
	    }
	    return values;
	  };
	
	  // Returns the results of applying the iteratee to each element of the object
	  // In contrast to _.map it returns an object
	  _.mapObject = function(obj, iteratee, context) {
	    iteratee = cb(iteratee, context);
	    var keys =  _.keys(obj),
	          length = keys.length,
	          results = {},
	          currentKey;
	      for (var index = 0; index < length; index++) {
	        currentKey = keys[index];
	        results[currentKey] = iteratee(obj[currentKey], currentKey, obj);
	      }
	      return results;
	  };
	
	  // Convert an object into a list of `[key, value]` pairs.
	  _.pairs = function(obj) {
	    var keys = _.keys(obj);
	    var length = keys.length;
	    var pairs = Array(length);
	    for (var i = 0; i < length; i++) {
	      pairs[i] = [keys[i], obj[keys[i]]];
	    }
	    return pairs;
	  };
	
	  // Invert the keys and values of an object. The values must be serializable.
	  _.invert = function(obj) {
	    var result = {};
	    var keys = _.keys(obj);
	    for (var i = 0, length = keys.length; i < length; i++) {
	      result[obj[keys[i]]] = keys[i];
	    }
	    return result;
	  };
	
	  // Return a sorted list of the function names available on the object.
	  // Aliased as `methods`
	  _.functions = _.methods = function(obj) {
	    var names = [];
	    for (var key in obj) {
	      if (_.isFunction(obj[key])) names.push(key);
	    }
	    return names.sort();
	  };
	
	  // Extend a given object with all the properties in passed-in object(s).
	  _.extend = createAssigner(_.allKeys);
	
	  // Assigns a given object with all the own properties in the passed-in object(s)
	  // (https://developer.mozilla.org/docs/Web/JavaScript/Reference/Global_Objects/Object/assign)
	  _.extendOwn = _.assign = createAssigner(_.keys);
	
	  // Returns the first key on an object that passes a predicate test
	  _.findKey = function(obj, predicate, context) {
	    predicate = cb(predicate, context);
	    var keys = _.keys(obj), key;
	    for (var i = 0, length = keys.length; i < length; i++) {
	      key = keys[i];
	      if (predicate(obj[key], key, obj)) return key;
	    }
	  };
	
	  // Return a copy of the object only containing the whitelisted properties.
	  _.pick = function(object, oiteratee, context) {
	    var result = {}, obj = object, iteratee, keys;
	    if (obj == null) return result;
	    if (_.isFunction(oiteratee)) {
	      keys = _.allKeys(obj);
	      iteratee = optimizeCb(oiteratee, context);
	    } else {
	      keys = flatten(arguments, false, false, 1);
	      iteratee = function(value, key, obj) { return key in obj; };
	      obj = Object(obj);
	    }
	    for (var i = 0, length = keys.length; i < length; i++) {
	      var key = keys[i];
	      var value = obj[key];
	      if (iteratee(value, key, obj)) result[key] = value;
	    }
	    return result;
	  };
	
	   // Return a copy of the object without the blacklisted properties.
	  _.omit = function(obj, iteratee, context) {
	    if (_.isFunction(iteratee)) {
	      iteratee = _.negate(iteratee);
	    } else {
	      var keys = _.map(flatten(arguments, false, false, 1), String);
	      iteratee = function(value, key) {
	        return !_.contains(keys, key);
	      };
	    }
	    return _.pick(obj, iteratee, context);
	  };
	
	  // Fill in a given object with default properties.
	  _.defaults = createAssigner(_.allKeys, true);
	
	  // Creates an object that inherits from the given prototype object.
	  // If additional properties are provided then they will be added to the
	  // created object.
	  _.create = function(prototype, props) {
	    var result = baseCreate(prototype);
	    if (props) _.extendOwn(result, props);
	    return result;
	  };
	
	  // Create a (shallow-cloned) duplicate of an object.
	  _.clone = function(obj) {
	    if (!_.isObject(obj)) return obj;
	    return _.isArray(obj) ? obj.slice() : _.extend({}, obj);
	  };
	
	  // Invokes interceptor with the obj, and then returns obj.
	  // The primary purpose of this method is to "tap into" a method chain, in
	  // order to perform operations on intermediate results within the chain.
	  _.tap = function(obj, interceptor) {
	    interceptor(obj);
	    return obj;
	  };
	
	  // Returns whether an object has a given set of `key:value` pairs.
	  _.isMatch = function(object, attrs) {
	    var keys = _.keys(attrs), length = keys.length;
	    if (object == null) return !length;
	    var obj = Object(object);
	    for (var i = 0; i < length; i++) {
	      var key = keys[i];
	      if (attrs[key] !== obj[key] || !(key in obj)) return false;
	    }
	    return true;
	  };
	
	
	  // Internal recursive comparison function for `isEqual`.
	  var eq = function(a, b, aStack, bStack) {
	    // Identical objects are equal. `0 === -0`, but they aren't identical.
	    // See the [Harmony `egal` proposal](http://wiki.ecmascript.org/doku.php?id=harmony:egal).
	    if (a === b) return a !== 0 || 1 / a === 1 / b;
	    // A strict comparison is necessary because `null == undefined`.
	    if (a == null || b == null) return a === b;
	    // Unwrap any wrapped objects.
	    if (a instanceof _) a = a._wrapped;
	    if (b instanceof _) b = b._wrapped;
	    // Compare `[[Class]]` names.
	    var className = toString.call(a);
	    if (className !== toString.call(b)) return false;
	    switch (className) {
	      // Strings, numbers, regular expressions, dates, and booleans are compared by value.
	      case '[object RegExp]':
	      // RegExps are coerced to strings for comparison (Note: '' + /a/i === '/a/i')
	      case '[object String]':
	        // Primitives and their corresponding object wrappers are equivalent; thus, `"5"` is
	        // equivalent to `new String("5")`.
	        return '' + a === '' + b;
	      case '[object Number]':
	        // `NaN`s are equivalent, but non-reflexive.
	        // Object(NaN) is equivalent to NaN
	        if (+a !== +a) return +b !== +b;
	        // An `egal` comparison is performed for other numeric values.
	        return +a === 0 ? 1 / +a === 1 / b : +a === +b;
	      case '[object Date]':
	      case '[object Boolean]':
	        // Coerce dates and booleans to numeric primitive values. Dates are compared by their
	        // millisecond representations. Note that invalid dates with millisecond representations
	        // of `NaN` are not equivalent.
	        return +a === +b;
	    }
	
	    var areArrays = className === '[object Array]';
	    if (!areArrays) {
	      if (typeof a != 'object' || typeof b != 'object') return false;
	
	      // Objects with different constructors are not equivalent, but `Object`s or `Array`s
	      // from different frames are.
	      var aCtor = a.constructor, bCtor = b.constructor;
	      if (aCtor !== bCtor && !(_.isFunction(aCtor) && aCtor instanceof aCtor &&
	                               _.isFunction(bCtor) && bCtor instanceof bCtor)
	                          && ('constructor' in a && 'constructor' in b)) {
	        return false;
	      }
	    }
	    // Assume equality for cyclic structures. The algorithm for detecting cyclic
	    // structures is adapted from ES 5.1 section 15.12.3, abstract operation `JO`.
	
	    // Initializing stack of traversed objects.
	    // It's done here since we only need them for objects and arrays comparison.
	    aStack = aStack || [];
	    bStack = bStack || [];
	    var length = aStack.length;
	    while (length--) {
	      // Linear search. Performance is inversely proportional to the number of
	      // unique nested structures.
	      if (aStack[length] === a) return bStack[length] === b;
	    }
	
	    // Add the first object to the stack of traversed objects.
	    aStack.push(a);
	    bStack.push(b);
	
	    // Recursively compare objects and arrays.
	    if (areArrays) {
	      // Compare array lengths to determine if a deep comparison is necessary.
	      length = a.length;
	      if (length !== b.length) return false;
	      // Deep compare the contents, ignoring non-numeric properties.
	      while (length--) {
	        if (!eq(a[length], b[length], aStack, bStack)) return false;
	      }
	    } else {
	      // Deep compare objects.
	      var keys = _.keys(a), key;
	      length = keys.length;
	      // Ensure that both objects contain the same number of properties before comparing deep equality.
	      if (_.keys(b).length !== length) return false;
	      while (length--) {
	        // Deep compare each member
	        key = keys[length];
	        if (!(_.has(b, key) && eq(a[key], b[key], aStack, bStack))) return false;
	      }
	    }
	    // Remove the first object from the stack of traversed objects.
	    aStack.pop();
	    bStack.pop();
	    return true;
	  };
	
	  // Perform a deep comparison to check if two objects are equal.
	  _.isEqual = function(a, b) {
	    return eq(a, b);
	  };
	
	  // Is a given array, string, or object empty?
	  // An "empty" object has no enumerable own-properties.
	  _.isEmpty = function(obj) {
	    if (obj == null) return true;
	    if (isArrayLike(obj) && (_.isArray(obj) || _.isString(obj) || _.isArguments(obj))) return obj.length === 0;
	    return _.keys(obj).length === 0;
	  };
	
	  // Is a given value a DOM element?
	  _.isElement = function(obj) {
	    return !!(obj && obj.nodeType === 1);
	  };
	
	  // Is a given value an array?
	  // Delegates to ECMA5's native Array.isArray
	  _.isArray = nativeIsArray || function(obj) {
	    return toString.call(obj) === '[object Array]';
	  };
	
	  // Is a given variable an object?
	  _.isObject = function(obj) {
	    var type = typeof obj;
	    return type === 'function' || type === 'object' && !!obj;
	  };
	
	  // Add some isType methods: isArguments, isFunction, isString, isNumber, isDate, isRegExp, isError.
	  _.each(['Arguments', 'Function', 'String', 'Number', 'Date', 'RegExp', 'Error'], function(name) {
	    _['is' + name] = function(obj) {
	      return toString.call(obj) === '[object ' + name + ']';
	    };
	  });
	
	  // Define a fallback version of the method in browsers (ahem, IE < 9), where
	  // there isn't any inspectable "Arguments" type.
	  if (!_.isArguments(arguments)) {
	    _.isArguments = function(obj) {
	      return _.has(obj, 'callee');
	    };
	  }
	
	  // Optimize `isFunction` if appropriate. Work around some typeof bugs in old v8,
	  // IE 11 (#1621), and in Safari 8 (#1929).
	  if (typeof /./ != 'function' && typeof Int8Array != 'object') {
	    _.isFunction = function(obj) {
	      return typeof obj == 'function' || false;
	    };
	  }
	
	  // Is a given object a finite number?
	  _.isFinite = function(obj) {
	    return isFinite(obj) && !isNaN(parseFloat(obj));
	  };
	
	  // Is the given value `NaN`? (NaN is the only number which does not equal itself).
	  _.isNaN = function(obj) {
	    return _.isNumber(obj) && obj !== +obj;
	  };
	
	  // Is a given value a boolean?
	  _.isBoolean = function(obj) {
	    return obj === true || obj === false || toString.call(obj) === '[object Boolean]';
	  };
	
	  // Is a given value equal to null?
	  _.isNull = function(obj) {
	    return obj === null;
	  };
	
	  // Is a given variable undefined?
	  _.isUndefined = function(obj) {
	    return obj === void 0;
	  };
	
	  // Shortcut function for checking if an object has a given property directly
	  // on itself (in other words, not on a prototype).
	  _.has = function(obj, key) {
	    return obj != null && hasOwnProperty.call(obj, key);
	  };
	
	  // Utility Functions
	  // -----------------
	
	  // Run Underscore.js in *noConflict* mode, returning the `_` variable to its
	  // previous owner. Returns a reference to the Underscore object.
	  _.noConflict = function() {
	    root._ = previousUnderscore;
	    return this;
	  };
	
	  // Keep the identity function around for default iteratees.
	  _.identity = function(value) {
	    return value;
	  };
	
	  // Predicate-generating functions. Often useful outside of Underscore.
	  _.constant = function(value) {
	    return function() {
	      return value;
	    };
	  };
	
	  _.noop = function(){};
	
	  _.property = property;
	
	  // Generates a function for a given object that returns a given property.
	  _.propertyOf = function(obj) {
	    return obj == null ? function(){} : function(key) {
	      return obj[key];
	    };
	  };
	
	  // Returns a predicate for checking whether an object has a given set of
	  // `key:value` pairs.
	  _.matcher = _.matches = function(attrs) {
	    attrs = _.extendOwn({}, attrs);
	    return function(obj) {
	      return _.isMatch(obj, attrs);
	    };
	  };
	
	  // Run a function **n** times.
	  _.times = function(n, iteratee, context) {
	    var accum = Array(Math.max(0, n));
	    iteratee = optimizeCb(iteratee, context, 1);
	    for (var i = 0; i < n; i++) accum[i] = iteratee(i);
	    return accum;
	  };
	
	  // Return a random integer between min and max (inclusive).
	  _.random = function(min, max) {
	    if (max == null) {
	      max = min;
	      min = 0;
	    }
	    return min + Math.floor(Math.random() * (max - min + 1));
	  };
	
	  // A (possibly faster) way to get the current timestamp as an integer.
	  _.now = Date.now || function() {
	    return new Date().getTime();
	  };
	
	   // List of HTML entities for escaping.
	  var escapeMap = {
	    '&': '&amp;',
	    '<': '&lt;',
	    '>': '&gt;',
	    '"': '&quot;',
	    "'": '&#x27;',
	    '`': '&#x60;'
	  };
	  var unescapeMap = _.invert(escapeMap);
	
	  // Functions for escaping and unescaping strings to/from HTML interpolation.
	  var createEscaper = function(map) {
	    var escaper = function(match) {
	      return map[match];
	    };
	    // Regexes for identifying a key that needs to be escaped
	    var source = '(?:' + _.keys(map).join('|') + ')';
	    var testRegexp = RegExp(source);
	    var replaceRegexp = RegExp(source, 'g');
	    return function(string) {
	      string = string == null ? '' : '' + string;
	      return testRegexp.test(string) ? string.replace(replaceRegexp, escaper) : string;
	    };
	  };
	  _.escape = createEscaper(escapeMap);
	  _.unescape = createEscaper(unescapeMap);
	
	  // If the value of the named `property` is a function then invoke it with the
	  // `object` as context; otherwise, return it.
	  _.result = function(object, property, fallback) {
	    var value = object == null ? void 0 : object[property];
	    if (value === void 0) {
	      value = fallback;
	    }
	    return _.isFunction(value) ? value.call(object) : value;
	  };
	
	  // Generate a unique integer id (unique within the entire client session).
	  // Useful for temporary DOM ids.
	  var idCounter = 0;
	  _.uniqueId = function(prefix) {
	    var id = ++idCounter + '';
	    return prefix ? prefix + id : id;
	  };
	
	  // By default, Underscore uses ERB-style template delimiters, change the
	  // following template settings to use alternative delimiters.
	  _.templateSettings = {
	    evaluate    : /<%([\s\S]+?)%>/g,
	    interpolate : /<%=([\s\S]+?)%>/g,
	    escape      : /<%-([\s\S]+?)%>/g
	  };
	
	  // When customizing `templateSettings`, if you don't want to define an
	  // interpolation, evaluation or escaping regex, we need one that is
	  // guaranteed not to match.
	  var noMatch = /(.)^/;
	
	  // Certain characters need to be escaped so that they can be put into a
	  // string literal.
	  var escapes = {
	    "'":      "'",
	    '\\':     '\\',
	    '\r':     'r',
	    '\n':     'n',
	    '\u2028': 'u2028',
	    '\u2029': 'u2029'
	  };
	
	  var escaper = /\\|'|\r|\n|\u2028|\u2029/g;
	
	  var escapeChar = function(match) {
	    return '\\' + escapes[match];
	  };
	
	  // JavaScript micro-templating, similar to John Resig's implementation.
	  // Underscore templating handles arbitrary delimiters, preserves whitespace,
	  // and correctly escapes quotes within interpolated code.
	  // NB: `oldSettings` only exists for backwards compatibility.
	  _.template = function(text, settings, oldSettings) {
	    if (!settings && oldSettings) settings = oldSettings;
	    settings = _.defaults({}, settings, _.templateSettings);
	
	    // Combine delimiters into one regular expression via alternation.
	    var matcher = RegExp([
	      (settings.escape || noMatch).source,
	      (settings.interpolate || noMatch).source,
	      (settings.evaluate || noMatch).source
	    ].join('|') + '|$', 'g');
	
	    // Compile the template source, escaping string literals appropriately.
	    var index = 0;
	    var source = "__p+='";
	    text.replace(matcher, function(match, escape, interpolate, evaluate, offset) {
	      source += text.slice(index, offset).replace(escaper, escapeChar);
	      index = offset + match.length;
	
	      if (escape) {
	        source += "'+\n((__t=(" + escape + "))==null?'':_.escape(__t))+\n'";
	      } else if (interpolate) {
	        source += "'+\n((__t=(" + interpolate + "))==null?'':__t)+\n'";
	      } else if (evaluate) {
	        source += "';\n" + evaluate + "\n__p+='";
	      }
	
	      // Adobe VMs need the match returned to produce the correct offest.
	      return match;
	    });
	    source += "';\n";
	
	    // If a variable is not specified, place data values in local scope.
	    if (!settings.variable) source = 'with(obj||{}){\n' + source + '}\n';
	
	    source = "var __t,__p='',__j=Array.prototype.join," +
	      "print=function(){__p+=__j.call(arguments,'');};\n" +
	      source + 'return __p;\n';
	
	    try {
	      var render = new Function(settings.variable || 'obj', '_', source);
	    } catch (e) {
	      e.source = source;
	      throw e;
	    }
	
	    var template = function(data) {
	      return render.call(this, data, _);
	    };
	
	    // Provide the compiled source as a convenience for precompilation.
	    var argument = settings.variable || 'obj';
	    template.source = 'function(' + argument + '){\n' + source + '}';
	
	    return template;
	  };
	
	  // Add a "chain" function. Start chaining a wrapped Underscore object.
	  _.chain = function(obj) {
	    var instance = _(obj);
	    instance._chain = true;
	    return instance;
	  };
	
	  // OOP
	  // ---------------
	  // If Underscore is called as a function, it returns a wrapped object that
	  // can be used OO-style. This wrapper holds altered versions of all the
	  // underscore functions. Wrapped objects may be chained.
	
	  // Helper function to continue chaining intermediate results.
	  var result = function(instance, obj) {
	    return instance._chain ? _(obj).chain() : obj;
	  };
	
	  // Add your own custom functions to the Underscore object.
	  _.mixin = function(obj) {
	    _.each(_.functions(obj), function(name) {
	      var func = _[name] = obj[name];
	      _.prototype[name] = function() {
	        var args = [this._wrapped];
	        push.apply(args, arguments);
	        return result(this, func.apply(_, args));
	      };
	    });
	  };
	
	  // Add all of the Underscore functions to the wrapper object.
	  _.mixin(_);
	
	  // Add all mutator Array functions to the wrapper.
	  _.each(['pop', 'push', 'reverse', 'shift', 'sort', 'splice', 'unshift'], function(name) {
	    var method = ArrayProto[name];
	    _.prototype[name] = function() {
	      var obj = this._wrapped;
	      method.apply(obj, arguments);
	      if ((name === 'shift' || name === 'splice') && obj.length === 0) delete obj[0];
	      return result(this, obj);
	    };
	  });
	
	  // Add all accessor Array functions to the wrapper.
	  _.each(['concat', 'join', 'slice'], function(name) {
	    var method = ArrayProto[name];
	    _.prototype[name] = function() {
	      return result(this, method.apply(this._wrapped, arguments));
	    };
	  });
	
	  // Extracts the result from a wrapped and chained object.
	  _.prototype.value = function() {
	    return this._wrapped;
	  };
	
	  // Provide unwrapping proxy for some methods used in engine operations
	  // such as arithmetic and JSON stringification.
	  _.prototype.valueOf = _.prototype.toJSON = _.prototype.value;
	
	  _.prototype.toString = function() {
	    return '' + this._wrapped;
	  };
	
	  // AMD registration happens at the end for compatibility with AMD loaders
	  // that may not enforce next-turn semantics on modules. Even though general
	  // practice for AMD registration is to be anonymous, underscore registers
	  // as a named module because, like jQuery, it is a base library that is
	  // popular enough to be bundled in a third party lib, but not be part of
	  // an AMD load request. Those cases could generate an error when an
	  // anonymous define() is called outside of a loader request.
	  if (true) {
	    !(__WEBPACK_AMD_DEFINE_ARRAY__ = [], __WEBPACK_AMD_DEFINE_RESULT__ = function() {
	      return _;
	    }.apply(exports, __WEBPACK_AMD_DEFINE_ARRAY__), __WEBPACK_AMD_DEFINE_RESULT__ !== undefined && (module.exports = __WEBPACK_AMD_DEFINE_RESULT__));
	  }
	}.call(this));


/***/ }),
/* 27 */,
/* 28 */,
/* 29 */
/***/ (function(module, exports, __webpack_require__) {

	'use strict';
	
	var _ = __webpack_require__(26),
	    d3Selection = __webpack_require__(1),
	    PubSub = __webpack_require__(2),
	    debounceDelay = 200,
	    cachedWidth = window.innerWidth;
	
	d3Selection.select(window).on('resize', _.debounce(function () {
	    var newWidth = window.innerWidth;
	
	    if (cachedWidth !== newWidth) {
	        cachedWidth = newWidth;
	        PubSub.publish('resize');
	    }
	}, debounceDelay));

/***/ }),
/* 30 */,
/* 31 */,
/* 32 */,
/* 33 */
/***/ (function(module, exports, __webpack_require__) {

	// https://d3js.org/d3-shape/ Version 1.1.1. Copyright 2017 Mike Bostock.
	(function (global, factory) {
		 true ? factory(exports, __webpack_require__(34)) :
		typeof define === 'function' && define.amd ? define(['exports', 'd3-path'], factory) :
		(factory((global.d3 = global.d3 || {}),global.d3));
	}(this, (function (exports,d3Path) { 'use strict';
	
	var constant = function(x) {
	  return function constant() {
	    return x;
	  };
	};
	
	var abs = Math.abs;
	var atan2 = Math.atan2;
	var cos = Math.cos;
	var max = Math.max;
	var min = Math.min;
	var sin = Math.sin;
	var sqrt = Math.sqrt;
	
	var epsilon = 1e-12;
	var pi = Math.PI;
	var halfPi = pi / 2;
	var tau = 2 * pi;
	
	function acos(x) {
	  return x > 1 ? 0 : x < -1 ? pi : Math.acos(x);
	}
	
	function asin(x) {
	  return x >= 1 ? halfPi : x <= -1 ? -halfPi : Math.asin(x);
	}
	
	function arcInnerRadius(d) {
	  return d.innerRadius;
	}
	
	function arcOuterRadius(d) {
	  return d.outerRadius;
	}
	
	function arcStartAngle(d) {
	  return d.startAngle;
	}
	
	function arcEndAngle(d) {
	  return d.endAngle;
	}
	
	function arcPadAngle(d) {
	  return d && d.padAngle; // Note: optional!
	}
	
	function intersect(x0, y0, x1, y1, x2, y2, x3, y3) {
	  var x10 = x1 - x0, y10 = y1 - y0,
	      x32 = x3 - x2, y32 = y3 - y2,
	      t = (x32 * (y0 - y2) - y32 * (x0 - x2)) / (y32 * x10 - x32 * y10);
	  return [x0 + t * x10, y0 + t * y10];
	}
	
	// Compute perpendicular offset line of length rc.
	// http://mathworld.wolfram.com/Circle-LineIntersection.html
	function cornerTangents(x0, y0, x1, y1, r1, rc, cw) {
	  var x01 = x0 - x1,
	      y01 = y0 - y1,
	      lo = (cw ? rc : -rc) / sqrt(x01 * x01 + y01 * y01),
	      ox = lo * y01,
	      oy = -lo * x01,
	      x11 = x0 + ox,
	      y11 = y0 + oy,
	      x10 = x1 + ox,
	      y10 = y1 + oy,
	      x00 = (x11 + x10) / 2,
	      y00 = (y11 + y10) / 2,
	      dx = x10 - x11,
	      dy = y10 - y11,
	      d2 = dx * dx + dy * dy,
	      r = r1 - rc,
	      D = x11 * y10 - x10 * y11,
	      d = (dy < 0 ? -1 : 1) * sqrt(max(0, r * r * d2 - D * D)),
	      cx0 = (D * dy - dx * d) / d2,
	      cy0 = (-D * dx - dy * d) / d2,
	      cx1 = (D * dy + dx * d) / d2,
	      cy1 = (-D * dx + dy * d) / d2,
	      dx0 = cx0 - x00,
	      dy0 = cy0 - y00,
	      dx1 = cx1 - x00,
	      dy1 = cy1 - y00;
	
	  // Pick the closer of the two intersection points.
	  // TODO Is there a faster way to determine which intersection to use?
	  if (dx0 * dx0 + dy0 * dy0 > dx1 * dx1 + dy1 * dy1) cx0 = cx1, cy0 = cy1;
	
	  return {
	    cx: cx0,
	    cy: cy0,
	    x01: -ox,
	    y01: -oy,
	    x11: cx0 * (r1 / r - 1),
	    y11: cy0 * (r1 / r - 1)
	  };
	}
	
	var arc = function() {
	  var innerRadius = arcInnerRadius,
	      outerRadius = arcOuterRadius,
	      cornerRadius = constant(0),
	      padRadius = null,
	      startAngle = arcStartAngle,
	      endAngle = arcEndAngle,
	      padAngle = arcPadAngle,
	      context = null;
	
	  function arc() {
	    var buffer,
	        r,
	        r0 = +innerRadius.apply(this, arguments),
	        r1 = +outerRadius.apply(this, arguments),
	        a0 = startAngle.apply(this, arguments) - halfPi,
	        a1 = endAngle.apply(this, arguments) - halfPi,
	        da = abs(a1 - a0),
	        cw = a1 > a0;
	
	    if (!context) context = buffer = d3Path.path();
	
	    // Ensure that the outer radius is always larger than the inner radius.
	    if (r1 < r0) r = r1, r1 = r0, r0 = r;
	
	    // Is it a point?
	    if (!(r1 > epsilon)) context.moveTo(0, 0);
	
	    // Or is it a circle or annulus?
	    else if (da > tau - epsilon) {
	      context.moveTo(r1 * cos(a0), r1 * sin(a0));
	      context.arc(0, 0, r1, a0, a1, !cw);
	      if (r0 > epsilon) {
	        context.moveTo(r0 * cos(a1), r0 * sin(a1));
	        context.arc(0, 0, r0, a1, a0, cw);
	      }
	    }
	
	    // Or is it a circular or annular sector?
	    else {
	      var a01 = a0,
	          a11 = a1,
	          a00 = a0,
	          a10 = a1,
	          da0 = da,
	          da1 = da,
	          ap = padAngle.apply(this, arguments) / 2,
	          rp = (ap > epsilon) && (padRadius ? +padRadius.apply(this, arguments) : sqrt(r0 * r0 + r1 * r1)),
	          rc = min(abs(r1 - r0) / 2, +cornerRadius.apply(this, arguments)),
	          rc0 = rc,
	          rc1 = rc,
	          t0,
	          t1;
	
	      // Apply padding? Note that since r1 ≥ r0, da1 ≥ da0.
	      if (rp > epsilon) {
	        var p0 = asin(rp / r0 * sin(ap)),
	            p1 = asin(rp / r1 * sin(ap));
	        if ((da0 -= p0 * 2) > epsilon) p0 *= (cw ? 1 : -1), a00 += p0, a10 -= p0;
	        else da0 = 0, a00 = a10 = (a0 + a1) / 2;
	        if ((da1 -= p1 * 2) > epsilon) p1 *= (cw ? 1 : -1), a01 += p1, a11 -= p1;
	        else da1 = 0, a01 = a11 = (a0 + a1) / 2;
	      }
	
	      var x01 = r1 * cos(a01),
	          y01 = r1 * sin(a01),
	          x10 = r0 * cos(a10),
	          y10 = r0 * sin(a10);
	
	      // Apply rounded corners?
	      if (rc > epsilon) {
	        var x11 = r1 * cos(a11),
	            y11 = r1 * sin(a11),
	            x00 = r0 * cos(a00),
	            y00 = r0 * sin(a00);
	
	        // Restrict the corner radius according to the sector angle.
	        if (da < pi) {
	          var oc = da0 > epsilon ? intersect(x01, y01, x00, y00, x11, y11, x10, y10) : [x10, y10],
	              ax = x01 - oc[0],
	              ay = y01 - oc[1],
	              bx = x11 - oc[0],
	              by = y11 - oc[1],
	              kc = 1 / sin(acos((ax * bx + ay * by) / (sqrt(ax * ax + ay * ay) * sqrt(bx * bx + by * by))) / 2),
	              lc = sqrt(oc[0] * oc[0] + oc[1] * oc[1]);
	          rc0 = min(rc, (r0 - lc) / (kc - 1));
	          rc1 = min(rc, (r1 - lc) / (kc + 1));
	        }
	      }
	
	      // Is the sector collapsed to a line?
	      if (!(da1 > epsilon)) context.moveTo(x01, y01);
	
	      // Does the sector’s outer ring have rounded corners?
	      else if (rc1 > epsilon) {
	        t0 = cornerTangents(x00, y00, x01, y01, r1, rc1, cw);
	        t1 = cornerTangents(x11, y11, x10, y10, r1, rc1, cw);
	
	        context.moveTo(t0.cx + t0.x01, t0.cy + t0.y01);
	
	        // Have the corners merged?
	        if (rc1 < rc) context.arc(t0.cx, t0.cy, rc1, atan2(t0.y01, t0.x01), atan2(t1.y01, t1.x01), !cw);
	
	        // Otherwise, draw the two corners and the ring.
	        else {
	          context.arc(t0.cx, t0.cy, rc1, atan2(t0.y01, t0.x01), atan2(t0.y11, t0.x11), !cw);
	          context.arc(0, 0, r1, atan2(t0.cy + t0.y11, t0.cx + t0.x11), atan2(t1.cy + t1.y11, t1.cx + t1.x11), !cw);
	          context.arc(t1.cx, t1.cy, rc1, atan2(t1.y11, t1.x11), atan2(t1.y01, t1.x01), !cw);
	        }
	      }
	
	      // Or is the outer ring just a circular arc?
	      else context.moveTo(x01, y01), context.arc(0, 0, r1, a01, a11, !cw);
	
	      // Is there no inner ring, and it’s a circular sector?
	      // Or perhaps it’s an annular sector collapsed due to padding?
	      if (!(r0 > epsilon) || !(da0 > epsilon)) context.lineTo(x10, y10);
	
	      // Does the sector’s inner ring (or point) have rounded corners?
	      else if (rc0 > epsilon) {
	        t0 = cornerTangents(x10, y10, x11, y11, r0, -rc0, cw);
	        t1 = cornerTangents(x01, y01, x00, y00, r0, -rc0, cw);
	
	        context.lineTo(t0.cx + t0.x01, t0.cy + t0.y01);
	
	        // Have the corners merged?
	        if (rc0 < rc) context.arc(t0.cx, t0.cy, rc0, atan2(t0.y01, t0.x01), atan2(t1.y01, t1.x01), !cw);
	
	        // Otherwise, draw the two corners and the ring.
	        else {
	          context.arc(t0.cx, t0.cy, rc0, atan2(t0.y01, t0.x01), atan2(t0.y11, t0.x11), !cw);
	          context.arc(0, 0, r0, atan2(t0.cy + t0.y11, t0.cx + t0.x11), atan2(t1.cy + t1.y11, t1.cx + t1.x11), cw);
	          context.arc(t1.cx, t1.cy, rc0, atan2(t1.y11, t1.x11), atan2(t1.y01, t1.x01), !cw);
	        }
	      }
	
	      // Or is the inner ring just a circular arc?
	      else context.arc(0, 0, r0, a10, a00, cw);
	    }
	
	    context.closePath();
	
	    if (buffer) return context = null, buffer + "" || null;
	  }
	
	  arc.centroid = function() {
	    var r = (+innerRadius.apply(this, arguments) + +outerRadius.apply(this, arguments)) / 2,
	        a = (+startAngle.apply(this, arguments) + +endAngle.apply(this, arguments)) / 2 - pi / 2;
	    return [cos(a) * r, sin(a) * r];
	  };
	
	  arc.innerRadius = function(_) {
	    return arguments.length ? (innerRadius = typeof _ === "function" ? _ : constant(+_), arc) : innerRadius;
	  };
	
	  arc.outerRadius = function(_) {
	    return arguments.length ? (outerRadius = typeof _ === "function" ? _ : constant(+_), arc) : outerRadius;
	  };
	
	  arc.cornerRadius = function(_) {
	    return arguments.length ? (cornerRadius = typeof _ === "function" ? _ : constant(+_), arc) : cornerRadius;
	  };
	
	  arc.padRadius = function(_) {
	    return arguments.length ? (padRadius = _ == null ? null : typeof _ === "function" ? _ : constant(+_), arc) : padRadius;
	  };
	
	  arc.startAngle = function(_) {
	    return arguments.length ? (startAngle = typeof _ === "function" ? _ : constant(+_), arc) : startAngle;
	  };
	
	  arc.endAngle = function(_) {
	    return arguments.length ? (endAngle = typeof _ === "function" ? _ : constant(+_), arc) : endAngle;
	  };
	
	  arc.padAngle = function(_) {
	    return arguments.length ? (padAngle = typeof _ === "function" ? _ : constant(+_), arc) : padAngle;
	  };
	
	  arc.context = function(_) {
	    return arguments.length ? ((context = _ == null ? null : _), arc) : context;
	  };
	
	  return arc;
	};
	
	function Linear(context) {
	  this._context = context;
	}
	
	Linear.prototype = {
	  areaStart: function() {
	    this._line = 0;
	  },
	  areaEnd: function() {
	    this._line = NaN;
	  },
	  lineStart: function() {
	    this._point = 0;
	  },
	  lineEnd: function() {
	    if (this._line || (this._line !== 0 && this._point === 1)) this._context.closePath();
	    this._line = 1 - this._line;
	  },
	  point: function(x, y) {
	    x = +x, y = +y;
	    switch (this._point) {
	      case 0: this._point = 1; this._line ? this._context.lineTo(x, y) : this._context.moveTo(x, y); break;
	      case 1: this._point = 2; // proceed
	      default: this._context.lineTo(x, y); break;
	    }
	  }
	};
	
	var curveLinear = function(context) {
	  return new Linear(context);
	};
	
	function x(p) {
	  return p[0];
	}
	
	function y(p) {
	  return p[1];
	}
	
	var line = function() {
	  var x$$1 = x,
	      y$$1 = y,
	      defined = constant(true),
	      context = null,
	      curve = curveLinear,
	      output = null;
	
	  function line(data) {
	    var i,
	        n = data.length,
	        d,
	        defined0 = false,
	        buffer;
	
	    if (context == null) output = curve(buffer = d3Path.path());
	
	    for (i = 0; i <= n; ++i) {
	      if (!(i < n && defined(d = data[i], i, data)) === defined0) {
	        if (defined0 = !defined0) output.lineStart();
	        else output.lineEnd();
	      }
	      if (defined0) output.point(+x$$1(d, i, data), +y$$1(d, i, data));
	    }
	
	    if (buffer) return output = null, buffer + "" || null;
	  }
	
	  line.x = function(_) {
	    return arguments.length ? (x$$1 = typeof _ === "function" ? _ : constant(+_), line) : x$$1;
	  };
	
	  line.y = function(_) {
	    return arguments.length ? (y$$1 = typeof _ === "function" ? _ : constant(+_), line) : y$$1;
	  };
	
	  line.defined = function(_) {
	    return arguments.length ? (defined = typeof _ === "function" ? _ : constant(!!_), line) : defined;
	  };
	
	  line.curve = function(_) {
	    return arguments.length ? (curve = _, context != null && (output = curve(context)), line) : curve;
	  };
	
	  line.context = function(_) {
	    return arguments.length ? (_ == null ? context = output = null : output = curve(context = _), line) : context;
	  };
	
	  return line;
	};
	
	var area = function() {
	  var x0 = x,
	      x1 = null,
	      y0 = constant(0),
	      y1 = y,
	      defined = constant(true),
	      context = null,
	      curve = curveLinear,
	      output = null;
	
	  function area(data) {
	    var i,
	        j,
	        k,
	        n = data.length,
	        d,
	        defined0 = false,
	        buffer,
	        x0z = new Array(n),
	        y0z = new Array(n);
	
	    if (context == null) output = curve(buffer = d3Path.path());
	
	    for (i = 0; i <= n; ++i) {
	      if (!(i < n && defined(d = data[i], i, data)) === defined0) {
	        if (defined0 = !defined0) {
	          j = i;
	          output.areaStart();
	          output.lineStart();
	        } else {
	          output.lineEnd();
	          output.lineStart();
	          for (k = i - 1; k >= j; --k) {
	            output.point(x0z[k], y0z[k]);
	          }
	          output.lineEnd();
	          output.areaEnd();
	        }
	      }
	      if (defined0) {
	        x0z[i] = +x0(d, i, data), y0z[i] = +y0(d, i, data);
	        output.point(x1 ? +x1(d, i, data) : x0z[i], y1 ? +y1(d, i, data) : y0z[i]);
	      }
	    }
	
	    if (buffer) return output = null, buffer + "" || null;
	  }
	
	  function arealine() {
	    return line().defined(defined).curve(curve).context(context);
	  }
	
	  area.x = function(_) {
	    return arguments.length ? (x0 = typeof _ === "function" ? _ : constant(+_), x1 = null, area) : x0;
	  };
	
	  area.x0 = function(_) {
	    return arguments.length ? (x0 = typeof _ === "function" ? _ : constant(+_), area) : x0;
	  };
	
	  area.x1 = function(_) {
	    return arguments.length ? (x1 = _ == null ? null : typeof _ === "function" ? _ : constant(+_), area) : x1;
	  };
	
	  area.y = function(_) {
	    return arguments.length ? (y0 = typeof _ === "function" ? _ : constant(+_), y1 = null, area) : y0;
	  };
	
	  area.y0 = function(_) {
	    return arguments.length ? (y0 = typeof _ === "function" ? _ : constant(+_), area) : y0;
	  };
	
	  area.y1 = function(_) {
	    return arguments.length ? (y1 = _ == null ? null : typeof _ === "function" ? _ : constant(+_), area) : y1;
	  };
	
	  area.lineX0 =
	  area.lineY0 = function() {
	    return arealine().x(x0).y(y0);
	  };
	
	  area.lineY1 = function() {
	    return arealine().x(x0).y(y1);
	  };
	
	  area.lineX1 = function() {
	    return arealine().x(x1).y(y0);
	  };
	
	  area.defined = function(_) {
	    return arguments.length ? (defined = typeof _ === "function" ? _ : constant(!!_), area) : defined;
	  };
	
	  area.curve = function(_) {
	    return arguments.length ? (curve = _, context != null && (output = curve(context)), area) : curve;
	  };
	
	  area.context = function(_) {
	    return arguments.length ? (_ == null ? context = output = null : output = curve(context = _), area) : context;
	  };
	
	  return area;
	};
	
	var descending = function(a, b) {
	  return b < a ? -1 : b > a ? 1 : b >= a ? 0 : NaN;
	};
	
	var identity = function(d) {
	  return d;
	};
	
	var pie = function() {
	  var value = identity,
	      sortValues = descending,
	      sort = null,
	      startAngle = constant(0),
	      endAngle = constant(tau),
	      padAngle = constant(0);
	
	  function pie(data) {
	    var i,
	        n = data.length,
	        j,
	        k,
	        sum = 0,
	        index = new Array(n),
	        arcs = new Array(n),
	        a0 = +startAngle.apply(this, arguments),
	        da = Math.min(tau, Math.max(-tau, endAngle.apply(this, arguments) - a0)),
	        a1,
	        p = Math.min(Math.abs(da) / n, padAngle.apply(this, arguments)),
	        pa = p * (da < 0 ? -1 : 1),
	        v;
	
	    for (i = 0; i < n; ++i) {
	      if ((v = arcs[index[i] = i] = +value(data[i], i, data)) > 0) {
	        sum += v;
	      }
	    }
	
	    // Optionally sort the arcs by previously-computed values or by data.
	    if (sortValues != null) index.sort(function(i, j) { return sortValues(arcs[i], arcs[j]); });
	    else if (sort != null) index.sort(function(i, j) { return sort(data[i], data[j]); });
	
	    // Compute the arcs! They are stored in the original data's order.
	    for (i = 0, k = sum ? (da - n * pa) / sum : 0; i < n; ++i, a0 = a1) {
	      j = index[i], v = arcs[j], a1 = a0 + (v > 0 ? v * k : 0) + pa, arcs[j] = {
	        data: data[j],
	        index: i,
	        value: v,
	        startAngle: a0,
	        endAngle: a1,
	        padAngle: p
	      };
	    }
	
	    return arcs;
	  }
	
	  pie.value = function(_) {
	    return arguments.length ? (value = typeof _ === "function" ? _ : constant(+_), pie) : value;
	  };
	
	  pie.sortValues = function(_) {
	    return arguments.length ? (sortValues = _, sort = null, pie) : sortValues;
	  };
	
	  pie.sort = function(_) {
	    return arguments.length ? (sort = _, sortValues = null, pie) : sort;
	  };
	
	  pie.startAngle = function(_) {
	    return arguments.length ? (startAngle = typeof _ === "function" ? _ : constant(+_), pie) : startAngle;
	  };
	
	  pie.endAngle = function(_) {
	    return arguments.length ? (endAngle = typeof _ === "function" ? _ : constant(+_), pie) : endAngle;
	  };
	
	  pie.padAngle = function(_) {
	    return arguments.length ? (padAngle = typeof _ === "function" ? _ : constant(+_), pie) : padAngle;
	  };
	
	  return pie;
	};
	
	var curveRadialLinear = curveRadial(curveLinear);
	
	function Radial(curve) {
	  this._curve = curve;
	}
	
	Radial.prototype = {
	  areaStart: function() {
	    this._curve.areaStart();
	  },
	  areaEnd: function() {
	    this._curve.areaEnd();
	  },
	  lineStart: function() {
	    this._curve.lineStart();
	  },
	  lineEnd: function() {
	    this._curve.lineEnd();
	  },
	  point: function(a, r) {
	    this._curve.point(r * Math.sin(a), r * -Math.cos(a));
	  }
	};
	
	function curveRadial(curve) {
	
	  function radial(context) {
	    return new Radial(curve(context));
	  }
	
	  radial._curve = curve;
	
	  return radial;
	}
	
	function radialLine(l) {
	  var c = l.curve;
	
	  l.angle = l.x, delete l.x;
	  l.radius = l.y, delete l.y;
	
	  l.curve = function(_) {
	    return arguments.length ? c(curveRadial(_)) : c()._curve;
	  };
	
	  return l;
	}
	
	var radialLine$1 = function() {
	  return radialLine(line().curve(curveRadialLinear));
	};
	
	var radialArea = function() {
	  var a = area().curve(curveRadialLinear),
	      c = a.curve,
	      x0 = a.lineX0,
	      x1 = a.lineX1,
	      y0 = a.lineY0,
	      y1 = a.lineY1;
	
	  a.angle = a.x, delete a.x;
	  a.startAngle = a.x0, delete a.x0;
	  a.endAngle = a.x1, delete a.x1;
	  a.radius = a.y, delete a.y;
	  a.innerRadius = a.y0, delete a.y0;
	  a.outerRadius = a.y1, delete a.y1;
	  a.lineStartAngle = function() { return radialLine(x0()); }, delete a.lineX0;
	  a.lineEndAngle = function() { return radialLine(x1()); }, delete a.lineX1;
	  a.lineInnerRadius = function() { return radialLine(y0()); }, delete a.lineY0;
	  a.lineOuterRadius = function() { return radialLine(y1()); }, delete a.lineY1;
	
	  a.curve = function(_) {
	    return arguments.length ? c(curveRadial(_)) : c()._curve;
	  };
	
	  return a;
	};
	
	var slice = Array.prototype.slice;
	
	var radialPoint = function(x, y) {
	  return [(y = +y) * Math.cos(x -= Math.PI / 2), y * Math.sin(x)];
	};
	
	function linkSource(d) {
	  return d.source;
	}
	
	function linkTarget(d) {
	  return d.target;
	}
	
	function link(curve) {
	  var source = linkSource,
	      target = linkTarget,
	      x$$1 = x,
	      y$$1 = y,
	      context = null;
	
	  function link() {
	    var buffer, argv = slice.call(arguments), s = source.apply(this, argv), t = target.apply(this, argv);
	    if (!context) context = buffer = d3Path.path();
	    curve(context, +x$$1.apply(this, (argv[0] = s, argv)), +y$$1.apply(this, argv), +x$$1.apply(this, (argv[0] = t, argv)), +y$$1.apply(this, argv));
	    if (buffer) return context = null, buffer + "" || null;
	  }
	
	  link.source = function(_) {
	    return arguments.length ? (source = _, link) : source;
	  };
	
	  link.target = function(_) {
	    return arguments.length ? (target = _, link) : target;
	  };
	
	  link.x = function(_) {
	    return arguments.length ? (x$$1 = typeof _ === "function" ? _ : constant(+_), link) : x$$1;
	  };
	
	  link.y = function(_) {
	    return arguments.length ? (y$$1 = typeof _ === "function" ? _ : constant(+_), link) : y$$1;
	  };
	
	  link.context = function(_) {
	    return arguments.length ? ((context = _ == null ? null : _), link) : context;
	  };
	
	  return link;
	}
	
	function curveHorizontal(context, x0, y0, x1, y1) {
	  context.moveTo(x0, y0);
	  context.bezierCurveTo(x0 = (x0 + x1) / 2, y0, x0, y1, x1, y1);
	}
	
	function curveVertical(context, x0, y0, x1, y1) {
	  context.moveTo(x0, y0);
	  context.bezierCurveTo(x0, y0 = (y0 + y1) / 2, x1, y0, x1, y1);
	}
	
	function curveRadial$1(context, x0, y0, x1, y1) {
	  var p0 = radialPoint(x0, y0),
	      p1 = radialPoint(x0, y0 = (y0 + y1) / 2),
	      p2 = radialPoint(x1, y0),
	      p3 = radialPoint(x1, y1);
	  context.moveTo(p0[0], p0[1]);
	  context.bezierCurveTo(p1[0], p1[1], p2[0], p2[1], p3[0], p3[1]);
	}
	
	function linkHorizontal() {
	  return link(curveHorizontal);
	}
	
	function linkVertical() {
	  return link(curveVertical);
	}
	
	function linkRadial() {
	  var l = link(curveRadial$1);
	  l.angle = l.x, delete l.x;
	  l.radius = l.y, delete l.y;
	  return l;
	}
	
	var circle = {
	  draw: function(context, size) {
	    var r = Math.sqrt(size / pi);
	    context.moveTo(r, 0);
	    context.arc(0, 0, r, 0, tau);
	  }
	};
	
	var cross = {
	  draw: function(context, size) {
	    var r = Math.sqrt(size / 5) / 2;
	    context.moveTo(-3 * r, -r);
	    context.lineTo(-r, -r);
	    context.lineTo(-r, -3 * r);
	    context.lineTo(r, -3 * r);
	    context.lineTo(r, -r);
	    context.lineTo(3 * r, -r);
	    context.lineTo(3 * r, r);
	    context.lineTo(r, r);
	    context.lineTo(r, 3 * r);
	    context.lineTo(-r, 3 * r);
	    context.lineTo(-r, r);
	    context.lineTo(-3 * r, r);
	    context.closePath();
	  }
	};
	
	var tan30 = Math.sqrt(1 / 3);
	var tan30_2 = tan30 * 2;
	
	var diamond = {
	  draw: function(context, size) {
	    var y = Math.sqrt(size / tan30_2),
	        x = y * tan30;
	    context.moveTo(0, -y);
	    context.lineTo(x, 0);
	    context.lineTo(0, y);
	    context.lineTo(-x, 0);
	    context.closePath();
	  }
	};
	
	var ka = 0.89081309152928522810;
	var kr = Math.sin(pi / 10) / Math.sin(7 * pi / 10);
	var kx = Math.sin(tau / 10) * kr;
	var ky = -Math.cos(tau / 10) * kr;
	
	var star = {
	  draw: function(context, size) {
	    var r = Math.sqrt(size * ka),
	        x = kx * r,
	        y = ky * r;
	    context.moveTo(0, -r);
	    context.lineTo(x, y);
	    for (var i = 1; i < 5; ++i) {
	      var a = tau * i / 5,
	          c = Math.cos(a),
	          s = Math.sin(a);
	      context.lineTo(s * r, -c * r);
	      context.lineTo(c * x - s * y, s * x + c * y);
	    }
	    context.closePath();
	  }
	};
	
	var square = {
	  draw: function(context, size) {
	    var w = Math.sqrt(size),
	        x = -w / 2;
	    context.rect(x, x, w, w);
	  }
	};
	
	var sqrt3 = Math.sqrt(3);
	
	var triangle = {
	  draw: function(context, size) {
	    var y = -Math.sqrt(size / (sqrt3 * 3));
	    context.moveTo(0, y * 2);
	    context.lineTo(-sqrt3 * y, -y);
	    context.lineTo(sqrt3 * y, -y);
	    context.closePath();
	  }
	};
	
	var c = -0.5;
	var s = Math.sqrt(3) / 2;
	var k = 1 / Math.sqrt(12);
	var a = (k / 2 + 1) * 3;
	
	var wye = {
	  draw: function(context, size) {
	    var r = Math.sqrt(size / a),
	        x0 = r / 2,
	        y0 = r * k,
	        x1 = x0,
	        y1 = r * k + r,
	        x2 = -x1,
	        y2 = y1;
	    context.moveTo(x0, y0);
	    context.lineTo(x1, y1);
	    context.lineTo(x2, y2);
	    context.lineTo(c * x0 - s * y0, s * x0 + c * y0);
	    context.lineTo(c * x1 - s * y1, s * x1 + c * y1);
	    context.lineTo(c * x2 - s * y2, s * x2 + c * y2);
	    context.lineTo(c * x0 + s * y0, c * y0 - s * x0);
	    context.lineTo(c * x1 + s * y1, c * y1 - s * x1);
	    context.lineTo(c * x2 + s * y2, c * y2 - s * x2);
	    context.closePath();
	  }
	};
	
	var symbols = [
	  circle,
	  cross,
	  diamond,
	  square,
	  star,
	  triangle,
	  wye
	];
	
	var symbol = function() {
	  var type = constant(circle),
	      size = constant(64),
	      context = null;
	
	  function symbol() {
	    var buffer;
	    if (!context) context = buffer = d3Path.path();
	    type.apply(this, arguments).draw(context, +size.apply(this, arguments));
	    if (buffer) return context = null, buffer + "" || null;
	  }
	
	  symbol.type = function(_) {
	    return arguments.length ? (type = typeof _ === "function" ? _ : constant(_), symbol) : type;
	  };
	
	  symbol.size = function(_) {
	    return arguments.length ? (size = typeof _ === "function" ? _ : constant(+_), symbol) : size;
	  };
	
	  symbol.context = function(_) {
	    return arguments.length ? (context = _ == null ? null : _, symbol) : context;
	  };
	
	  return symbol;
	};
	
	var noop = function() {};
	
	function point(that, x, y) {
	  that._context.bezierCurveTo(
	    (2 * that._x0 + that._x1) / 3,
	    (2 * that._y0 + that._y1) / 3,
	    (that._x0 + 2 * that._x1) / 3,
	    (that._y0 + 2 * that._y1) / 3,
	    (that._x0 + 4 * that._x1 + x) / 6,
	    (that._y0 + 4 * that._y1 + y) / 6
	  );
	}
	
	function Basis(context) {
	  this._context = context;
	}
	
	Basis.prototype = {
	  areaStart: function() {
	    this._line = 0;
	  },
	  areaEnd: function() {
	    this._line = NaN;
	  },
	  lineStart: function() {
	    this._x0 = this._x1 =
	    this._y0 = this._y1 = NaN;
	    this._point = 0;
	  },
	  lineEnd: function() {
	    switch (this._point) {
	      case 3: point(this, this._x1, this._y1); // proceed
	      case 2: this._context.lineTo(this._x1, this._y1); break;
	    }
	    if (this._line || (this._line !== 0 && this._point === 1)) this._context.closePath();
	    this._line = 1 - this._line;
	  },
	  point: function(x, y) {
	    x = +x, y = +y;
	    switch (this._point) {
	      case 0: this._point = 1; this._line ? this._context.lineTo(x, y) : this._context.moveTo(x, y); break;
	      case 1: this._point = 2; break;
	      case 2: this._point = 3; this._context.lineTo((5 * this._x0 + this._x1) / 6, (5 * this._y0 + this._y1) / 6); // proceed
	      default: point(this, x, y); break;
	    }
	    this._x0 = this._x1, this._x1 = x;
	    this._y0 = this._y1, this._y1 = y;
	  }
	};
	
	var basis = function(context) {
	  return new Basis(context);
	};
	
	function BasisClosed(context) {
	  this._context = context;
	}
	
	BasisClosed.prototype = {
	  areaStart: noop,
	  areaEnd: noop,
	  lineStart: function() {
	    this._x0 = this._x1 = this._x2 = this._x3 = this._x4 =
	    this._y0 = this._y1 = this._y2 = this._y3 = this._y4 = NaN;
	    this._point = 0;
	  },
	  lineEnd: function() {
	    switch (this._point) {
	      case 1: {
	        this._context.moveTo(this._x2, this._y2);
	        this._context.closePath();
	        break;
	      }
	      case 2: {
	        this._context.moveTo((this._x2 + 2 * this._x3) / 3, (this._y2 + 2 * this._y3) / 3);
	        this._context.lineTo((this._x3 + 2 * this._x2) / 3, (this._y3 + 2 * this._y2) / 3);
	        this._context.closePath();
	        break;
	      }
	      case 3: {
	        this.point(this._x2, this._y2);
	        this.point(this._x3, this._y3);
	        this.point(this._x4, this._y4);
	        break;
	      }
	    }
	  },
	  point: function(x, y) {
	    x = +x, y = +y;
	    switch (this._point) {
	      case 0: this._point = 1; this._x2 = x, this._y2 = y; break;
	      case 1: this._point = 2; this._x3 = x, this._y3 = y; break;
	      case 2: this._point = 3; this._x4 = x, this._y4 = y; this._context.moveTo((this._x0 + 4 * this._x1 + x) / 6, (this._y0 + 4 * this._y1 + y) / 6); break;
	      default: point(this, x, y); break;
	    }
	    this._x0 = this._x1, this._x1 = x;
	    this._y0 = this._y1, this._y1 = y;
	  }
	};
	
	var basisClosed = function(context) {
	  return new BasisClosed(context);
	};
	
	function BasisOpen(context) {
	  this._context = context;
	}
	
	BasisOpen.prototype = {
	  areaStart: function() {
	    this._line = 0;
	  },
	  areaEnd: function() {
	    this._line = NaN;
	  },
	  lineStart: function() {
	    this._x0 = this._x1 =
	    this._y0 = this._y1 = NaN;
	    this._point = 0;
	  },
	  lineEnd: function() {
	    if (this._line || (this._line !== 0 && this._point === 3)) this._context.closePath();
	    this._line = 1 - this._line;
	  },
	  point: function(x, y) {
	    x = +x, y = +y;
	    switch (this._point) {
	      case 0: this._point = 1; break;
	      case 1: this._point = 2; break;
	      case 2: this._point = 3; var x0 = (this._x0 + 4 * this._x1 + x) / 6, y0 = (this._y0 + 4 * this._y1 + y) / 6; this._line ? this._context.lineTo(x0, y0) : this._context.moveTo(x0, y0); break;
	      case 3: this._point = 4; // proceed
	      default: point(this, x, y); break;
	    }
	    this._x0 = this._x1, this._x1 = x;
	    this._y0 = this._y1, this._y1 = y;
	  }
	};
	
	var basisOpen = function(context) {
	  return new BasisOpen(context);
	};
	
	function Bundle(context, beta) {
	  this._basis = new Basis(context);
	  this._beta = beta;
	}
	
	Bundle.prototype = {
	  lineStart: function() {
	    this._x = [];
	    this._y = [];
	    this._basis.lineStart();
	  },
	  lineEnd: function() {
	    var x = this._x,
	        y = this._y,
	        j = x.length - 1;
	
	    if (j > 0) {
	      var x0 = x[0],
	          y0 = y[0],
	          dx = x[j] - x0,
	          dy = y[j] - y0,
	          i = -1,
	          t;
	
	      while (++i <= j) {
	        t = i / j;
	        this._basis.point(
	          this._beta * x[i] + (1 - this._beta) * (x0 + t * dx),
	          this._beta * y[i] + (1 - this._beta) * (y0 + t * dy)
	        );
	      }
	    }
	
	    this._x = this._y = null;
	    this._basis.lineEnd();
	  },
	  point: function(x, y) {
	    this._x.push(+x);
	    this._y.push(+y);
	  }
	};
	
	var bundle = ((function custom(beta) {
	
	  function bundle(context) {
	    return beta === 1 ? new Basis(context) : new Bundle(context, beta);
	  }
	
	  bundle.beta = function(beta) {
	    return custom(+beta);
	  };
	
	  return bundle;
	}))(0.85);
	
	function point$1(that, x, y) {
	  that._context.bezierCurveTo(
	    that._x1 + that._k * (that._x2 - that._x0),
	    that._y1 + that._k * (that._y2 - that._y0),
	    that._x2 + that._k * (that._x1 - x),
	    that._y2 + that._k * (that._y1 - y),
	    that._x2,
	    that._y2
	  );
	}
	
	function Cardinal(context, tension) {
	  this._context = context;
	  this._k = (1 - tension) / 6;
	}
	
	Cardinal.prototype = {
	  areaStart: function() {
	    this._line = 0;
	  },
	  areaEnd: function() {
	    this._line = NaN;
	  },
	  lineStart: function() {
	    this._x0 = this._x1 = this._x2 =
	    this._y0 = this._y1 = this._y2 = NaN;
	    this._point = 0;
	  },
	  lineEnd: function() {
	    switch (this._point) {
	      case 2: this._context.lineTo(this._x2, this._y2); break;
	      case 3: point$1(this, this._x1, this._y1); break;
	    }
	    if (this._line || (this._line !== 0 && this._point === 1)) this._context.closePath();
	    this._line = 1 - this._line;
	  },
	  point: function(x, y) {
	    x = +x, y = +y;
	    switch (this._point) {
	      case 0: this._point = 1; this._line ? this._context.lineTo(x, y) : this._context.moveTo(x, y); break;
	      case 1: this._point = 2; this._x1 = x, this._y1 = y; break;
	      case 2: this._point = 3; // proceed
	      default: point$1(this, x, y); break;
	    }
	    this._x0 = this._x1, this._x1 = this._x2, this._x2 = x;
	    this._y0 = this._y1, this._y1 = this._y2, this._y2 = y;
	  }
	};
	
	var cardinal = ((function custom(tension) {
	
	  function cardinal(context) {
	    return new Cardinal(context, tension);
	  }
	
	  cardinal.tension = function(tension) {
	    return custom(+tension);
	  };
	
	  return cardinal;
	}))(0);
	
	function CardinalClosed(context, tension) {
	  this._context = context;
	  this._k = (1 - tension) / 6;
	}
	
	CardinalClosed.prototype = {
	  areaStart: noop,
	  areaEnd: noop,
	  lineStart: function() {
	    this._x0 = this._x1 = this._x2 = this._x3 = this._x4 = this._x5 =
	    this._y0 = this._y1 = this._y2 = this._y3 = this._y4 = this._y5 = NaN;
	    this._point = 0;
	  },
	  lineEnd: function() {
	    switch (this._point) {
	      case 1: {
	        this._context.moveTo(this._x3, this._y3);
	        this._context.closePath();
	        break;
	      }
	      case 2: {
	        this._context.lineTo(this._x3, this._y3);
	        this._context.closePath();
	        break;
	      }
	      case 3: {
	        this.point(this._x3, this._y3);
	        this.point(this._x4, this._y4);
	        this.point(this._x5, this._y5);
	        break;
	      }
	    }
	  },
	  point: function(x, y) {
	    x = +x, y = +y;
	    switch (this._point) {
	      case 0: this._point = 1; this._x3 = x, this._y3 = y; break;
	      case 1: this._point = 2; this._context.moveTo(this._x4 = x, this._y4 = y); break;
	      case 2: this._point = 3; this._x5 = x, this._y5 = y; break;
	      default: point$1(this, x, y); break;
	    }
	    this._x0 = this._x1, this._x1 = this._x2, this._x2 = x;
	    this._y0 = this._y1, this._y1 = this._y2, this._y2 = y;
	  }
	};
	
	var cardinalClosed = ((function custom(tension) {
	
	  function cardinal(context) {
	    return new CardinalClosed(context, tension);
	  }
	
	  cardinal.tension = function(tension) {
	    return custom(+tension);
	  };
	
	  return cardinal;
	}))(0);
	
	function CardinalOpen(context, tension) {
	  this._context = context;
	  this._k = (1 - tension) / 6;
	}
	
	CardinalOpen.prototype = {
	  areaStart: function() {
	    this._line = 0;
	  },
	  areaEnd: function() {
	    this._line = NaN;
	  },
	  lineStart: function() {
	    this._x0 = this._x1 = this._x2 =
	    this._y0 = this._y1 = this._y2 = NaN;
	    this._point = 0;
	  },
	  lineEnd: function() {
	    if (this._line || (this._line !== 0 && this._point === 3)) this._context.closePath();
	    this._line = 1 - this._line;
	  },
	  point: function(x, y) {
	    x = +x, y = +y;
	    switch (this._point) {
	      case 0: this._point = 1; break;
	      case 1: this._point = 2; break;
	      case 2: this._point = 3; this._line ? this._context.lineTo(this._x2, this._y2) : this._context.moveTo(this._x2, this._y2); break;
	      case 3: this._point = 4; // proceed
	      default: point$1(this, x, y); break;
	    }
	    this._x0 = this._x1, this._x1 = this._x2, this._x2 = x;
	    this._y0 = this._y1, this._y1 = this._y2, this._y2 = y;
	  }
	};
	
	var cardinalOpen = ((function custom(tension) {
	
	  function cardinal(context) {
	    return new CardinalOpen(context, tension);
	  }
	
	  cardinal.tension = function(tension) {
	    return custom(+tension);
	  };
	
	  return cardinal;
	}))(0);
	
	function point$2(that, x, y) {
	  var x1 = that._x1,
	      y1 = that._y1,
	      x2 = that._x2,
	      y2 = that._y2;
	
	  if (that._l01_a > epsilon) {
	    var a = 2 * that._l01_2a + 3 * that._l01_a * that._l12_a + that._l12_2a,
	        n = 3 * that._l01_a * (that._l01_a + that._l12_a);
	    x1 = (x1 * a - that._x0 * that._l12_2a + that._x2 * that._l01_2a) / n;
	    y1 = (y1 * a - that._y0 * that._l12_2a + that._y2 * that._l01_2a) / n;
	  }
	
	  if (that._l23_a > epsilon) {
	    var b = 2 * that._l23_2a + 3 * that._l23_a * that._l12_a + that._l12_2a,
	        m = 3 * that._l23_a * (that._l23_a + that._l12_a);
	    x2 = (x2 * b + that._x1 * that._l23_2a - x * that._l12_2a) / m;
	    y2 = (y2 * b + that._y1 * that._l23_2a - y * that._l12_2a) / m;
	  }
	
	  that._context.bezierCurveTo(x1, y1, x2, y2, that._x2, that._y2);
	}
	
	function CatmullRom(context, alpha) {
	  this._context = context;
	  this._alpha = alpha;
	}
	
	CatmullRom.prototype = {
	  areaStart: function() {
	    this._line = 0;
	  },
	  areaEnd: function() {
	    this._line = NaN;
	  },
	  lineStart: function() {
	    this._x0 = this._x1 = this._x2 =
	    this._y0 = this._y1 = this._y2 = NaN;
	    this._l01_a = this._l12_a = this._l23_a =
	    this._l01_2a = this._l12_2a = this._l23_2a =
	    this._point = 0;
	  },
	  lineEnd: function() {
	    switch (this._point) {
	      case 2: this._context.lineTo(this._x2, this._y2); break;
	      case 3: this.point(this._x2, this._y2); break;
	    }
	    if (this._line || (this._line !== 0 && this._point === 1)) this._context.closePath();
	    this._line = 1 - this._line;
	  },
	  point: function(x, y) {
	    x = +x, y = +y;
	
	    if (this._point) {
	      var x23 = this._x2 - x,
	          y23 = this._y2 - y;
	      this._l23_a = Math.sqrt(this._l23_2a = Math.pow(x23 * x23 + y23 * y23, this._alpha));
	    }
	
	    switch (this._point) {
	      case 0: this._point = 1; this._line ? this._context.lineTo(x, y) : this._context.moveTo(x, y); break;
	      case 1: this._point = 2; break;
	      case 2: this._point = 3; // proceed
	      default: point$2(this, x, y); break;
	    }
	
	    this._l01_a = this._l12_a, this._l12_a = this._l23_a;
	    this._l01_2a = this._l12_2a, this._l12_2a = this._l23_2a;
	    this._x0 = this._x1, this._x1 = this._x2, this._x2 = x;
	    this._y0 = this._y1, this._y1 = this._y2, this._y2 = y;
	  }
	};
	
	var catmullRom = ((function custom(alpha) {
	
	  function catmullRom(context) {
	    return alpha ? new CatmullRom(context, alpha) : new Cardinal(context, 0);
	  }
	
	  catmullRom.alpha = function(alpha) {
	    return custom(+alpha);
	  };
	
	  return catmullRom;
	}))(0.5);
	
	function CatmullRomClosed(context, alpha) {
	  this._context = context;
	  this._alpha = alpha;
	}
	
	CatmullRomClosed.prototype = {
	  areaStart: noop,
	  areaEnd: noop,
	  lineStart: function() {
	    this._x0 = this._x1 = this._x2 = this._x3 = this._x4 = this._x5 =
	    this._y0 = this._y1 = this._y2 = this._y3 = this._y4 = this._y5 = NaN;
	    this._l01_a = this._l12_a = this._l23_a =
	    this._l01_2a = this._l12_2a = this._l23_2a =
	    this._point = 0;
	  },
	  lineEnd: function() {
	    switch (this._point) {
	      case 1: {
	        this._context.moveTo(this._x3, this._y3);
	        this._context.closePath();
	        break;
	      }
	      case 2: {
	        this._context.lineTo(this._x3, this._y3);
	        this._context.closePath();
	        break;
	      }
	      case 3: {
	        this.point(this._x3, this._y3);
	        this.point(this._x4, this._y4);
	        this.point(this._x5, this._y5);
	        break;
	      }
	    }
	  },
	  point: function(x, y) {
	    x = +x, y = +y;
	
	    if (this._point) {
	      var x23 = this._x2 - x,
	          y23 = this._y2 - y;
	      this._l23_a = Math.sqrt(this._l23_2a = Math.pow(x23 * x23 + y23 * y23, this._alpha));
	    }
	
	    switch (this._point) {
	      case 0: this._point = 1; this._x3 = x, this._y3 = y; break;
	      case 1: this._point = 2; this._context.moveTo(this._x4 = x, this._y4 = y); break;
	      case 2: this._point = 3; this._x5 = x, this._y5 = y; break;
	      default: point$2(this, x, y); break;
	    }
	
	    this._l01_a = this._l12_a, this._l12_a = this._l23_a;
	    this._l01_2a = this._l12_2a, this._l12_2a = this._l23_2a;
	    this._x0 = this._x1, this._x1 = this._x2, this._x2 = x;
	    this._y0 = this._y1, this._y1 = this._y2, this._y2 = y;
	  }
	};
	
	var catmullRomClosed = ((function custom(alpha) {
	
	  function catmullRom(context) {
	    return alpha ? new CatmullRomClosed(context, alpha) : new CardinalClosed(context, 0);
	  }
	
	  catmullRom.alpha = function(alpha) {
	    return custom(+alpha);
	  };
	
	  return catmullRom;
	}))(0.5);
	
	function CatmullRomOpen(context, alpha) {
	  this._context = context;
	  this._alpha = alpha;
	}
	
	CatmullRomOpen.prototype = {
	  areaStart: function() {
	    this._line = 0;
	  },
	  areaEnd: function() {
	    this._line = NaN;
	  },
	  lineStart: function() {
	    this._x0 = this._x1 = this._x2 =
	    this._y0 = this._y1 = this._y2 = NaN;
	    this._l01_a = this._l12_a = this._l23_a =
	    this._l01_2a = this._l12_2a = this._l23_2a =
	    this._point = 0;
	  },
	  lineEnd: function() {
	    if (this._line || (this._line !== 0 && this._point === 3)) this._context.closePath();
	    this._line = 1 - this._line;
	  },
	  point: function(x, y) {
	    x = +x, y = +y;
	
	    if (this._point) {
	      var x23 = this._x2 - x,
	          y23 = this._y2 - y;
	      this._l23_a = Math.sqrt(this._l23_2a = Math.pow(x23 * x23 + y23 * y23, this._alpha));
	    }
	
	    switch (this._point) {
	      case 0: this._point = 1; break;
	      case 1: this._point = 2; break;
	      case 2: this._point = 3; this._line ? this._context.lineTo(this._x2, this._y2) : this._context.moveTo(this._x2, this._y2); break;
	      case 3: this._point = 4; // proceed
	      default: point$2(this, x, y); break;
	    }
	
	    this._l01_a = this._l12_a, this._l12_a = this._l23_a;
	    this._l01_2a = this._l12_2a, this._l12_2a = this._l23_2a;
	    this._x0 = this._x1, this._x1 = this._x2, this._x2 = x;
	    this._y0 = this._y1, this._y1 = this._y2, this._y2 = y;
	  }
	};
	
	var catmullRomOpen = ((function custom(alpha) {
	
	  function catmullRom(context) {
	    return alpha ? new CatmullRomOpen(context, alpha) : new CardinalOpen(context, 0);
	  }
	
	  catmullRom.alpha = function(alpha) {
	    return custom(+alpha);
	  };
	
	  return catmullRom;
	}))(0.5);
	
	function LinearClosed(context) {
	  this._context = context;
	}
	
	LinearClosed.prototype = {
	  areaStart: noop,
	  areaEnd: noop,
	  lineStart: function() {
	    this._point = 0;
	  },
	  lineEnd: function() {
	    if (this._point) this._context.closePath();
	  },
	  point: function(x, y) {
	    x = +x, y = +y;
	    if (this._point) this._context.lineTo(x, y);
	    else this._point = 1, this._context.moveTo(x, y);
	  }
	};
	
	var linearClosed = function(context) {
	  return new LinearClosed(context);
	};
	
	function sign(x) {
	  return x < 0 ? -1 : 1;
	}
	
	// Calculate the slopes of the tangents (Hermite-type interpolation) based on
	// the following paper: Steffen, M. 1990. A Simple Method for Monotonic
	// Interpolation in One Dimension. Astronomy and Astrophysics, Vol. 239, NO.
	// NOV(II), P. 443, 1990.
	function slope3(that, x2, y2) {
	  var h0 = that._x1 - that._x0,
	      h1 = x2 - that._x1,
	      s0 = (that._y1 - that._y0) / (h0 || h1 < 0 && -0),
	      s1 = (y2 - that._y1) / (h1 || h0 < 0 && -0),
	      p = (s0 * h1 + s1 * h0) / (h0 + h1);
	  return (sign(s0) + sign(s1)) * Math.min(Math.abs(s0), Math.abs(s1), 0.5 * Math.abs(p)) || 0;
	}
	
	// Calculate a one-sided slope.
	function slope2(that, t) {
	  var h = that._x1 - that._x0;
	  return h ? (3 * (that._y1 - that._y0) / h - t) / 2 : t;
	}
	
	// According to https://en.wikipedia.org/wiki/Cubic_Hermite_spline#Representations
	// "you can express cubic Hermite interpolation in terms of cubic Bézier curves
	// with respect to the four values p0, p0 + m0 / 3, p1 - m1 / 3, p1".
	function point$3(that, t0, t1) {
	  var x0 = that._x0,
	      y0 = that._y0,
	      x1 = that._x1,
	      y1 = that._y1,
	      dx = (x1 - x0) / 3;
	  that._context.bezierCurveTo(x0 + dx, y0 + dx * t0, x1 - dx, y1 - dx * t1, x1, y1);
	}
	
	function MonotoneX(context) {
	  this._context = context;
	}
	
	MonotoneX.prototype = {
	  areaStart: function() {
	    this._line = 0;
	  },
	  areaEnd: function() {
	    this._line = NaN;
	  },
	  lineStart: function() {
	    this._x0 = this._x1 =
	    this._y0 = this._y1 =
	    this._t0 = NaN;
	    this._point = 0;
	  },
	  lineEnd: function() {
	    switch (this._point) {
	      case 2: this._context.lineTo(this._x1, this._y1); break;
	      case 3: point$3(this, this._t0, slope2(this, this._t0)); break;
	    }
	    if (this._line || (this._line !== 0 && this._point === 1)) this._context.closePath();
	    this._line = 1 - this._line;
	  },
	  point: function(x, y) {
	    var t1 = NaN;
	
	    x = +x, y = +y;
	    if (x === this._x1 && y === this._y1) return; // Ignore coincident points.
	    switch (this._point) {
	      case 0: this._point = 1; this._line ? this._context.lineTo(x, y) : this._context.moveTo(x, y); break;
	      case 1: this._point = 2; break;
	      case 2: this._point = 3; point$3(this, slope2(this, t1 = slope3(this, x, y)), t1); break;
	      default: point$3(this, this._t0, t1 = slope3(this, x, y)); break;
	    }
	
	    this._x0 = this._x1, this._x1 = x;
	    this._y0 = this._y1, this._y1 = y;
	    this._t0 = t1;
	  }
	};
	
	function MonotoneY(context) {
	  this._context = new ReflectContext(context);
	}
	
	(MonotoneY.prototype = Object.create(MonotoneX.prototype)).point = function(x, y) {
	  MonotoneX.prototype.point.call(this, y, x);
	};
	
	function ReflectContext(context) {
	  this._context = context;
	}
	
	ReflectContext.prototype = {
	  moveTo: function(x, y) { this._context.moveTo(y, x); },
	  closePath: function() { this._context.closePath(); },
	  lineTo: function(x, y) { this._context.lineTo(y, x); },
	  bezierCurveTo: function(x1, y1, x2, y2, x, y) { this._context.bezierCurveTo(y1, x1, y2, x2, y, x); }
	};
	
	function monotoneX(context) {
	  return new MonotoneX(context);
	}
	
	function monotoneY(context) {
	  return new MonotoneY(context);
	}
	
	function Natural(context) {
	  this._context = context;
	}
	
	Natural.prototype = {
	  areaStart: function() {
	    this._line = 0;
	  },
	  areaEnd: function() {
	    this._line = NaN;
	  },
	  lineStart: function() {
	    this._x = [];
	    this._y = [];
	  },
	  lineEnd: function() {
	    var x = this._x,
	        y = this._y,
	        n = x.length;
	
	    if (n) {
	      this._line ? this._context.lineTo(x[0], y[0]) : this._context.moveTo(x[0], y[0]);
	      if (n === 2) {
	        this._context.lineTo(x[1], y[1]);
	      } else {
	        var px = controlPoints(x),
	            py = controlPoints(y);
	        for (var i0 = 0, i1 = 1; i1 < n; ++i0, ++i1) {
	          this._context.bezierCurveTo(px[0][i0], py[0][i0], px[1][i0], py[1][i0], x[i1], y[i1]);
	        }
	      }
	    }
	
	    if (this._line || (this._line !== 0 && n === 1)) this._context.closePath();
	    this._line = 1 - this._line;
	    this._x = this._y = null;
	  },
	  point: function(x, y) {
	    this._x.push(+x);
	    this._y.push(+y);
	  }
	};
	
	// See https://www.particleincell.com/2012/bezier-splines/ for derivation.
	function controlPoints(x) {
	  var i,
	      n = x.length - 1,
	      m,
	      a = new Array(n),
	      b = new Array(n),
	      r = new Array(n);
	  a[0] = 0, b[0] = 2, r[0] = x[0] + 2 * x[1];
	  for (i = 1; i < n - 1; ++i) a[i] = 1, b[i] = 4, r[i] = 4 * x[i] + 2 * x[i + 1];
	  a[n - 1] = 2, b[n - 1] = 7, r[n - 1] = 8 * x[n - 1] + x[n];
	  for (i = 1; i < n; ++i) m = a[i] / b[i - 1], b[i] -= m, r[i] -= m * r[i - 1];
	  a[n - 1] = r[n - 1] / b[n - 1];
	  for (i = n - 2; i >= 0; --i) a[i] = (r[i] - a[i + 1]) / b[i];
	  b[n - 1] = (x[n] + a[n - 1]) / 2;
	  for (i = 0; i < n - 1; ++i) b[i] = 2 * x[i + 1] - a[i + 1];
	  return [a, b];
	}
	
	var natural = function(context) {
	  return new Natural(context);
	};
	
	function Step(context, t) {
	  this._context = context;
	  this._t = t;
	}
	
	Step.prototype = {
	  areaStart: function() {
	    this._line = 0;
	  },
	  areaEnd: function() {
	    this._line = NaN;
	  },
	  lineStart: function() {
	    this._x = this._y = NaN;
	    this._point = 0;
	  },
	  lineEnd: function() {
	    if (0 < this._t && this._t < 1 && this._point === 2) this._context.lineTo(this._x, this._y);
	    if (this._line || (this._line !== 0 && this._point === 1)) this._context.closePath();
	    if (this._line >= 0) this._t = 1 - this._t, this._line = 1 - this._line;
	  },
	  point: function(x, y) {
	    x = +x, y = +y;
	    switch (this._point) {
	      case 0: this._point = 1; this._line ? this._context.lineTo(x, y) : this._context.moveTo(x, y); break;
	      case 1: this._point = 2; // proceed
	      default: {
	        if (this._t <= 0) {
	          this._context.lineTo(this._x, y);
	          this._context.lineTo(x, y);
	        } else {
	          var x1 = this._x * (1 - this._t) + x * this._t;
	          this._context.lineTo(x1, this._y);
	          this._context.lineTo(x1, y);
	        }
	        break;
	      }
	    }
	    this._x = x, this._y = y;
	  }
	};
	
	var step = function(context) {
	  return new Step(context, 0.5);
	};
	
	function stepBefore(context) {
	  return new Step(context, 0);
	}
	
	function stepAfter(context) {
	  return new Step(context, 1);
	}
	
	var none = function(series, order) {
	  if (!((n = series.length) > 1)) return;
	  for (var i = 1, j, s0, s1 = series[order[0]], n, m = s1.length; i < n; ++i) {
	    s0 = s1, s1 = series[order[i]];
	    for (j = 0; j < m; ++j) {
	      s1[j][1] += s1[j][0] = isNaN(s0[j][1]) ? s0[j][0] : s0[j][1];
	    }
	  }
	};
	
	var none$1 = function(series) {
	  var n = series.length, o = new Array(n);
	  while (--n >= 0) o[n] = n;
	  return o;
	};
	
	function stackValue(d, key) {
	  return d[key];
	}
	
	var stack = function() {
	  var keys = constant([]),
	      order = none$1,
	      offset = none,
	      value = stackValue;
	
	  function stack(data) {
	    var kz = keys.apply(this, arguments),
	        i,
	        m = data.length,
	        n = kz.length,
	        sz = new Array(n),
	        oz;
	
	    for (i = 0; i < n; ++i) {
	      for (var ki = kz[i], si = sz[i] = new Array(m), j = 0, sij; j < m; ++j) {
	        si[j] = sij = [0, +value(data[j], ki, j, data)];
	        sij.data = data[j];
	      }
	      si.key = ki;
	    }
	
	    for (i = 0, oz = order(sz); i < n; ++i) {
	      sz[oz[i]].index = i;
	    }
	
	    offset(sz, oz);
	    return sz;
	  }
	
	  stack.keys = function(_) {
	    return arguments.length ? (keys = typeof _ === "function" ? _ : constant(slice.call(_)), stack) : keys;
	  };
	
	  stack.value = function(_) {
	    return arguments.length ? (value = typeof _ === "function" ? _ : constant(+_), stack) : value;
	  };
	
	  stack.order = function(_) {
	    return arguments.length ? (order = _ == null ? none$1 : typeof _ === "function" ? _ : constant(slice.call(_)), stack) : order;
	  };
	
	  stack.offset = function(_) {
	    return arguments.length ? (offset = _ == null ? none : _, stack) : offset;
	  };
	
	  return stack;
	};
	
	var expand = function(series, order) {
	  if (!((n = series.length) > 0)) return;
	  for (var i, n, j = 0, m = series[0].length, y; j < m; ++j) {
	    for (y = i = 0; i < n; ++i) y += series[i][j][1] || 0;
	    if (y) for (i = 0; i < n; ++i) series[i][j][1] /= y;
	  }
	  none(series, order);
	};
	
	var diverging = function(series, order) {
	  if (!((n = series.length) > 1)) return;
	  for (var i, j = 0, d, dy, yp, yn, n, m = series[order[0]].length; j < m; ++j) {
	    for (yp = yn = 0, i = 0; i < n; ++i) {
	      if ((dy = (d = series[order[i]][j])[1] - d[0]) >= 0) {
	        d[0] = yp, d[1] = yp += dy;
	      } else if (dy < 0) {
	        d[1] = yn, d[0] = yn += dy;
	      } else {
	        d[0] = yp;
	      }
	    }
	  }
	};
	
	var silhouette = function(series, order) {
	  if (!((n = series.length) > 0)) return;
	  for (var j = 0, s0 = series[order[0]], n, m = s0.length; j < m; ++j) {
	    for (var i = 0, y = 0; i < n; ++i) y += series[i][j][1] || 0;
	    s0[j][1] += s0[j][0] = -y / 2;
	  }
	  none(series, order);
	};
	
	var wiggle = function(series, order) {
	  if (!((n = series.length) > 0) || !((m = (s0 = series[order[0]]).length) > 0)) return;
	  for (var y = 0, j = 1, s0, m, n; j < m; ++j) {
	    for (var i = 0, s1 = 0, s2 = 0; i < n; ++i) {
	      var si = series[order[i]],
	          sij0 = si[j][1] || 0,
	          sij1 = si[j - 1][1] || 0,
	          s3 = (sij0 - sij1) / 2;
	      for (var k = 0; k < i; ++k) {
	        var sk = series[order[k]],
	            skj0 = sk[j][1] || 0,
	            skj1 = sk[j - 1][1] || 0;
	        s3 += skj0 - skj1;
	      }
	      s1 += sij0, s2 += s3 * sij0;
	    }
	    s0[j - 1][1] += s0[j - 1][0] = y;
	    if (s1) y -= s2 / s1;
	  }
	  s0[j - 1][1] += s0[j - 1][0] = y;
	  none(series, order);
	};
	
	var ascending = function(series) {
	  var sums = series.map(sum);
	  return none$1(series).sort(function(a, b) { return sums[a] - sums[b]; });
	};
	
	function sum(series) {
	  var s = 0, i = -1, n = series.length, v;
	  while (++i < n) if (v = +series[i][1]) s += v;
	  return s;
	}
	
	var descending$1 = function(series) {
	  return ascending(series).reverse();
	};
	
	var insideOut = function(series) {
	  var n = series.length,
	      i,
	      j,
	      sums = series.map(sum),
	      order = none$1(series).sort(function(a, b) { return sums[b] - sums[a]; }),
	      top = 0,
	      bottom = 0,
	      tops = [],
	      bottoms = [];
	
	  for (i = 0; i < n; ++i) {
	    j = order[i];
	    if (top < bottom) {
	      top += sums[j];
	      tops.push(j);
	    } else {
	      bottom += sums[j];
	      bottoms.push(j);
	    }
	  }
	
	  return bottoms.reverse().concat(tops);
	};
	
	var reverse = function(series) {
	  return none$1(series).reverse();
	};
	
	exports.arc = arc;
	exports.area = area;
	exports.line = line;
	exports.pie = pie;
	exports.radialArea = radialArea;
	exports.radialLine = radialLine$1;
	exports.linkHorizontal = linkHorizontal;
	exports.linkVertical = linkVertical;
	exports.linkRadial = linkRadial;
	exports.symbol = symbol;
	exports.symbols = symbols;
	exports.symbolCircle = circle;
	exports.symbolCross = cross;
	exports.symbolDiamond = diamond;
	exports.symbolSquare = square;
	exports.symbolStar = star;
	exports.symbolTriangle = triangle;
	exports.symbolWye = wye;
	exports.curveBasisClosed = basisClosed;
	exports.curveBasisOpen = basisOpen;
	exports.curveBasis = basis;
	exports.curveBundle = bundle;
	exports.curveCardinalClosed = cardinalClosed;
	exports.curveCardinalOpen = cardinalOpen;
	exports.curveCardinal = cardinal;
	exports.curveCatmullRomClosed = catmullRomClosed;
	exports.curveCatmullRomOpen = catmullRomOpen;
	exports.curveCatmullRom = catmullRom;
	exports.curveLinearClosed = linearClosed;
	exports.curveLinear = curveLinear;
	exports.curveMonotoneX = monotoneX;
	exports.curveMonotoneY = monotoneY;
	exports.curveNatural = natural;
	exports.curveStep = step;
	exports.curveStepAfter = stepAfter;
	exports.curveStepBefore = stepBefore;
	exports.stack = stack;
	exports.stackOffsetExpand = expand;
	exports.stackOffsetDiverging = diverging;
	exports.stackOffsetNone = none;
	exports.stackOffsetSilhouette = silhouette;
	exports.stackOffsetWiggle = wiggle;
	exports.stackOrderAscending = ascending;
	exports.stackOrderDescending = descending$1;
	exports.stackOrderInsideOut = insideOut;
	exports.stackOrderNone = none$1;
	exports.stackOrderReverse = reverse;
	
	Object.defineProperty(exports, '__esModule', { value: true });
	
	})));


/***/ }),
/* 34 */
/***/ (function(module, exports, __webpack_require__) {

	// https://d3js.org/d3-path/ Version 1.0.5. Copyright 2017 Mike Bostock.
	(function (global, factory) {
		 true ? factory(exports) :
		typeof define === 'function' && define.amd ? define(['exports'], factory) :
		(factory((global.d3 = global.d3 || {})));
	}(this, (function (exports) { 'use strict';
	
	var pi = Math.PI;
	var tau = 2 * pi;
	var epsilon = 1e-6;
	var tauEpsilon = tau - epsilon;
	
	function Path() {
	  this._x0 = this._y0 = // start of current subpath
	  this._x1 = this._y1 = null; // end of current subpath
	  this._ = "";
	}
	
	function path() {
	  return new Path;
	}
	
	Path.prototype = path.prototype = {
	  constructor: Path,
	  moveTo: function(x, y) {
	    this._ += "M" + (this._x0 = this._x1 = +x) + "," + (this._y0 = this._y1 = +y);
	  },
	  closePath: function() {
	    if (this._x1 !== null) {
	      this._x1 = this._x0, this._y1 = this._y0;
	      this._ += "Z";
	    }
	  },
	  lineTo: function(x, y) {
	    this._ += "L" + (this._x1 = +x) + "," + (this._y1 = +y);
	  },
	  quadraticCurveTo: function(x1, y1, x, y) {
	    this._ += "Q" + (+x1) + "," + (+y1) + "," + (this._x1 = +x) + "," + (this._y1 = +y);
	  },
	  bezierCurveTo: function(x1, y1, x2, y2, x, y) {
	    this._ += "C" + (+x1) + "," + (+y1) + "," + (+x2) + "," + (+y2) + "," + (this._x1 = +x) + "," + (this._y1 = +y);
	  },
	  arcTo: function(x1, y1, x2, y2, r) {
	    x1 = +x1, y1 = +y1, x2 = +x2, y2 = +y2, r = +r;
	    var x0 = this._x1,
	        y0 = this._y1,
	        x21 = x2 - x1,
	        y21 = y2 - y1,
	        x01 = x0 - x1,
	        y01 = y0 - y1,
	        l01_2 = x01 * x01 + y01 * y01;
	
	    // Is the radius negative? Error.
	    if (r < 0) throw new Error("negative radius: " + r);
	
	    // Is this path empty? Move to (x1,y1).
	    if (this._x1 === null) {
	      this._ += "M" + (this._x1 = x1) + "," + (this._y1 = y1);
	    }
	
	    // Or, is (x1,y1) coincident with (x0,y0)? Do nothing.
	    else if (!(l01_2 > epsilon)) {}
	
	    // Or, are (x0,y0), (x1,y1) and (x2,y2) collinear?
	    // Equivalently, is (x1,y1) coincident with (x2,y2)?
	    // Or, is the radius zero? Line to (x1,y1).
	    else if (!(Math.abs(y01 * x21 - y21 * x01) > epsilon) || !r) {
	      this._ += "L" + (this._x1 = x1) + "," + (this._y1 = y1);
	    }
	
	    // Otherwise, draw an arc!
	    else {
	      var x20 = x2 - x0,
	          y20 = y2 - y0,
	          l21_2 = x21 * x21 + y21 * y21,
	          l20_2 = x20 * x20 + y20 * y20,
	          l21 = Math.sqrt(l21_2),
	          l01 = Math.sqrt(l01_2),
	          l = r * Math.tan((pi - Math.acos((l21_2 + l01_2 - l20_2) / (2 * l21 * l01))) / 2),
	          t01 = l / l01,
	          t21 = l / l21;
	
	      // If the start tangent is not coincident with (x0,y0), line to.
	      if (Math.abs(t01 - 1) > epsilon) {
	        this._ += "L" + (x1 + t01 * x01) + "," + (y1 + t01 * y01);
	      }
	
	      this._ += "A" + r + "," + r + ",0,0," + (+(y01 * x20 > x01 * y20)) + "," + (this._x1 = x1 + t21 * x21) + "," + (this._y1 = y1 + t21 * y21);
	    }
	  },
	  arc: function(x, y, r, a0, a1, ccw) {
	    x = +x, y = +y, r = +r;
	    var dx = r * Math.cos(a0),
	        dy = r * Math.sin(a0),
	        x0 = x + dx,
	        y0 = y + dy,
	        cw = 1 ^ ccw,
	        da = ccw ? a0 - a1 : a1 - a0;
	
	    // Is the radius negative? Error.
	    if (r < 0) throw new Error("negative radius: " + r);
	
	    // Is this path empty? Move to (x0,y0).
	    if (this._x1 === null) {
	      this._ += "M" + x0 + "," + y0;
	    }
	
	    // Or, is (x0,y0) not coincident with the previous point? Line to (x0,y0).
	    else if (Math.abs(this._x1 - x0) > epsilon || Math.abs(this._y1 - y0) > epsilon) {
	      this._ += "L" + x0 + "," + y0;
	    }
	
	    // Is this arc empty? We’re done.
	    if (!r) return;
	
	    // Does the angle go the wrong way? Flip the direction.
	    if (da < 0) da = da % tau + tau;
	
	    // Is this a complete circle? Draw two arcs to complete the circle.
	    if (da > tauEpsilon) {
	      this._ += "A" + r + "," + r + ",0,1," + cw + "," + (x - dx) + "," + (y - dy) + "A" + r + "," + r + ",0,1," + cw + "," + (this._x1 = x0) + "," + (this._y1 = y0);
	    }
	
	    // Is this arc non-empty? Draw an arc!
	    else if (da > epsilon) {
	      this._ += "A" + r + "," + r + ",0," + (+(da >= pi)) + "," + cw + "," + (this._x1 = x + r * Math.cos(a1)) + "," + (this._y1 = y + r * Math.sin(a1));
	    }
	  },
	  rect: function(x, y, w, h) {
	    this._ += "M" + (this._x0 = this._x1 = +x) + "," + (this._y0 = this._y1 = +y) + "h" + (+w) + "v" + (+h) + "h" + (-w) + "Z";
	  },
	  toString: function() {
	    return this._;
	  }
	};
	
	exports.path = path;
	
	Object.defineProperty(exports, '__esModule', { value: true });
	
	})));


/***/ }),
/* 35 */
/***/ (function(module, exports, __webpack_require__) {

	var __WEBPACK_AMD_DEFINE_RESULT__;'use strict';
	
	var _slicedToArray = function () { function sliceIterator(arr, i) { var _arr = []; var _n = true; var _d = false; var _e = undefined; try { for (var _i = arr[Symbol.iterator](), _s; !(_n = (_s = _i.next()).done); _n = true) { _arr.push(_s.value); if (i && _arr.length === i) break; } } catch (err) { _d = true; _e = err; } finally { try { if (!_n && _i["return"]) _i["return"](); } finally { if (_d) throw _e; } } return _arr; } return function (arr, i) { if (Array.isArray(arr)) { return arr; } else if (Symbol.iterator in Object(arr)) { return sliceIterator(arr, i); } else { throw new TypeError("Invalid attempt to destructure non-iterable instance"); } }; }();
	
	function _defineProperty(obj, key, value) { if (key in obj) { Object.defineProperty(obj, key, { value: value, enumerable: true, configurable: true, writable: true }); } else { obj[key] = value; } return obj; }
	
	!(__WEBPACK_AMD_DEFINE_RESULT__ = function (require) {
	    'use strict';
	
	    var _settingsToMajorTickM;
	
	    var d3Time = __webpack_require__(13);
	    var d3TimeFormat = __webpack_require__(14);
	
	    var _require = __webpack_require__(20),
	        axisTimeCombinations = _require.axisTimeCombinations,
	        timeBenchmarks = _require.timeBenchmarks;
	
	    var singleTickWidth = 20;
	    var horizontalTickSpacing = 50;
	    var minEntryNumForDayFormat = 5;
	    var xTickMinuteFormat = d3TimeFormat.timeFormat('%M m');
	    var xTickHourFormat = d3TimeFormat.timeFormat('%H %p');
	    var xTickSimpleDayFormat = d3TimeFormat.timeFormat('%e');
	    var xTickDayMonthFormat = d3TimeFormat.timeFormat('%d %b');
	    var xTickMonthFormat = d3TimeFormat.timeFormat('%b');
	    var xTickYearFormat = d3TimeFormat.timeFormat('%Y');
	
	    var formatMap = {
	        minute: xTickMinuteFormat,
	        hour: xTickHourFormat,
	        day: xTickSimpleDayFormat,
	        daymonth: xTickDayMonthFormat,
	        month: xTickMonthFormat,
	        year: xTickYearFormat
	    };
	    var settingsToMajorTickMap = (_settingsToMajorTickM = {}, _defineProperty(_settingsToMajorTickM, axisTimeCombinations.MINUTE_HOUR, d3Time.timeHour.every(1)), _defineProperty(_settingsToMajorTickM, axisTimeCombinations.HOUR_DAY, d3Time.timeDay.every(1)), _defineProperty(_settingsToMajorTickM, axisTimeCombinations.DAY_MONTH, d3Time.timeMonth.every(1)), _defineProperty(_settingsToMajorTickM, axisTimeCombinations.MONTH_YEAR, d3Time.timeYear.every(1)), _settingsToMajorTickM);
	
	    /**
	     * Figures out the proper settings from the current time span
	     * @param  {Number} timeSpan    Span of time charted by the graph in milliseconds
	     * @return {String}             Type of settings for the given timeSpan
	     */
	    var getAxisSettingsFromTimeSpan = function getAxisSettingsFromTimeSpan(timeSpan) {
	        var ONE_YEAR = timeBenchmarks.ONE_YEAR,
	            ONE_DAY = timeBenchmarks.ONE_DAY;
	
	        var settings = void 0;
	
	        if (timeSpan < ONE_DAY) {
	            settings = axisTimeCombinations.HOUR_DAY;
	        } else if (timeSpan < ONE_YEAR) {
	            settings = axisTimeCombinations.DAY_MONTH;
	        } else {
	            settings = axisTimeCombinations.MONTH_YEAR;
	        }
	
	        return settings;
	    };
	
	    /**
	     * Calculates the maximum number of ticks for the x axis
	     * @param  {Number} width Chart width
	     * @param  {Number} dataPointNumber  Number of entries on the data
	     * @return {Number}       Number of ticks to render
	     */
	    var getMaxNumOfHorizontalTicks = function getMaxNumOfHorizontalTicks(width, dataPointNumber) {
	        var ticksForWidth = Math.ceil(width / (singleTickWidth + horizontalTickSpacing));
	
	        return dataPointNumber < minEntryNumForDayFormat ? d3Time.timeDay : Math.min(dataPointNumber, ticksForWidth);
	    };
	
	    /**
	     * Returns tick object to be used when building the x axis
	     * @param {dataByDate} dataByDate       Chart data ordered by Date
	     * @param {Number} width                Chart width
	     * @param {String} settings             Optional forced settings for axis
	     * @return {object} tick settings for major and minr axis
	     */
	    var getXAxisSettings = function getXAxisSettings(dataByDate, width) {
	        var settings = arguments.length > 2 && arguments[2] !== undefined ? arguments[2] : null;
	
	        var firstDate = new Date(dataByDate[0].date);
	        var lastDate = new Date(dataByDate[dataByDate.length - 1].date);
	        var dateTimeSpan = lastDate - firstDate;
	
	        if (!settings) {
	            settings = getAxisSettingsFromTimeSpan(dateTimeSpan);
	        }
	
	        var _settings$split = settings.split('-'),
	            _settings$split2 = _slicedToArray(_settings$split, 2),
	            minor = _settings$split2[0],
	            major = _settings$split2[1];
	
	        var majorTickValue = settingsToMajorTickMap[settings];
	        var minorTickValue = getMaxNumOfHorizontalTicks(width, dataByDate.length);
	
	        return {
	            minor: {
	                format: formatMap[minor],
	                tick: minorTickValue
	            },
	            major: {
	                format: formatMap[major],
	                tick: majorTickValue
	            }
	        };
	    };
	
	    return {
	        getXAxisSettings: getXAxisSettings
	    };
	}.call(exports, __webpack_require__, exports, module), __WEBPACK_AMD_DEFINE_RESULT__ !== undefined && (module.exports = __WEBPACK_AMD_DEFINE_RESULT__));

/***/ }),
/* 36 */,
/* 37 */,
/* 38 */,
/* 39 */
/***/ (function(module, exports, __webpack_require__) {

	var __WEBPACK_AMD_DEFINE_RESULT__;'use strict';
	
	!(__WEBPACK_AMD_DEFINE_RESULT__ = function (require) {
	    'use strict';
	
	    var d3Format = __webpack_require__(9);
	
	    /**
	     * Calculates percentage of value from total
	     * @param  {Number}  value    Value to check
	     * @param  {Number}  total    Sum of values
	     * @param  {String}  decimals Specifies number of decimals https://github.com/d3/d3-format
	     * @return {String}           Percentage
	     */
	    function calculatePercent(value, total, decimals) {
	        return d3Format.format(decimals)(value / total * 100);
	    }
	
	    /**
	     * Checks if a number is an integer of has decimal values
	     * @param  {Number}  value Value to check
	     * @return {Boolean}       If it is an iteger
	     */
	    function isInteger(value) {
	        return value % 1 === 0;
	    }
	
	    return {
	        calculatePercent: calculatePercent,
	        isInteger: isInteger
	    };
	}.call(exports, __webpack_require__, exports, module), __WEBPACK_AMD_DEFINE_RESULT__ !== undefined && (module.exports = __WEBPACK_AMD_DEFINE_RESULT__));

/***/ }),
/* 40 */,
/* 41 */,
/* 42 */,
/* 43 */,
/* 44 */,
/* 45 */
/***/ (function(module, exports, __webpack_require__) {

	var __WEBPACK_AMD_DEFINE_RESULT__;'use strict';
	
	!(__WEBPACK_AMD_DEFINE_RESULT__ = function (require) {
	
	    var d3Selection = __webpack_require__(1),
	        colors = __webpack_require__(19),
	        selectClass = 'form-control';
	
	    /**
	     * Creates a color schema selector
	     * @param  {String}   selectContainerSelector   CSS DOM selector for the select box root
	     * @param  {String}   chartSelector             CSS DOM selector of the chart to render
	     * @param  {Function} callback                  Optional callback to execute after color change
	     * @return {void}
	     */
	    function createColorSelector(selectContainerSelector, chartSelector, callback) {
	        var colorKeys = Object.keys(colors.colorSchemas);
	        var containerSelector = document.querySelector(selectContainerSelector);
	
	        if (!containerSelector) {
	            return;
	        }
	
	        // Create Select
	        var sel = document.createElement("select");
	        sel.className += ' ' + selectClass;
	
	        // And fill with options
	        colorKeys.forEach(function (key, i) {
	            var opt = document.createElement("option");
	
	            opt.value = key;
	            opt.text = colors.colorSchemasHuman[key];
	            sel.add(opt);
	        });
	
	        // Add it to the DOM
	        containerSelector.append(sel);
	
	        // Listen for changes
	        d3Selection.select(sel).on('change', function () {
	            // Get new color schema
	            var newSchema = colors.colorSchemas[this.value];
	
	            d3Selection.select(chartSelector).remove();
	
	            // Draw
	            if (callback) {
	                callback(newSchema);
	            }
	        });
	    }
	
	    return {
	        createColorSelector: createColorSelector
	    };
	}.call(exports, __webpack_require__, exports, module), __WEBPACK_AMD_DEFINE_RESULT__ !== undefined && (module.exports = __WEBPACK_AMD_DEFINE_RESULT__));

/***/ }),
/* 46 */,
/* 47 */
/***/ (function(module, exports) {

	/**
	 * lodash (Custom Build) <https://lodash.com/>
	 * Build: `lodash modularize exports="npm" -o ./`
	 * Copyright jQuery Foundation and other contributors <https://jquery.org/>
	 * Released under MIT license <https://lodash.com/license>
	 * Based on Underscore.js 1.8.3 <http://underscorejs.org/LICENSE>
	 * Copyright Jeremy Ashkenas, DocumentCloud and Investigative Reporters & Editors
	 */
	
	/** Used as references for various `Number` constants. */
	var MAX_SAFE_INTEGER = 9007199254740991;
	
	/** `Object#toString` result references. */
	var argsTag = '[object Arguments]',
	    funcTag = '[object Function]',
	    genTag = '[object GeneratorFunction]';
	
	/** Used to detect unsigned integer values. */
	var reIsUint = /^(?:0|[1-9]\d*)$/;
	
	/**
	 * A faster alternative to `Function#apply`, this function invokes `func`
	 * with the `this` binding of `thisArg` and the arguments of `args`.
	 *
	 * @private
	 * @param {Function} func The function to invoke.
	 * @param {*} thisArg The `this` binding of `func`.
	 * @param {Array} args The arguments to invoke `func` with.
	 * @returns {*} Returns the result of `func`.
	 */
	function apply(func, thisArg, args) {
	  switch (args.length) {
	    case 0: return func.call(thisArg);
	    case 1: return func.call(thisArg, args[0]);
	    case 2: return func.call(thisArg, args[0], args[1]);
	    case 3: return func.call(thisArg, args[0], args[1], args[2]);
	  }
	  return func.apply(thisArg, args);
	}
	
	/**
	 * The base implementation of `_.times` without support for iteratee shorthands
	 * or max array length checks.
	 *
	 * @private
	 * @param {number} n The number of times to invoke `iteratee`.
	 * @param {Function} iteratee The function invoked per iteration.
	 * @returns {Array} Returns the array of results.
	 */
	function baseTimes(n, iteratee) {
	  var index = -1,
	      result = Array(n);
	
	  while (++index < n) {
	    result[index] = iteratee(index);
	  }
	  return result;
	}
	
	/**
	 * Creates a unary function that invokes `func` with its argument transformed.
	 *
	 * @private
	 * @param {Function} func The function to wrap.
	 * @param {Function} transform The argument transform.
	 * @returns {Function} Returns the new function.
	 */
	function overArg(func, transform) {
	  return function(arg) {
	    return func(transform(arg));
	  };
	}
	
	/** Used for built-in method references. */
	var objectProto = Object.prototype;
	
	/** Used to check objects for own properties. */
	var hasOwnProperty = objectProto.hasOwnProperty;
	
	/**
	 * Used to resolve the
	 * [`toStringTag`](http://ecma-international.org/ecma-262/7.0/#sec-object.prototype.tostring)
	 * of values.
	 */
	var objectToString = objectProto.toString;
	
	/** Built-in value references. */
	var propertyIsEnumerable = objectProto.propertyIsEnumerable;
	
	/* Built-in method references for those with the same name as other `lodash` methods. */
	var nativeKeys = overArg(Object.keys, Object),
	    nativeMax = Math.max;
	
	/** Detect if properties shadowing those on `Object.prototype` are non-enumerable. */
	var nonEnumShadows = !propertyIsEnumerable.call({ 'valueOf': 1 }, 'valueOf');
	
	/**
	 * Creates an array of the enumerable property names of the array-like `value`.
	 *
	 * @private
	 * @param {*} value The value to query.
	 * @param {boolean} inherited Specify returning inherited property names.
	 * @returns {Array} Returns the array of property names.
	 */
	function arrayLikeKeys(value, inherited) {
	  // Safari 8.1 makes `arguments.callee` enumerable in strict mode.
	  // Safari 9 makes `arguments.length` enumerable in strict mode.
	  var result = (isArray(value) || isArguments(value))
	    ? baseTimes(value.length, String)
	    : [];
	
	  var length = result.length,
	      skipIndexes = !!length;
	
	  for (var key in value) {
	    if ((inherited || hasOwnProperty.call(value, key)) &&
	        !(skipIndexes && (key == 'length' || isIndex(key, length)))) {
	      result.push(key);
	    }
	  }
	  return result;
	}
	
	/**
	 * Assigns `value` to `key` of `object` if the existing value is not equivalent
	 * using [`SameValueZero`](http://ecma-international.org/ecma-262/7.0/#sec-samevaluezero)
	 * for equality comparisons.
	 *
	 * @private
	 * @param {Object} object The object to modify.
	 * @param {string} key The key of the property to assign.
	 * @param {*} value The value to assign.
	 */
	function assignValue(object, key, value) {
	  var objValue = object[key];
	  if (!(hasOwnProperty.call(object, key) && eq(objValue, value)) ||
	      (value === undefined && !(key in object))) {
	    object[key] = value;
	  }
	}
	
	/**
	 * The base implementation of `_.keys` which doesn't treat sparse arrays as dense.
	 *
	 * @private
	 * @param {Object} object The object to query.
	 * @returns {Array} Returns the array of property names.
	 */
	function baseKeys(object) {
	  if (!isPrototype(object)) {
	    return nativeKeys(object);
	  }
	  var result = [];
	  for (var key in Object(object)) {
	    if (hasOwnProperty.call(object, key) && key != 'constructor') {
	      result.push(key);
	    }
	  }
	  return result;
	}
	
	/**
	 * The base implementation of `_.rest` which doesn't validate or coerce arguments.
	 *
	 * @private
	 * @param {Function} func The function to apply a rest parameter to.
	 * @param {number} [start=func.length-1] The start position of the rest parameter.
	 * @returns {Function} Returns the new function.
	 */
	function baseRest(func, start) {
	  start = nativeMax(start === undefined ? (func.length - 1) : start, 0);
	  return function() {
	    var args = arguments,
	        index = -1,
	        length = nativeMax(args.length - start, 0),
	        array = Array(length);
	
	    while (++index < length) {
	      array[index] = args[start + index];
	    }
	    index = -1;
	    var otherArgs = Array(start + 1);
	    while (++index < start) {
	      otherArgs[index] = args[index];
	    }
	    otherArgs[start] = array;
	    return apply(func, this, otherArgs);
	  };
	}
	
	/**
	 * Copies properties of `source` to `object`.
	 *
	 * @private
	 * @param {Object} source The object to copy properties from.
	 * @param {Array} props The property identifiers to copy.
	 * @param {Object} [object={}] The object to copy properties to.
	 * @param {Function} [customizer] The function to customize copied values.
	 * @returns {Object} Returns `object`.
	 */
	function copyObject(source, props, object, customizer) {
	  object || (object = {});
	
	  var index = -1,
	      length = props.length;
	
	  while (++index < length) {
	    var key = props[index];
	
	    var newValue = customizer
	      ? customizer(object[key], source[key], key, object, source)
	      : undefined;
	
	    assignValue(object, key, newValue === undefined ? source[key] : newValue);
	  }
	  return object;
	}
	
	/**
	 * Creates a function like `_.assign`.
	 *
	 * @private
	 * @param {Function} assigner The function to assign values.
	 * @returns {Function} Returns the new assigner function.
	 */
	function createAssigner(assigner) {
	  return baseRest(function(object, sources) {
	    var index = -1,
	        length = sources.length,
	        customizer = length > 1 ? sources[length - 1] : undefined,
	        guard = length > 2 ? sources[2] : undefined;
	
	    customizer = (assigner.length > 3 && typeof customizer == 'function')
	      ? (length--, customizer)
	      : undefined;
	
	    if (guard && isIterateeCall(sources[0], sources[1], guard)) {
	      customizer = length < 3 ? undefined : customizer;
	      length = 1;
	    }
	    object = Object(object);
	    while (++index < length) {
	      var source = sources[index];
	      if (source) {
	        assigner(object, source, index, customizer);
	      }
	    }
	    return object;
	  });
	}
	
	/**
	 * Checks if `value` is a valid array-like index.
	 *
	 * @private
	 * @param {*} value The value to check.
	 * @param {number} [length=MAX_SAFE_INTEGER] The upper bounds of a valid index.
	 * @returns {boolean} Returns `true` if `value` is a valid index, else `false`.
	 */
	function isIndex(value, length) {
	  length = length == null ? MAX_SAFE_INTEGER : length;
	  return !!length &&
	    (typeof value == 'number' || reIsUint.test(value)) &&
	    (value > -1 && value % 1 == 0 && value < length);
	}
	
	/**
	 * Checks if the given arguments are from an iteratee call.
	 *
	 * @private
	 * @param {*} value The potential iteratee value argument.
	 * @param {*} index The potential iteratee index or key argument.
	 * @param {*} object The potential iteratee object argument.
	 * @returns {boolean} Returns `true` if the arguments are from an iteratee call,
	 *  else `false`.
	 */
	function isIterateeCall(value, index, object) {
	  if (!isObject(object)) {
	    return false;
	  }
	  var type = typeof index;
	  if (type == 'number'
	        ? (isArrayLike(object) && isIndex(index, object.length))
	        : (type == 'string' && index in object)
	      ) {
	    return eq(object[index], value);
	  }
	  return false;
	}
	
	/**
	 * Checks if `value` is likely a prototype object.
	 *
	 * @private
	 * @param {*} value The value to check.
	 * @returns {boolean} Returns `true` if `value` is a prototype, else `false`.
	 */
	function isPrototype(value) {
	  var Ctor = value && value.constructor,
	      proto = (typeof Ctor == 'function' && Ctor.prototype) || objectProto;
	
	  return value === proto;
	}
	
	/**
	 * Performs a
	 * [`SameValueZero`](http://ecma-international.org/ecma-262/7.0/#sec-samevaluezero)
	 * comparison between two values to determine if they are equivalent.
	 *
	 * @static
	 * @memberOf _
	 * @since 4.0.0
	 * @category Lang
	 * @param {*} value The value to compare.
	 * @param {*} other The other value to compare.
	 * @returns {boolean} Returns `true` if the values are equivalent, else `false`.
	 * @example
	 *
	 * var object = { 'a': 1 };
	 * var other = { 'a': 1 };
	 *
	 * _.eq(object, object);
	 * // => true
	 *
	 * _.eq(object, other);
	 * // => false
	 *
	 * _.eq('a', 'a');
	 * // => true
	 *
	 * _.eq('a', Object('a'));
	 * // => false
	 *
	 * _.eq(NaN, NaN);
	 * // => true
	 */
	function eq(value, other) {
	  return value === other || (value !== value && other !== other);
	}
	
	/**
	 * Checks if `value` is likely an `arguments` object.
	 *
	 * @static
	 * @memberOf _
	 * @since 0.1.0
	 * @category Lang
	 * @param {*} value The value to check.
	 * @returns {boolean} Returns `true` if `value` is an `arguments` object,
	 *  else `false`.
	 * @example
	 *
	 * _.isArguments(function() { return arguments; }());
	 * // => true
	 *
	 * _.isArguments([1, 2, 3]);
	 * // => false
	 */
	function isArguments(value) {
	  // Safari 8.1 makes `arguments.callee` enumerable in strict mode.
	  return isArrayLikeObject(value) && hasOwnProperty.call(value, 'callee') &&
	    (!propertyIsEnumerable.call(value, 'callee') || objectToString.call(value) == argsTag);
	}
	
	/**
	 * Checks if `value` is classified as an `Array` object.
	 *
	 * @static
	 * @memberOf _
	 * @since 0.1.0
	 * @category Lang
	 * @param {*} value The value to check.
	 * @returns {boolean} Returns `true` if `value` is an array, else `false`.
	 * @example
	 *
	 * _.isArray([1, 2, 3]);
	 * // => true
	 *
	 * _.isArray(document.body.children);
	 * // => false
	 *
	 * _.isArray('abc');
	 * // => false
	 *
	 * _.isArray(_.noop);
	 * // => false
	 */
	var isArray = Array.isArray;
	
	/**
	 * Checks if `value` is array-like. A value is considered array-like if it's
	 * not a function and has a `value.length` that's an integer greater than or
	 * equal to `0` and less than or equal to `Number.MAX_SAFE_INTEGER`.
	 *
	 * @static
	 * @memberOf _
	 * @since 4.0.0
	 * @category Lang
	 * @param {*} value The value to check.
	 * @returns {boolean} Returns `true` if `value` is array-like, else `false`.
	 * @example
	 *
	 * _.isArrayLike([1, 2, 3]);
	 * // => true
	 *
	 * _.isArrayLike(document.body.children);
	 * // => true
	 *
	 * _.isArrayLike('abc');
	 * // => true
	 *
	 * _.isArrayLike(_.noop);
	 * // => false
	 */
	function isArrayLike(value) {
	  return value != null && isLength(value.length) && !isFunction(value);
	}
	
	/**
	 * This method is like `_.isArrayLike` except that it also checks if `value`
	 * is an object.
	 *
	 * @static
	 * @memberOf _
	 * @since 4.0.0
	 * @category Lang
	 * @param {*} value The value to check.
	 * @returns {boolean} Returns `true` if `value` is an array-like object,
	 *  else `false`.
	 * @example
	 *
	 * _.isArrayLikeObject([1, 2, 3]);
	 * // => true
	 *
	 * _.isArrayLikeObject(document.body.children);
	 * // => true
	 *
	 * _.isArrayLikeObject('abc');
	 * // => false
	 *
	 * _.isArrayLikeObject(_.noop);
	 * // => false
	 */
	function isArrayLikeObject(value) {
	  return isObjectLike(value) && isArrayLike(value);
	}
	
	/**
	 * Checks if `value` is classified as a `Function` object.
	 *
	 * @static
	 * @memberOf _
	 * @since 0.1.0
	 * @category Lang
	 * @param {*} value The value to check.
	 * @returns {boolean} Returns `true` if `value` is a function, else `false`.
	 * @example
	 *
	 * _.isFunction(_);
	 * // => true
	 *
	 * _.isFunction(/abc/);
	 * // => false
	 */
	function isFunction(value) {
	  // The use of `Object#toString` avoids issues with the `typeof` operator
	  // in Safari 8-9 which returns 'object' for typed array and other constructors.
	  var tag = isObject(value) ? objectToString.call(value) : '';
	  return tag == funcTag || tag == genTag;
	}
	
	/**
	 * Checks if `value` is a valid array-like length.
	 *
	 * **Note:** This method is loosely based on
	 * [`ToLength`](http://ecma-international.org/ecma-262/7.0/#sec-tolength).
	 *
	 * @static
	 * @memberOf _
	 * @since 4.0.0
	 * @category Lang
	 * @param {*} value The value to check.
	 * @returns {boolean} Returns `true` if `value` is a valid length, else `false`.
	 * @example
	 *
	 * _.isLength(3);
	 * // => true
	 *
	 * _.isLength(Number.MIN_VALUE);
	 * // => false
	 *
	 * _.isLength(Infinity);
	 * // => false
	 *
	 * _.isLength('3');
	 * // => false
	 */
	function isLength(value) {
	  return typeof value == 'number' &&
	    value > -1 && value % 1 == 0 && value <= MAX_SAFE_INTEGER;
	}
	
	/**
	 * Checks if `value` is the
	 * [language type](http://www.ecma-international.org/ecma-262/7.0/#sec-ecmascript-language-types)
	 * of `Object`. (e.g. arrays, functions, objects, regexes, `new Number(0)`, and `new String('')`)
	 *
	 * @static
	 * @memberOf _
	 * @since 0.1.0
	 * @category Lang
	 * @param {*} value The value to check.
	 * @returns {boolean} Returns `true` if `value` is an object, else `false`.
	 * @example
	 *
	 * _.isObject({});
	 * // => true
	 *
	 * _.isObject([1, 2, 3]);
	 * // => true
	 *
	 * _.isObject(_.noop);
	 * // => true
	 *
	 * _.isObject(null);
	 * // => false
	 */
	function isObject(value) {
	  var type = typeof value;
	  return !!value && (type == 'object' || type == 'function');
	}
	
	/**
	 * Checks if `value` is object-like. A value is object-like if it's not `null`
	 * and has a `typeof` result of "object".
	 *
	 * @static
	 * @memberOf _
	 * @since 4.0.0
	 * @category Lang
	 * @param {*} value The value to check.
	 * @returns {boolean} Returns `true` if `value` is object-like, else `false`.
	 * @example
	 *
	 * _.isObjectLike({});
	 * // => true
	 *
	 * _.isObjectLike([1, 2, 3]);
	 * // => true
	 *
	 * _.isObjectLike(_.noop);
	 * // => false
	 *
	 * _.isObjectLike(null);
	 * // => false
	 */
	function isObjectLike(value) {
	  return !!value && typeof value == 'object';
	}
	
	/**
	 * Assigns own enumerable string keyed properties of source objects to the
	 * destination object. Source objects are applied from left to right.
	 * Subsequent sources overwrite property assignments of previous sources.
	 *
	 * **Note:** This method mutates `object` and is loosely based on
	 * [`Object.assign`](https://mdn.io/Object/assign).
	 *
	 * @static
	 * @memberOf _
	 * @since 0.10.0
	 * @category Object
	 * @param {Object} object The destination object.
	 * @param {...Object} [sources] The source objects.
	 * @returns {Object} Returns `object`.
	 * @see _.assignIn
	 * @example
	 *
	 * function Foo() {
	 *   this.a = 1;
	 * }
	 *
	 * function Bar() {
	 *   this.c = 3;
	 * }
	 *
	 * Foo.prototype.b = 2;
	 * Bar.prototype.d = 4;
	 *
	 * _.assign({ 'a': 0 }, new Foo, new Bar);
	 * // => { 'a': 1, 'c': 3 }
	 */
	var assign = createAssigner(function(object, source) {
	  if (nonEnumShadows || isPrototype(source) || isArrayLike(source)) {
	    copyObject(source, keys(source), object);
	    return;
	  }
	  for (var key in source) {
	    if (hasOwnProperty.call(source, key)) {
	      assignValue(object, key, source[key]);
	    }
	  }
	});
	
	/**
	 * Creates an array of the own enumerable property names of `object`.
	 *
	 * **Note:** Non-object values are coerced to objects. See the
	 * [ES spec](http://ecma-international.org/ecma-262/7.0/#sec-object.keys)
	 * for more details.
	 *
	 * @static
	 * @since 0.1.0
	 * @memberOf _
	 * @category Object
	 * @param {Object} object The object to query.
	 * @returns {Array} Returns the array of property names.
	 * @example
	 *
	 * function Foo() {
	 *   this.a = 1;
	 *   this.b = 2;
	 * }
	 *
	 * Foo.prototype.c = 3;
	 *
	 * _.keys(new Foo);
	 * // => ['a', 'b'] (iteration order is not guaranteed)
	 *
	 * _.keys('hi');
	 * // => ['0', '1']
	 */
	function keys(object) {
	  return isArrayLike(object) ? arrayLikeKeys(object) : baseKeys(object);
	}
	
	module.exports = assign;


/***/ }),
/* 48 */
/***/ (function(module, exports, __webpack_require__) {

	var __WEBPACK_AMD_DEFINE_RESULT__;'use strict';
	
	!(__WEBPACK_AMD_DEFINE_RESULT__ = function (require) {
	    'use strict';
	
	    var d3Format = __webpack_require__(9);
	    var d3Selection = __webpack_require__(1);
	    var d3Transition = __webpack_require__(15);
	    var d3TimeFormat = __webpack_require__(14);
	
	    var _require = __webpack_require__(20),
	        axisTimeCombinations = _require.axisTimeCombinations;
	
	    var _require2 = __webpack_require__(49),
	        formatIntegerValue = _require2.formatIntegerValue,
	        formatDecimalValue = _require2.formatDecimalValue;
	
	    var _require3 = __webpack_require__(39),
	        isInteger = _require3.isInteger;
	
	    /**
	     * Tooltip Component reusable API class that renders a
	     * simple and configurable tooltip element for Britechart's
	     * line chart or stacked area chart.
	     *
	     * @module Tooltip
	     * @tutorial tooltip
	     * @requires d3-array, d3-axis, d3-dispatch, d3-format, d3-scale, d3-selection, d3-transition
	     *
	     * @example
	     * var lineChart = line(),
	     *     tooltip = tooltip();
	     *
	     * tooltip
	     *     .title('Tooltip title');
	     *
	     * lineChart
	     *     .width(500)
	     *     .on('customMouseOver', function() {
	     *          tooltip.show();
	     *     })
	     *     .on('customMouseMove', function(dataPoint, topicColorMap, dataPointXPosition) {
	     *          tooltip.update(dataPoint, topicColorMap, dataPointXPosition);
	     *     })
	     *     .on('customMouseOut', function() {
	     *          tooltip.hide();
	     *     });
	     *
	     * d3Selection.select('.css-selector')
	     *     .datum(dataset)
	     *     .call(lineChart);
	     *
	     * d3Selection.select('.metadata-group .hover-marker')
	     *     .datum([])
	     *     .call(tooltip);
	     *
	     */
	
	
	    return function module() {
	
	        var margin = {
	            top: 2,
	            right: 2,
	            bottom: 2,
	            left: 2
	        },
	            width = 250,
	            height = 45,
	            title = 'Tooltip title',
	
	
	        // tooltip
	        tooltip = void 0,
	            tooltipOffset = {
	            y: -55,
	            x: 0
	        },
	            tooltipMaxTopicLength = 170,
	            tooltipTextContainer = void 0,
	            tooltipDivider = void 0,
	            tooltipBody = void 0,
	            tooltipTitle = void 0,
	            tooltipWidth = 250,
	            tooltipHeight = 48,
	            ttTextX = 0,
	            ttTextY = 37,
	            textSize = void 0,
	            entryLineLimit = 3,
	            circleYOffset = 8,
	            colorMap = void 0,
	            bodyFillColor = '#FFFFFF',
	            borderStrokeColor = '#D2D6DF',
	            titleFillColor = '#6D717A',
	            textFillColor = '#282C35',
	            tooltipTextColor = '#000000',
	            dateLabel = 'date',
	            valueLabel = 'value',
	            nameLabel = 'name',
	            topicLabel = 'topics',
	            defaultAxisSettings = axisTimeCombinations.DAY_MONTH,
	            forceAxisSettings = null,
	            forceOrder = [],
	
	
	        // formats
	        monthDayYearFormat = d3TimeFormat.timeFormat('%b %d, %Y'),
	            monthDayHourFormat = d3TimeFormat.timeFormat('%b %d, %I %p'),
	            chartWidth = void 0,
	            chartHeight = void 0,
	            data = void 0,
	            svg = void 0;
	
	        /**
	         * This function creates the graph using the selection as container
	         * @param {D3Selection} _selection A d3 selection that represents
	         *                                  the container(s) where the chart(s) will be rendered
	         * @param {Object} _data The data to attach and generate the chart
	         */
	        function exports(_selection) {
	            _selection.each(function (_data) {
	                chartWidth = width - margin.left - margin.right;
	                chartHeight = height - margin.top - margin.bottom;
	                data = _data;
	
	                buildSVG(this);
	            });
	        }
	
	        /**
	         * Builds containers for the tooltip
	         * Also applies the Margin convention
	         * @private
	         */
	        function buildContainerGroups() {
	            var container = svg.append('g').classed('tooltip-container-group', true).attr('transform', 'translate( ' + margin.left + ', ' + margin.top + ')');
	
	            container.append('g').classed('tooltip-group', true);
	        }
	
	        /**
	         * Builds the SVG element that will contain the chart
	         * @param  {HTMLElement} container DOM element that will work as the container of the graph
	         * @private
	         */
	        function buildSVG(container) {
	            if (!svg) {
	                svg = d3Selection.select(container).append('g').classed('britechart britechart-tooltip', true);
	
	                buildContainerGroups();
	                drawTooltip();
	            }
	            svg.transition().attr('width', width).attr('height', height);
	
	            // Hidden by default
	            exports.hide();
	        }
	
	        /**
	         * Resets the tooltipBody content
	         * @return void
	         */
	        function cleanContent() {
	            tooltipBody.selectAll('text').remove();
	            tooltipBody.selectAll('circle').remove();
	        }
	
	        /**
	         * Draws the different elements of the Tooltip box
	         * @return void
	         */
	        function drawTooltip() {
	            tooltipTextContainer = svg.selectAll('.tooltip-group').append('g').classed('tooltip-text', true);
	
	            tooltip = tooltipTextContainer.append('rect').classed('tooltip-text-container', true).attr('x', -tooltipWidth / 4 + 8).attr('y', 0).attr('width', tooltipWidth).attr('height', tooltipHeight).attr('rx', 3).attr('ry', 3).style('fill', bodyFillColor).style('stroke', borderStrokeColor).style('stroke-width', 1);
	
	            tooltipTitle = tooltipTextContainer.append('text').classed('tooltip-title', true).attr('x', -tooltipWidth / 4 + 17).attr('dy', '.35em').attr('y', 16).style('fill', titleFillColor);
	
	            tooltipDivider = tooltipTextContainer.append('line').classed('tooltip-divider', true).attr('x1', -tooltipWidth / 4 + 15).attr('y1', 31).attr('x2', 265).attr('y2', 31).style('stroke', borderStrokeColor);
	
	            tooltipBody = tooltipTextContainer.append('g').classed('tooltip-body', true).style('transform', 'translateY(8px)').style('fill', textFillColor);
	        }
	
	        /**
	         * Formats the value depending on its characteristics
	         * @param  {Number} value Value to format
	         * @return {Number}       Formatted value
	         */
	        function getFormattedValue(value) {
	            if (!value) {
	                return 0;
	            }
	
	            if (isInteger(value)) {
	                value = formatIntegerValue(value);
	            } else {
	                value = formatDecimalValue(value);
	            }
	
	            return value;
	        }
	
	        /**
	         * Extracts the value from the data object
	         * @param  {Object} data Data value containing the info
	         * @return {String}      Value to show
	         */
	        function getValueText(data) {
	            var value = data[valueLabel];
	            var valueText = void 0;
	
	            if (data.missingValue) {
	                valueText = '-';
	            } else {
	                valueText = getFormattedValue(value).toString();
	            }
	
	            return valueText;
	        }
	
	        /**
	         * Resets the height of the tooltip and the pointer for the text
	         * position
	         */
	        function resetSizeAndPositionPointers() {
	            tooltipHeight = 48;
	            ttTextY = 37;
	            ttTextX = 0;
	        }
	
	        /**
	         * Draws the data entries inside the tooltip for a given topic
	         * @param  {Object} topic Topic to extract data from
	         * @return void
	         */
	        function updateContent(topic) {
	            var name = topic[nameLabel],
	                tooltipRight = void 0,
	                tooltipLeftText = void 0,
	                tooltipRightText = void 0,
	                elementText = void 0;
	
	            tooltipLeftText = topic.topicName || name;
	            tooltipRightText = getValueText(topic);
	
	            elementText = tooltipBody.append('text').classed('tooltip-left-text', true).attr('dy', '1em').attr('x', ttTextX - 20).attr('y', ttTextY).style('fill', tooltipTextColor).text(tooltipLeftText).call(textWrap, tooltipMaxTopicLength, -25);
	
	            tooltipRight = tooltipBody.append('text').classed('tooltip-right-text', true).attr('dy', '1em').attr('x', ttTextX + 8).attr('y', ttTextY).style('fill', tooltipTextColor).text(tooltipRightText);
	
	            textSize = elementText.node().getBBox();
	            tooltipHeight += textSize.height + 5;
	
	            // Not sure if necessary
	            tooltipRight.attr('x', tooltipWidth - tooltipRight.node().getBBox().width - 10 - tooltipWidth / 4);
	
	            tooltipBody.append('circle').classed('tooltip-circle', true).attr('cx', 23 - tooltipWidth / 4).attr('cy', ttTextY + circleYOffset).attr('r', 5).style('fill', colorMap[name]).style('stroke-width', 1);
	
	            ttTextY += textSize.height + 7;
	        }
	
	        /**
	         * Updates size and position of tooltip depending on the side of the chart we are in
	         * @param  {Object} dataPoint DataPoint of the tooltip
	         * @param  {Number} xPosition DataPoint's x position in the chart
	         * @return void
	         */
	        function updatePositionAndSize(dataPoint, xPosition) {
	            tooltip.attr('width', tooltipWidth).attr('height', tooltipHeight + 10);
	
	            // show tooltip to the right
	            if (xPosition - tooltipWidth < 0) {
	                // Tooltip on the right
	                tooltipTextContainer.attr('transform', 'translate(' + (tooltipWidth - 185) + ',' + tooltipOffset.y + ')');
	            } else {
	                // Tooltip on the left
	                tooltipTextContainer.attr('transform', 'translate(' + -205 + ',' + tooltipOffset.y + ')');
	            }
	
	            tooltipDivider.attr('x2', tooltipWidth - 60);
	        }
	
	        /**
	         * Updates value of tooltipTitle with the data meaning and the date
	         * @param  {Object} dataPoint Point of data to use as source
	         * @return void
	         */
	        function updateTitle(dataPoint) {
	            var date = new Date(dataPoint[dateLabel]),
	                tooltipTitleText = title + ' - ' + formatDate(date);
	
	            tooltipTitle.text(tooltipTitleText);
	        }
	
	        /**
	         * Figures out which date format to use when showing the date of the current data entry
	         * @return {Function} The proper date formatting function
	         */
	        function formatDate(date) {
	            var settings = forceAxisSettings || defaultAxisSettings;
	            var format = null;
	
	            if (settings === axisTimeCombinations.DAY_MONTH || settings === axisTimeCombinations.MONTH_YEAR) {
	                format = monthDayYearFormat;
	            } else if (settings === axisTimeCombinations.HOUR_DAY || settings === axisTimeCombinations.MINUTE_HOUR) {
	                format = monthDayHourFormat;
	            }
	
	            return format(date);
	        }
	
	        /**
	         * Helper method to sort the passed topics array by the names passed int he order arary
	         * @param  {Object[]} topics    Topics data, retrieved from datapoint passed by line chart
	         * @param  {Object[]} order     Array of names in the order to sort topics by
	         * @return {Object[]}           sorted topics object
	         */
	        function _sortByForceOrder(topics) {
	            var order = arguments.length > 1 && arguments[1] !== undefined ? arguments[1] : forceOrder;
	
	            return forceOrder.map(function (orderName) {
	                return topics.filter(function (_ref) {
	                    var name = _ref.name;
	                    return name === orderName;
	                })[0];
	            });
	        }
	
	        /**
	         * Sorts topic by alphabetical order for arrays of objects with a name proeprty
	         * @param  {Array} topics   List of topic objects
	         * @return {Array}          List of topic name strings
	         */
	        function _sortByAlpha(topics) {
	            return topics.map(function (d) {
	                return d;
	            }).sort(function (a, b) {
	                if (a.name > b.name) return 1;
	                if (a.name === b.name) return 0;
	                return -1;
	            });
	
	            var otherIndex = topics.map(function (_ref2) {
	                var name = _ref2.name;
	                return name;
	            }).indexOf('Other');
	
	            if (otherIndex >= 0) {
	                var other = topics.splice(otherIndex, 1);
	
	                topics = topics.concat(other);
	            }
	        }
	
	        /**
	         * Updates tooltip title, content, size and position
	         * sorts by alphatical name order if not forced order given
	         *
	         * @param  {lineChartPointByDate} dataPoint  Current datapoint to show info about
	         * @param  {Number} xPosition           Position of the mouse on the X axis
	         * @return void
	         */
	        function updateTooltip(dataPoint, xPosition) {
	            var topics = dataPoint[topicLabel];
	
	            // sort order by forceOrder array if passed
	            if (forceOrder.length) {
	                topics = _sortByForceOrder(topics);
	            } else if (topics.length && topics[0].name) {
	                topics = _sortByAlpha(topics);
	            }
	
	            cleanContent();
	            resetSizeAndPositionPointers();
	            updateTitle(dataPoint);
	            topics.forEach(updateContent);
	            updatePositionAndSize(dataPoint, xPosition);
	        }
	
	        /**
	         * Wraps a text given the text, width, x position and textFormatter function
	         * @param  {D3Selection} text  Selection with the text to wrap inside
	         * @param  {Number} width Desired max width for that line
	         * @param  {Number} xpos  Initial x position of the text
	         *
	         * REF: http://bl.ocks.org/mbostock/7555321
	         * More discussions on https://github.com/mbostock/d3/issues/1642
	         */
	        function textWrap(text, width, xpos) {
	            xpos = xpos || 0;
	
	            text.each(function () {
	                var words, word, line, lineNumber, lineHeight, y, dy, tspan;
	
	                text = d3Selection.select(this);
	
	                words = text.text().split(/\s+/).reverse();
	                line = [];
	                lineNumber = 0;
	                lineHeight = 1.2;
	                y = text.attr('y');
	                dy = parseFloat(text.attr('dy'));
	                tspan = text.text(null).append('tspan').attr('x', xpos).attr('y', y).attr('dy', dy + 'em');
	
	                while (word = words.pop()) {
	                    line.push(word);
	                    tspan.text(line.join(' '));
	
	                    if (tspan.node().getComputedTextLength() > width) {
	                        line.pop();
	                        tspan.text(line.join(' '));
	
	                        if (lineNumber < entryLineLimit - 1) {
	                            line = [word];
	                            tspan = text.append('tspan').attr('x', xpos).attr('y', y).attr('dy', ++lineNumber * lineHeight + dy + 'em').text(word);
	                        }
	                    }
	                }
	            });
	        }
	        /**
	        * Gets or Sets the nameLabel of the data
	        * @param  {Number} _x Desired nameLabel
	        * @return { nameLabel | module} Current nameLabel or Chart module to chain calls
	        * @public
	        */
	        exports.nameLabel = function (_x) {
	            if (!arguments.length) {
	                return nameLabel;
	            }
	            nameLabel = _x;
	
	            return this;
	        };
	
	        /**
	         * Gets or Sets the dateLabel of the data
	         * @param  {Number} _x Desired dateLabel
	         * @return { dateLabel | module} Current dateLabel or Chart module to chain calls
	         * @public
	         */
	        exports.dateLabel = function (_x) {
	            if (!arguments.length) {
	                return dateLabel;
	            }
	            dateLabel = _x;
	
	            return this;
	        };
	
	        /**
	         * Gets or Sets the valueLabel of the data
	         * @param  {Number} _x Desired valueLabel
	         * @return { valueLabel | module} Current valueLabel or Chart module to chain calls
	         * @public
	         */
	        exports.valueLabel = function (_x) {
	            if (!arguments.length) {
	                return valueLabel;
	            }
	            valueLabel = _x;
	
	            return this;
	        };
	
	        /**
	         * Gets or Sets the topicLabel of the data
	         * @param  {Number} _x Desired topicLabel
	         * @return { topicLabel | module} Current topicLabel or Chart module to chain calls
	         * @public
	         */
	        exports.topicLabel = function (_x) {
	            if (!arguments.length) {
	                return topicLabel;
	            }
	            topicLabel = _x;
	
	            return this;
	        };
	
	        /**
	         * Hides the tooltip
	         * @return {Module} Tooltip module to chain calls
	         * @public
	         */
	        exports.hide = function () {
	            svg.style('display', 'none');
	
	            return this;
	        };
	
	        /**
	         * Shows the tooltip
	         * @return {Module} Tooltip module to chain calls
	         * @public
	         */
	        exports.show = function () {
	            svg.style('display', 'block');
	
	            return this;
	        };
	
	        /**
	         * Gets or Sets the title of the tooltip
	         * @param  {string} _x Desired title
	         * @return { string | module} Current title or module to chain calls
	         * @public
	         */
	        exports.title = function (_x) {
	            if (!arguments.length) {
	                return title;
	            }
	            title = _x;
	
	            return this;
	        };
	
	        /**
	         * Pass an override for the ordering of your tooltip
	         * @param  {Object[]} _x    Array of the names of your tooltip items
	         * @return { overrideOrder | module} Current overrideOrder or Chart module to chain calls
	         * @public
	         */
	        exports.forceOrder = function (_x) {
	            if (!arguments.length) {
	                return forceOrder;
	            }
	            forceOrder = _x;
	
	            return this;
	        };
	
	        /**
	         * Updates the position and content of the tooltip
	         * @param  {Object} dataPoint    Datapoint to represent
	         * @param  {Object} colorMapping Color scheme of the topics
	         * @param  {Number} position     X-scale position in pixels
	         * @return {Module} Tooltip module to chain calls
	         * @public
	         */
	        exports.update = function (dataPoint, colorMapping, position) {
	            colorMap = colorMapping;
	            updateTooltip(dataPoint, position);
	
	            return this;
	        };
	
	        /**
	         * Exposes the ability to force the tooltip to use a certain date format
	         * @param  {String} _x Desired format
	         * @return { (String|Module) }    Current format or module to chain calls
	         */
	        exports.forceDateRange = function (_x) {
	            if (!arguments.length) {
	                return forceAxisSettings || defaultAxisSettings;
	            }
	            forceAxisSettings = _x;
	            return this;
	        };
	
	        /**
	         * constants to be used to force the x axis to respect a certain granularity
	         * current options: HOUR_DAY, DAY_MONTH, MONTH_YEAR
	         * @example tooltip.forceDateRange(tooltip.axisTimeCombinations.HOUR_DAY)
	         */
	        exports.axisTimeCombinations = axisTimeCombinations;
	
	        return exports;
	    };
	}.call(exports, __webpack_require__, exports, module), __WEBPACK_AMD_DEFINE_RESULT__ !== undefined && (module.exports = __WEBPACK_AMD_DEFINE_RESULT__));

/***/ }),
/* 49 */
/***/ (function(module, exports, __webpack_require__) {

	var __WEBPACK_AMD_DEFINE_RESULT__;'use strict';
	
	!(__WEBPACK_AMD_DEFINE_RESULT__ = function (require) {
	    'use strict';
	
	    var d3Format = __webpack_require__(9);
	
	    var valueRangeLimits = {
	        small: 10,
	        medium: 100
	    };
	    var integerValueFormats = {
	        small: d3Format.format(''),
	        medium: d3Format.format(''),
	        large: d3Format.format('.2s')
	    };
	    var decimalValueFormats = {
	        small: d3Format.format('.3f'),
	        medium: d3Format.format('.1f'),
	        large: d3Format.format('.2s')
	    };
	
	    function getValueSize(value) {
	        var size = 'large';
	
	        if (value < valueRangeLimits.small) {
	            size = 'small';
	        } else if (value < valueRangeLimits.medium) {
	            size = 'medium';
	        }
	        return size;
	    }
	
	    /**
	     * Formats an integer value depending on its value range
	     * @param  {Number} value Decimal point value to format
	     * @return {Number}       Formatted value to show
	     */
	    function formatIntegerValue(value) {
	        var format = integerValueFormats[getValueSize(value)];
	
	        return format(value);
	    }
	
	    /**
	     * Formats a floating point value depending on its value range
	     * @param  {Number} value Decimal point value to format
	     * @return {Number}       Formatted value to show
	     */
	    function formatDecimalValue(value) {
	        var format = decimalValueFormats[getValueSize(value)];
	
	        return format(value);
	    }
	
	    return {
	        formatDecimalValue: formatDecimalValue,
	        formatIntegerValue: formatIntegerValue
	    };
	}.call(exports, __webpack_require__, exports, module), __WEBPACK_AMD_DEFINE_RESULT__ !== undefined && (module.exports = __WEBPACK_AMD_DEFINE_RESULT__));

/***/ }),
/* 50 */,
/* 51 */,
/* 52 */,
/* 53 */,
/* 54 */,
/* 55 */,
/* 56 */,
/* 57 */,
/* 58 */,
/* 59 */,
/* 60 */,
/* 61 */,
/* 62 */,
/* 63 */
/***/ (function(module, exports, __webpack_require__) {

	var __WEBPACK_AMD_DEFINE_RESULT__;'use strict';
	
	function _defineProperty(obj, key, value) { if (key in obj) { Object.defineProperty(obj, key, { value: value, enumerable: true, configurable: true, writable: true }); } else { obj[key] = value; } return obj; }
	
	!(__WEBPACK_AMD_DEFINE_RESULT__ = function (require) {
	    'use strict';
	
	    var d3Array = __webpack_require__(4);
	    var d3Axis = __webpack_require__(6);
	    var d3Collection = __webpack_require__(11);
	    var d3Dispatch = __webpack_require__(8);
	    var d3Ease = __webpack_require__(5);
	    var d3Scale = __webpack_require__(10);
	    var d3Shape = __webpack_require__(33);
	    var d3Selection = __webpack_require__(1);
	    var d3Transition = __webpack_require__(15);
	    var d3TimeFormat = __webpack_require__(14);
	
	    var assign = __webpack_require__(47);
	
	    var _require = __webpack_require__(18),
	        exportChart = _require.exportChart;
	
	    var colorHelper = __webpack_require__(19);
	    var timeAxisHelper = __webpack_require__(35);
	
	    var _require2 = __webpack_require__(39),
	        isInteger = _require2.isInteger;
	
	    var _require3 = __webpack_require__(20),
	        axisTimeCombinations = _require3.axisTimeCombinations;
	
	    var _require4 = __webpack_require__(49),
	        formatIntegerValue = _require4.formatIntegerValue,
	        formatDecimalValue = _require4.formatDecimalValue;
	
	    var uniq = function uniq(arrArg) {
	        return arrArg.filter(function (elem, pos, arr) {
	            return arr.indexOf(elem) === pos;
	        });
	    };
	
	    /**
	     * @typdef D3Layout
	     * @type function
	     */
	
	    /**
	     * @typedef areaChartData
	     * @type {Object}
	     * @property {Object[]} data       All data entries
	     * @property {String} date         Date of the entry
	     * @property {String} name         Name of the entry
	     * @property {Number} value        Value of the entry
	     *
	     * @example
	     * {
	     *     'data': [
	     *         {
	     *             "date": "2011-01-05T00:00:00Z",
	     *             "name": "Direct",
	     *             "value": 0
	     *         }
	     *     ]
	     * }
	     */
	
	    /**
	     * Stacked Area Chart reusable API module that allows us
	     * rendering a multi area and configurable chart.
	     *
	     * @module Stacked-area
	     * @tutorial stacked-area
	     * @requires d3-array, d3-axis, d3-collection, d3-ease, d3-scale, d3-shape, d3-selection, d3-time, d3-time-format
	     *
	     * @example
	     * let stackedArea = stackedArea();
	     *
	     * stackedArea
	     *     .width(containerWidth);
	     *
	     * d3Selection.select('.css-selector')
	     *     .datum(dataset.data)
	     *     .call(stackedArea);
	     *
	     */
	
	    return function module() {
	
	        var margin = {
	            top: 70,
	            right: 30,
	            bottom: 60,
	            left: 70
	        },
	            width = 960,
	            height = 500,
	            xScale = void 0,
	            xAxis = void 0,
	            xMonthAxis = void 0,
	            yScale = void 0,
	            yAxis = void 0,
	            aspectRatio = null,
	            monthAxisPadding = 30,
	            verticalTicks = 5,
	            yTickTextYOffset = -8,
	            yTickTextXOffset = -20,
	            tickPadding = 5,
	            colorSchema = colorHelper.colorSchemas.britechartsColorSchema,
	            areaOpacity = 0.64,
	            categoryColorMap = void 0,
	            order = void 0,
	            forceAxisSettings = null,
	            forcedXTicks = null,
	            forcedXFormat = null,
	            baseLine = void 0,
	            layers = void 0,
	            layersInitial = void 0,
	            area = void 0,
	
	
	        // Area Animation
	        maxAreaNumber = 8,
	            areaAnimationDelayStep = 20,
	            areaAnimationDelays = d3Array.range(areaAnimationDelayStep, maxAreaNumber * areaAnimationDelayStep, areaAnimationDelayStep),
	            overlay = void 0,
	            verticalMarkerContainer = void 0,
	            verticalMarker = void 0,
	            epsilon = void 0,
	            dataPoints = {},
	            pointsSize = 1.5,
	            pointsColor = '#c0c6cc',
	            pointsBorderColor = '#ffffff',
	            isAnimated = false,
	            ease = d3Ease.easeQuadInOut,
	            areaAnimationDuration = 1000,
	            svg = void 0,
	            chartWidth = void 0,
	            chartHeight = void 0,
	            data = void 0,
	            dataByDate = void 0,
	            dataByDateFormatted = void 0,
	            dataByDateZeroed = void 0,
	            verticalGridLines = void 0,
	            horizontalGridLines = void 0,
	            grid = null,
	            tooltipThreshold = 480,
	            xAxisPadding = {
	            top: 0,
	            left: 15,
	            bottom: 0,
	            right: 0
	        },
	            dateLabel = 'date',
	            valueLabel = 'value',
	            keyLabel = 'name',
<<<<<<< HEAD
=======
	
	
	        // getters
	        getName = function getName(_ref) {
	            var name = _ref.name;
	            return name;
	        },
	            getDate = function getDate(_ref2) {
	            var date = _ref2.date;
	            return date;
	        },
	
	
	        // events
	        dispatcher = d3Dispatch.dispatch('customMouseOver', 'customMouseOut', 'customMouseMove');
	
	        /**
	          * This function creates the graph using the selection and data provided
	          * @param {D3Selection} _selection A d3 selection that represents
	          * the container(s) where the chart(s) will be rendered
	          * @param {areaChartData} _data The data to attach and generate the chart
	          */
	        function exports(_selection) {
	            _selection.each(function (_data) {
	                chartWidth = width - margin.left - margin.right;
	                chartHeight = height - margin.top - margin.bottom;
	                data = cleanData(_data);
	                dataByDate = getDataByDate(data);
	
	                buildLayers();
	                buildScales();
	                buildSVG(this);
	                buildAxis();
	                drawAxis();
	                drawStackedAreas();
	
	                if (shouldShowTooltip()) {
	                    drawHoverOverlay();
	                    drawVerticalMarker();
	                    addMouseEvents();
	                }
	            });
	        }
	
	        /**
	         * Adds events to the container group if the environment is not mobile
	         * Adding: mouseover, mouseout and mousemove
	         */
	        function addMouseEvents() {
	            svg.on('mouseover', handleMouseOver).on('mouseout', handleMouseOut).on('mousemove', handleMouseMove);
	        }
	
	        /**
	         * Formats the value depending on its characteristics
	         * @param  {Number} value Value to format
	         * @return {Number}       Formatted value
	         */
	        function getFormattedValue(value) {
	            var format = void 0;
	
	            if (isInteger(value)) {
	                format = formatIntegerValue;
	            } else {
	                format = formatDecimalValue;
	            }
	
	            return format(value);
	        }
	
	        /**
	         * Creates the d3 x and y axis, setting orientations
	         * @private
	         */
	        function buildAxis() {
	            var dataSpan = yScale.domain()[1] - yScale.domain()[0];
	            var yTickNumber = dataSpan < verticalTicks - 1 ? dataSpan : verticalTicks;
	            var minor = void 0,
	                major = void 0;
	
	            if (forceAxisSettings === 'custom' && typeof forcedXFormat === 'string') {
	                minor = {
	                    tick: forcedXTicks,
	                    format: d3TimeFormat.timeFormat(forcedXFormat)
	                };
	                major = null;
	            } else {
	                var _timeAxisHelper$getXA = timeAxisHelper.getXAxisSettings(dataByDate, width, forceAxisSettings);
	
	                minor = _timeAxisHelper$getXA.minor;
	                major = _timeAxisHelper$getXA.major;
	
	
	                xMonthAxis = d3Axis.axisBottom(xScale).ticks(major.tick).tickSize(0, 0).tickFormat(major.format);
	            }
	
	            xAxis = d3Axis.axisBottom(xScale).ticks(minor.tick).tickSize(10, 0).tickPadding(tickPadding).tickFormat(minor.format);
	
	            yAxis = d3Axis.axisRight(yScale).ticks(yTickNumber).tickSize([0]).tickPadding(tickPadding).tickFormat(getFormattedValue);
	
	            drawGridLines(minor.tick, yTickNumber);
	        }
	
	        /**
	         * Builds containers for the chart, the axis and a wrapper for all of them
	         * NOTE: The order of drawing of this group elements is really important,
	         * as everything else will be drawn on top of them
	         * @private
	         */
	        function buildContainerGroups() {
	            var container = svg.append('g').classed('container-group', true).attr('transform', 'translate(' + margin.left + ',' + margin.top + ')');
	
	            container.append('g').classed('x-axis-group', true).append('g').classed('x axis', true);
	            container.selectAll('.x-axis-group').append('g').classed('month-axis', true);
	            container.append('g').classed('y-axis-group axis', true);
	            container.append('g').classed('grid-lines-group', true);
	            container.append('g').classed('chart-group', true);
	            container.append('g').classed('metadata-group', true);
	        }
	
	        /**
	         * Builds the stacked layers layout
	         * @return {D3Layout} Layout for drawing the chart
	         * @private
	         */
	        function buildLayers() {
	            dataByDateFormatted = dataByDate.map(function (d) {
	                return assign({}, d, d.values);
	            }).map(function (d) {
	                Object.keys(d).forEach(function (k) {
	                    var entry = d[k];
	
	                    if (entry && entry.name) {
	                        d[entry.name] = entry.value;
	                    }
	                });
	
	                return assign({}, d, {
	                    date: new Date(d['key'])
	                });
	            });
	
	            dataByDateZeroed = dataByDate.map(function (d) {
	                return assign({}, d, d.values);
	            }).map(function (d) {
	                Object.keys(d).forEach(function (k) {
	                    var entry = d[k];
	
	                    if (entry && entry.name) {
	                        d[entry.name] = 0;
	                    }
	                });
	
	                return assign({}, d, {
	                    date: new Date(d['key'])
	                });
	            });
	
	            var initialTotalsObject = uniq(data.map(function (_ref3) {
	                var name = _ref3.name;
	                return name;
	            })).reduce(function (memo, key) {
	                return assign({}, memo, _defineProperty({}, key, 0));
	            }, {});
	
	            var totals = data.reduce(function (memo, item) {
	                return assign({}, memo, _defineProperty({}, item.name, memo[item.name] += item.value));
	            }, initialTotalsObject);
	
	            order = formatOrder(totals);
	
	            var stack3 = d3Shape.stack().keys(order).order(d3Shape.stackOrderNone).offset(d3Shape.stackOffsetNone);
	
	            layersInitial = stack3(dataByDateZeroed);
	            layers = stack3(dataByDateFormatted);
	        }
	
	        /**
	         * Takes an object with all topics as keys and their aggregate totals as values,
	         * sorts them into a list by descending total value and
	         * moves "Other" to the end
	         * @param  {Object} totals  Keys of all the topics and their corresponding totals
	         * @return {Array}          List of topic names in aggregate order
	         */
	        function formatOrder(totals) {
	            var order = Object.keys(totals).sort(function (a, b) {
	                if (totals[a] > totals[b]) return -1;
	                if (totals[a] === totals[b]) return 0;
	                return 1;
	            });
	
	            var otherIndex = order.indexOf('Other');
	
	            if (otherIndex >= 0) {
	                var other = order.splice(otherIndex, 1);
	
	                order = order.concat(other);
	            }
	
	            return order;
	        }
	
	        /**
	         * Creates the x, y and color scales of the chart
	         * @private
	         */
	        function buildScales() {
	            xScale = d3Scale.scaleTime().domain(d3Array.extent(dataByDate, function (_ref4) {
	                var date = _ref4.date;
	                return date;
	            })).rangeRound([0, chartWidth]);
>>>>>>> c7630cb4
	
	
<<<<<<< HEAD
	        // getters
	        getName = function getName(_ref) {
	            var name = _ref.name;
	            return name;
	        },
	            getDate = function getDate(_ref2) {
	            var date = _ref2.date;
	            return date;
	        },
	
	
	        // events
	        dispatcher = d3Dispatch.dispatch('customMouseOver', 'customMouseOut', 'customMouseMove');
=======
	            categoryColorMap = order.reduce(function (memo, topic, index) {
	                return assign({}, memo, _defineProperty({}, topic, colorSchema[index]));
	            }, {});
	        }
>>>>>>> c7630cb4
	
	        /**
	          * This function creates the graph using the selection and data provided
	          * @param {D3Selection} _selection A d3 selection that represents
	          * the container(s) where the chart(s) will be rendered
	          * @param {areaChartData} _data The data to attach and generate the chart
	          */
	        function exports(_selection) {
	            _selection.each(function (_data) {
	                chartWidth = width - margin.left - margin.right;
	                chartHeight = height - margin.top - margin.bottom;
	                data = cleanData(_data);
	                dataByDate = getDataByDate(data);
	
	                buildLayers();
	                buildScales();
	                buildSVG(this);
	                buildAxis();
	                drawAxis();
	                drawStackedAreas();
	
	                if (shouldShowTooltip()) {
	                    drawHoverOverlay();
	                    drawVerticalMarker();
	                    addMouseEvents();
	                }
	            });
	        }
	
	        /**
	         * Adds events to the container group if the environment is not mobile
	         * Adding: mouseover, mouseout and mousemove
	         */
<<<<<<< HEAD
	        function addMouseEvents() {
	            svg.on('mouseover', handleMouseOver).on('mouseout', handleMouseOut).on('mousemove', handleMouseMove);
=======
	        function drawDataReferencePoints() {
	            // Creates Dots on Data points
	            var points = svg.select('.chart-group').selectAll('.dots').data(layers).enter().append('g').attr('class', 'dots').attr('d', function (_ref5) {
	                var values = _ref5.values;
	                return area(values);
	            }).attr('clip-path', 'url(#clip)');
	
	            // Processes the points
	            // TODO: Optimize this code
	            points.selectAll('.dot').data(function (_ref6, index) {
	                var values = _ref6.values;
	                return values.map(function (point) {
	                    return { index: index, point: point };
	                });
	            }).enter().append('circle').attr('class', 'dot').attr('r', function () {
	                return pointsSize;
	            }).attr('fill', function () {
	                return pointsColor;
	            }).attr('stroke-width', '0').attr('stroke', pointsBorderColor).attr('transform', function (d) {
	                var point = d.point;
	
	                var key = xScale(point.date);
	
	                dataPoints[key] = dataPoints[key] || [];
	                dataPoints[key].push(d);
	
	                var date = point.date,
	                    y = point.y,
	                    y0 = point.y0;
	
	                return 'translate( ' + xScale(date) + ', ' + yScale(y + y0) + ' )';
	            });
>>>>>>> c7630cb4
	        }
	
	        /**
	         * Formats the value depending on its characteristics
	         * @param  {Number} value Value to format
	         * @return {Number}       Formatted value
	         */
	        function getFormattedValue(value) {
	            var format = void 0;
	
	            if (isInteger(value)) {
	                format = formatIntegerValue;
	            } else {
	                format = formatDecimalValue;
	            }
	
	            return format(value);
	        }
	
	        /**
	         * Creates the d3 x and y axis, setting orientations
	         * @private
	         */
<<<<<<< HEAD
	        function buildAxis() {
	            var dataSpan = yScale.domain()[1] - yScale.domain()[0];
	            var yTickNumber = dataSpan < verticalTicks - 1 ? dataSpan : verticalTicks;
	            var minor = void 0,
	                major = void 0;
	
	            if (forceAxisSettings === 'custom' && typeof forcedXFormat === 'string') {
	                minor = {
	                    tick: forcedXTicks,
	                    format: d3TimeFormat.timeFormat(forcedXFormat)
	                };
	                major = null;
=======
	        function drawStackedAreas() {
	            var series = void 0;
	
	            area = d3Shape.area().curve(d3Shape.curveMonotoneX).x(function (_ref7) {
	                var data = _ref7.data;
	                return xScale(data.date);
	            }).y0(function (d) {
	                return yScale(d[0]);
	            }).y1(function (d) {
	                return yScale(d[1]);
	            });
	
	            if (isAnimated) {
	                series = svg.select('.chart-group').selectAll('.layer').data(layersInitial).enter().append('g').classed('layer-container', true);
	
	                series.append('path').attr('class', 'layer').attr('d', area).style('fill', function (_ref8) {
	                    var key = _ref8.key;
	                    return categoryColorMap[key];
	                });
	
	                // Update
	                svg.select('.chart-group').selectAll('.layer').data(layers).transition().delay(function (_, i) {
	                    return areaAnimationDelays[i];
	                }).duration(areaAnimationDuration).ease(ease).attr('d', area).style('opacity', areaOpacity).style('fill', function (_ref9) {
	                    var key = _ref9.key;
	                    return categoryColorMap[key];
	                });
>>>>>>> c7630cb4
	            } else {
	                var _timeAxisHelper$getXA = timeAxisHelper.getXAxisSettings(dataByDate, width, forceAxisSettings);
	
<<<<<<< HEAD
	                minor = _timeAxisHelper$getXA.minor;
	                major = _timeAxisHelper$getXA.major;
	
	
	                xMonthAxis = d3Axis.axisBottom(xScale).ticks(major.tick).tickSize(0, 0).tickFormat(major.format);
=======
	                series.append('path').attr('class', 'layer').attr('d', area).style('fill', function (_ref10) {
	                    var key = _ref10.key;
	                    return categoryColorMap[key];
	                });
	
	                // Update
	                series.attr('d', area).style('opacity', areaOpacity).style('fill', function (_ref11) {
	                    var key = _ref11.key;
	                    return categoryColorMap[key];
	                });
>>>>>>> c7630cb4
	            }
	
	            xAxis = d3Axis.axisBottom(xScale).ticks(minor.tick).tickSize(10, 0).tickPadding(tickPadding).tickFormat(minor.format);
	
	            yAxis = d3Axis.axisRight(yScale).ticks(yTickNumber).tickSize([0]).tickPadding(tickPadding).tickFormat(getFormattedValue);
	
	            drawGridLines(minor.tick, yTickNumber);
	        }
	
	        /**
	         * Builds containers for the chart, the axis and a wrapper for all of them
	         * NOTE: The order of drawing of this group elements is really important,
	         * as everything else will be drawn on top of them
	         * @private
	         */
	        function buildContainerGroups() {
	            var container = svg.append('g').classed('container-group', true).attr('transform', 'translate(' + margin.left + ',' + margin.top + ')');
	
	            container.append('g').classed('x-axis-group', true).append('g').classed('x axis', true);
	            container.selectAll('.x-axis-group').append('g').classed('month-axis', true);
	            container.append('g').classed('y-axis-group axis', true);
	            container.append('g').classed('grid-lines-group', true);
	            container.append('g').classed('chart-group', true);
	            container.append('g').classed('metadata-group', true);
	        }
	
	        /**
	         * Builds the stacked layers layout
	         * @return {D3Layout} Layout for drawing the chart
	         * @private
	         */
	        function buildLayers() {
	            dataByDateFormatted = dataByDate.map(function (d) {
	                return assign({}, d, d.values);
	            }).map(function (d) {
	                Object.keys(d).forEach(function (k) {
	                    var entry = d[k];
	
	                    if (entry && entry.name) {
	                        d[entry.name] = entry.value;
	                    }
	                });
	
	                return assign({}, d, {
	                    date: new Date(d['key'])
	                });
	            });
	
	            dataByDateZeroed = dataByDate.map(function (d) {
	                return assign({}, d, d.values);
	            }).map(function (d) {
	                Object.keys(d).forEach(function (k) {
	                    var entry = d[k];
	
	                    if (entry && entry.name) {
	                        d[entry.name] = 0;
	                    }
	                });
	
	                return assign({}, d, {
	                    date: new Date(d['key'])
	                });
	            });
	
	            order = uniq(data.map(function (o) {
	                return o.name;
	            }));
	            var stack3 = d3Shape.stack().keys(order).order(d3Shape.stackOrderNone).offset(d3Shape.stackOffsetNone);
	
<<<<<<< HEAD
	            layersInitial = stack3(dataByDateZeroed);
	            layers = stack3(dataByDateFormatted);
=======
	        /**
	         * Finds out the data entry that is closer to the given position on pixels
	         * @param  {Number} mouseX X position of the mouse
	         * @return {obj}        Data entry that is closer to that x axis position
	         */
	        function getNearestDataPoint(mouseX) {
	            return dataByDate.find(function (_ref12) {
	                var date = _ref12.date;
	                return Math.abs(xScale(date) - mouseX) <= epsilon;
	            });
>>>>>>> c7630cb4
	        }
	
	        /**
	         * Creates the x, y and color scales of the chart
	         * @private
	         */
<<<<<<< HEAD
	        function buildScales() {
	            xScale = d3Scale.scaleTime().domain(d3Array.extent(dataByDate, function (_ref3) {
	                var date = _ref3.date;
=======
	        function setEpsilon() {
	            var dates = dataByDate.map(function (_ref13) {
	                var date = _ref13.date;
>>>>>>> c7630cb4
	                return date;
	            })).rangeRound([0, chartWidth]);
	
	            yScale = d3Scale.scaleLinear().domain([0, getMaxValueByDate()]).rangeRound([chartHeight, 0]).nice();
	
	            colorScale = d3Scale.scaleOrdinal().range(colorSchema).domain(data.map(getName));
	
	            var range = colorScale.range();
	            categoryColorMap = colorScale.domain().reduce(function (memo, item, i) {
	                memo[item] = range[i];
	
	                return memo;
	            }, {});
	        }
	
	        /**
	         * @param  {HTMLElement} container DOM element that will work as the container of the graph
	         * @private
	         */
	        function buildSVG(container) {
	            if (!svg) {
	                svg = d3Selection.select(container).append('svg').classed('britechart stacked-area', true);
	
	                buildContainerGroups();
	            }
	
	            svg.attr('width', width).attr('height', height);
	        }
	
	        /**
	         * Parses dates and values into JS Date objects and numbers
	         * @param  {obj} data Raw data from JSON file
	         * @return {obj}      Parsed data with values and dates
	         */
	        function cleanData(data) {
	            return data.map(function (d) {
	                d.date = new Date(d[dateLabel]), d.value = +d[valueLabel];
	
	                return d;
	            });
	        }
	
	        /**
	         * Draws the x and y axis on the svg object within their
	         * respective groups
	         * @private
	         */
<<<<<<< HEAD
	        function drawAxis() {
	            svg.select('.x-axis-group .axis.x').attr('transform', 'translate( 0, ' + chartHeight + ' )').call(xAxis);
=======
	        function highlightDataPoints(_ref14) {
	            var values = _ref14.values;
	
	            var accumulator = 0;
	
	            eraseDataPointHighlights();
	
	            // ensure order stays constant
	            values = values.filter(function (v) {
	                return !!v;
	            }).sort(function (a, b) {
	                return order.indexOf(a.name) > order.indexOf(b.name);
	            });
	
	            values.forEach(function (_ref15, index) {
	                var name = _ref15.name;
	
	                var marker = verticalMarkerContainer.append('g').classed('circle-container', true),
	                    circleSize = 12;
>>>>>>> c7630cb4
	
	            if (forceAxisSettings !== 'custom') {
	                svg.select('.x-axis-group .month-axis').attr('transform', 'translate(0, ' + (chartHeight + monthAxisPadding) + ')').call(xMonthAxis);
	            }
	
	            svg.select('.y-axis-group.axis').attr('transform', 'translate( ' + -xAxisPadding.left + ', 0)').call(yAxis).call(adjustYTickLabels);
	
	            // Moving the YAxis tick labels to the right side
	            // d3Selection.selectAll('.y-axis-group .tick text')
	            //     .attr('transform', `translate( ${-chartWidth - yTickTextXOffset}, ${yTickTextYOffset})` );
	        }
	
	        /**
	         * Adjusts the position of the y axis' ticks
	         * @param  {D3Selection} selection Y axis group
	         * @return void
	         */
	        function adjustYTickLabels(selection) {
	            selection.selectAll('.tick text').attr('transform', 'translate(' + yTickTextXOffset + ', ' + yTickTextYOffset + ')');
	        }
	
	        /**
	         * Creates SVG dot elements for each data entry and draws them
	         * TODO: Plug
	         */
	        function drawDataReferencePoints() {
	            // Creates Dots on Data points
	            var points = svg.select('.chart-group').selectAll('.dots').data(layers).enter().append('g').attr('class', 'dots').attr('d', function (_ref4) {
	                var values = _ref4.values;
	                return area(values);
	            }).attr('clip-path', 'url(#clip)');
	
	            // Processes the points
	            // TODO: Optimize this code
	            points.selectAll('.dot').data(function (_ref5, index) {
	                var values = _ref5.values;
	                return values.map(function (point) {
	                    return { index: index, point: point };
	                });
	            }).enter().append('circle').attr('class', 'dot').attr('r', function () {
	                return pointsSize;
	            }).attr('fill', function () {
	                return pointsColor;
	            }).attr('stroke-width', '0').attr('stroke', pointsBorderColor).attr('transform', function (d) {
	                var point = d.point;
	
	                var key = xScale(point.date);
	
	                dataPoints[key] = dataPoints[key] || [];
	                dataPoints[key].push(d);
	
	                var date = point.date,
	                    y = point.y,
	                    y0 = point.y0;
	
	                return 'translate( ' + xScale(date) + ', ' + yScale(y + y0) + ' )';
	            });
	        }
	
	        /**
	         * Draws grid lines on the background of the chart
	         * @return void
	         */
	        function drawGridLines(xTicks, yTicks) {
	            if (grid === 'horizontal' || grid === 'full') {
	                horizontalGridLines = svg.select('.grid-lines-group').selectAll('line.horizontal-grid-line').data(yScale.ticks(yTicks)).enter().append('line').attr('class', 'horizontal-grid-line').attr('x1', -xAxisPadding.left - 30).attr('x2', chartWidth).attr('y1', function (d) {
	                    return yScale(d);
	                }).attr('y2', function (d) {
	                    return yScale(d);
	                });
	            }
	
	            if (grid === 'vertical' || grid === 'full') {
	                verticalGridLines = svg.select('.grid-lines-group').selectAll('line.vertical-grid-line').data(xScale.ticks(xTicks)).enter().append('line').attr('class', 'vertical-grid-line').attr('y1', 0).attr('y2', chartHeight).attr('x1', function (d) {
	                    return xScale(d);
	                }).attr('x2', function (d) {
	                    return xScale(d);
	                });
	            }
	
	            //draw a horizontal line to extend x-axis till the edges
	            baseLine = svg.select('.grid-lines-group').selectAll('line.extended-x-line').data([0]).enter().append('line').attr('class', 'extended-x-line').attr('x1', -xAxisPadding.left - 30).attr('x2', chartWidth).attr('y1', height - margin.bottom - margin.top).attr('y2', height - margin.bottom - margin.top);
	        }
	
	        /**
	         * Draws an overlay element over the graph
	         * @private
	         */
	        function drawHoverOverlay() {
	            overlay = svg.select('.metadata-group').append('rect').attr('class', 'overlay').attr('y1', 0).attr('y2', chartHeight).attr('height', chartHeight).attr('width', chartWidth).attr('fill', 'rgba(0,0,0,0)').style('display', 'none');
	        }
	
	        /**
	         * Draws the different areas into the chart-group element
	         * @private
	         */
	        function drawStackedAreas() {
	            var series = void 0;
	
	            area = d3Shape.area().curve(d3Shape.curveMonotoneX).x(function (_ref6) {
	                var data = _ref6.data;
	                return xScale(data.date);
	            }).y0(function (d) {
	                return yScale(d[0]);
	            }).y1(function (d) {
	                return yScale(d[1]);
	            });
	
	            if (isAnimated) {
	                series = svg.select('.chart-group').selectAll('.layer').data(layersInitial).enter().append('g').classed('layer-container', true);
	
	                series.append('path').attr('class', 'layer').attr('d', area).style('fill', function (_ref7) {
	                    var key = _ref7.key;
	                    return categoryColorMap[key];
	                });
	
	                // Update
	                svg.select('.chart-group').selectAll('.layer').data(layers).transition().delay(function (_, i) {
	                    return areaAnimationDelays[i];
	                }).duration(areaAnimationDuration).ease(ease).attr('d', area).style('opacity', areaOpacity).style('fill', function (_ref8) {
	                    var key = _ref8.key;
	                    return categoryColorMap[key];
	                });
	            } else {
	                series = svg.select('.chart-group').selectAll('.layer').data(layers).enter().append('g').classed('layer-container', true);
	
	                series.append('path').attr('class', 'layer').attr('d', area).style('fill', function (_ref9) {
	                    var key = _ref9.key;
	                    return categoryColorMap[key];
	                });
	
	                // Update
	                series.attr('d', area).style('opacity', areaOpacity).style('fill', function (_ref10) {
	                    var key = _ref10.key;
	                    return categoryColorMap[key];
	                });
	            }
	
	            // Exit
	            series.exit().transition().style('opacity', 0).remove();
	        }
	
	        /**
	         * Creates the vertical marker
	         * @return void
	         */
	        function drawVerticalMarker() {
	            verticalMarkerContainer = svg.select('.metadata-group').append('g').attr('class', 'vertical-marker-container').attr('transform', 'translate(9999, 0)');
	
	            verticalMarker = verticalMarkerContainer.selectAll('path').data([{
	                x1: 0,
	                y1: 0,
	                x2: 0,
	                y2: 0
	            }]).enter().append('line').classed('vertical-marker', true).attr('x1', 0).attr('y1', chartHeight).attr('x2', 0).attr('y2', 0);
	        }
	
	        /**
	         * Removes all the datapoints highlighter circles added to the marker container
	         * @return void
	         */
	        function eraseDataPointHighlights() {
	            verticalMarkerContainer.selectAll('.circle-container').remove();
	        }
	
	        /**
	         * Orders the data by date for consumption on the chart tooltip
	         * @param  {areaChartData} data    Chart data
	         * @return {Object[]}               Chart data ordered by date
	         * @private
	         */
	        function getDataByDate(data) {
	            return d3Collection.nest().key(getDate).entries(data.sort(function (a, b) {
	                return a.date - b.date;
	            })).map(function (d) {
	                return assign({}, d, {
	                    date: new Date(d.key)
	                });
	            });
	
	            // let b =  d3Collection.nest()
	            //                     .key(getDate).sortKeys(d3Array.ascending)
	            //                     .entries(data);
	        }
	
	        /**
	         * Computes the maximum sum of values for any date
	         *
	         * @return {Number} Max value
	         */
	        function getMaxValueByDate() {
	            var keys = uniq(data.map(function (o) {
	                return o.name;
	            }));
	            var maxValueByDate = d3Array.max(dataByDateFormatted, function (d) {
	                var vals = keys.map(function (key) {
	                    return d[key];
	                });
	
	                return d3Array.sum(vals);
	            });
	
	            return maxValueByDate;
	        }
	
	        /**
	         * Extract X position on the chart from a given mouse event
	         * @param  {obj} event D3 mouse event
	         * @return {Number}       Position on the x axis of the mouse
	         * @private
	         */
	        function getMouseXPosition(event) {
	            return d3Selection.mouse(event)[0];
	        }
	
	        /**
	         * Finds out the data entry that is closer to the given position on pixels
	         * @param  {Number} mouseX X position of the mouse
	         * @return {obj}        Data entry that is closer to that x axis position
	         */
	        function getNearestDataPoint(mouseX) {
	            return dataByDate.find(function (_ref11) {
	                var date = _ref11.date;
	                return Math.abs(xScale(date) - mouseX) <= epsilon;
	            });
	        }
	
	        /**
	         * Epsilon is the value given to the number representing half of the distance in
	         * pixels between two date data points
	         * @return {Number} half distance between any two points
	         */
	        function setEpsilon() {
	            var dates = dataByDate.map(function (_ref12) {
	                var date = _ref12.date;
	                return date;
	            });
	
	            epsilon = (xScale(dates[1]) - xScale(dates[0])) / 2;
	        }
	
	        /**
	         * MouseMove handler, calculates the nearest dataPoint to the cursor
	         * and updates metadata related to it
	         * @private
	         */
	        function handleMouseMove() {
	            epsilon || setEpsilon();
	
	            var dataPoint = getNearestDataPoint(getMouseXPosition(this) - margin.left),
	                dataPointXPosition = void 0;
	
	            if (dataPoint) {
	                dataPointXPosition = xScale(new Date(dataPoint.key));
	                // Move verticalMarker to that datapoint
	                moveVerticalMarker(dataPointXPosition);
	                // Add data points highlighting
	                highlightDataPoints(dataPoint);
	                // Emit event with xPosition for tooltip or similar feature
	                dispatcher.call('customMouseMove', this, dataPoint, categoryColorMap, dataPointXPosition);
	            }
	        }
	
	        /**
	         * MouseOut handler, hides overlay and removes active class on verticalMarkerLine
	         * It also resets the container of the vertical marker
	         * @private
	         */
	        function handleMouseOut(data) {
	            overlay.style('display', 'none');
	            verticalMarker.classed('bc-is-active', false);
	            verticalMarkerContainer.attr('transform', 'translate(9999, 0)');
	
	            dispatcher.call('customMouseOut', this, data);
	        }
	
	        /**
	         * Mouseover handler, shows overlay and adds active class to verticalMarkerLine
	         * @private
	         */
	        function handleMouseOver(data) {
	            overlay.style('display', 'block');
	            verticalMarker.classed('bc-is-active', true);
	
	            dispatcher.call('customMouseOver', this, data);
	        }
	
	        /**
	         * Creates coloured circles marking where the exact data y value is for a given data point
	         * @param  {obj} dataPoint Data point to extract info from
	         * @private
	         */
	        function highlightDataPoints(_ref13) {
	            var values = _ref13.values;
	
	            var accumulator = 0;
	
	            eraseDataPointHighlights();
	
	            // ensure order stays constant
	            values = values.filter(function (v) {
	                return !!v;
	            }).sort(function (a, b) {
	                return order.indexOf(a.name) > order.indexOf(b.name);
	            });
	
	            values.forEach(function (_ref14, index) {
	                var name = _ref14.name;
	
	                var marker = verticalMarkerContainer.append('g').classed('circle-container', true),
	                    circleSize = 12;
	
	                accumulator = accumulator + values[index][valueLabel];
	
	                marker.append('circle').classed('data-point-highlighter', true).attr('cx', circleSize).attr('cy', 0).attr('r', 5).style('stroke-width', 2).style('stroke', categoryColorMap[name]);
	
	                marker.attr('transform', 'translate( ' + -circleSize + ', ' + yScale(accumulator) + ' )');
	            });
	        }
	
	        /**
	         * Helper method to update the x position of the vertical marker
	         * @param  {obj} dataPoint Data entry to extract info
	         * @return void
	         */
	        function moveVerticalMarker(verticalMarkerXPosition) {
	            verticalMarkerContainer.attr('transform', 'translate(' + verticalMarkerXPosition + ',0)');
	        }
	
	        /**
	         * Determines if we should add the tooltip related logic depending on the
	         * size of the chart and the tooltipThreshold variable value
	         * @return {boolean} Should we build the tooltip?
	         * @private
	         */
	        function shouldShowTooltip() {
	            return width > tooltipThreshold;
	        }
	
	        // Accessors
	
	        /**
	         * Gets or Sets the opacity of the stacked areas in the chart (all of them will have the same opacity)
	         * @param  {Object} _x                  Opacity to get/set
	         * @return { opacity | module}          Current opacity or Area Chart module to chain calls
	         * @public
	         */
	        exports.areaOpacity = function (_x) {
	            if (!arguments.length) {
	                return areaOpacity;
	            }
	            areaOpacity = _x;
	
	            return this;
	        };
	
	        /**
	         * Gets or Sets the aspect ratio of the chart
	         * @param  {Number} _x Desired aspect ratio for the graph
	         * @return { (Number | Module) } Current aspect ratio or Area Chart module to chain calls
	         * @public
	         */
	        exports.aspectRatio = function (_x) {
	            if (!arguments.length) {
	                return aspectRatio;
	            }
	            aspectRatio = _x;
	
	            return this;
	        };
	
	        /**
	         * Gets or Sets the colorSchema of the chart
	         * @param  {String[]} _x Desired colorSchema for the graph
	         * @return { colorSchema | module} Current colorSchema or Chart module to chain calls
	         * @public
	         */
	        exports.colorSchema = function (_x) {
	            if (!arguments.length) {
	                return colorSchema;
	            }
	            colorSchema = _x;
	
	            return this;
	        };
	
	        /**
	         * Gets or Sets the dateLabel of the chart
	         * @param  {Number} _x Desired dateLabel for the graph
	         * @return { dateLabel | module} Current dateLabel or Chart module to chain calls
	         * @public
	         */
	        exports.dateLabel = function (_x) {
	            if (!arguments.length) {
	                return dateLabel;
	            }
	            dateLabel = _x;
	
	            return this;
	        };
	
	        /**
	         * Exposes the ability to force the chart to show a certain x axis grouping
	         * @param  {String} _x Desired format
	         * @return { (String|Module) }    Current format or module to chain calls
	         * @example
	         *     area.forceAxisFormat(area.axisTimeCombinations.HOUR_DAY)
	         */
	        exports.forceAxisFormat = function (_x) {
	            if (!arguments.length) {
	                return forceAxisSettings;
	            }
	            forceAxisSettings = _x;
	
	            return this;
	        };
	
	        /**
	         * Exposes the ability to force the chart to show a certain x format
	         * It requires a `forceAxisFormat` of 'custom' in order to work.
	         * @param  {String} _x              Desired format for x axis
	         * @return { (String|Module) }      Current format or module to chain calls
	         */
	        exports.forcedXFormat = function (_x) {
	            if (!arguments.length) {
	                return forcedXFormat;
	            }
	            forcedXFormat = _x;
	
	            return this;
	        };
	
	        /**
	         * Exposes the ability to force the chart to show a certain x ticks. It requires a `forceAxisFormat` of 'custom' in order to work.
	         * NOTE: This value needs to be a multiple of 2, 5 or 10. They won't always work as expected, as D3 decides at the end
	         * how many and where the ticks will appear.
	         *
	         * @param  {Number} _x              Desired number of x axis ticks (multiple of 2, 5 or 10)
	         * @return { (Number|Module) }      Current number or ticks or module to chain calls
	         */
	        exports.forcedXTicks = function (_x) {
	            if (!arguments.length) {
	                return forcedXTicks;
	            }
	            forcedXTicks = _x;
	
	            return this;
	        };
	
	        /**
	         * Gets or Sets the grid mode.
	         *
	         * @param  {String} _x Desired mode for the grid ('vertical'|'horizontal'|'full')
	         * @return { String | module} Current mode of the grid or Area Chart module to chain calls
	         * @public
	         */
	        exports.grid = function (_x) {
	            if (!arguments.length) {
	                return grid;
	            }
	            grid = _x;
	
	            return this;
	        };
	
	        /**
	         * Gets or Sets the height of the chart
	         * @param  {Number} _x Desired width for the graph
	         * @return { height | module} Current height or Area Chart module to chain calls
	         * @public
	         */
	        exports.height = function (_x) {
	            if (!arguments.length) {
	                return height;
	            }
	            if (aspectRatio) {
	                width = Math.ceil(_x / aspectRatio);
	            }
	            height = _x;
	
	            return this;
	        };
	
	        /**
	         * Gets or Sets the isAnimated property of the chart, making it to animate when render.
	         * By default this is 'false'
	         *
	         * @param  {Boolean} _x Desired animation flag
	         * @return { isAnimated | module} Current isAnimated flag or Chart module
	         * @public
	         */
	        exports.isAnimated = function (_x) {
	            if (!arguments.length) {
	                return isAnimated;
	            }
	            isAnimated = _x;
	
	            return this;
	        };
	
	        /**
	         * Gets or Sets the keyLabel of the chart
	         * @param  {Number} _x Desired keyLabel for the graph
	         * @return { keyLabel | module} Current keyLabel or Chart module to chain calls
	         * @public
	         */
	        exports.keyLabel = function (_x) {
	            if (!arguments.length) {
	                return keyLabel;
	            }
	            keyLabel = _x;
	
	            return this;
	        };
	
	        /**
	         * Gets or Sets the margin of the chart
	         * @param  {Object} _x Margin object to get/set
	         * @return { margin | module} Current margin or Area Chart module to chain calls
	         * @public
	         */
	        exports.margin = function (_x) {
	            if (!arguments.length) {
	                return margin;
	            }
	            margin = _x;
	
	            return this;
	        };
	
	        /**
	         * Gets or Sets the minimum width of the graph in order to show the tooltip
	         * NOTE: This could also depend on the aspect ratio
	         *
	         * @param  {Object} _x Margin object to get/set
	         * @return { tooltipThreshold | module} Current tooltipThreshold or Area Chart module to chain calls
	         * @public
	         */
	        exports.tooltipThreshold = function (_x) {
	            if (!arguments.length) {
	                return tooltipThreshold;
	            }
	            tooltipThreshold = _x;
	
	            return this;
	        };
	
	        /**
	         * Gets or Sets the valueLabel of the chart
	         * @param  {Number} _x Desired valueLabel for the graph
	         * @return { valueLabel | module} Current valueLabel or Chart module to chain calls
	         * @public
	         */
	        exports.valueLabel = function (_x) {
	            if (!arguments.length) {
	                return valueLabel;
	            }
	            valueLabel = _x;
	
	            return this;
	        };
	
	        /**
	         * Gets or Sets the number of verticalTicks of the yAxis on the chart
	         * @param  {Number} _x Desired verticalTicks
	         * @return { verticalTicks | module} Current verticalTicks or Chart module to chain calls
	         * @public
	         */
	        exports.verticalTicks = function (_x) {
	            if (!arguments.length) {
	                return verticalTicks;
	            }
	            verticalTicks = _x;
	
	            return this;
	        };
	
	        /**
	         * Gets or Sets the width of the chart
	         * @param  {Number} _x Desired width for the graph
	         * @return { width | module} Current width or Area Chart module to chain calls
	         * @public
	         */
	        exports.width = function (_x) {
	            if (!arguments.length) {
	                return width;
	            }
	            if (aspectRatio) {
	                height = Math.ceil(_x * aspectRatio);
	            }
	            width = _x;
	
	            return this;
	        };
	
	        /**
	         * Chart exported to png and a download action is fired
	         * @public
	         */
	        exports.exportChart = function (filename, title) {
	            exportChart.call(exports, svg, filename, title);
	        };
	
	        /**
	         * Exposes an 'on' method that acts as a bridge with the event dispatcher
	         * We are going to expose this events:
	         * customMouseOver, customMouseMove and customMouseOut
	         *
	         * @return {module} Bar Chart
	         * @public
	         */
	        exports.on = function () {
	            var value = dispatcher.on.apply(dispatcher, arguments);
	
	            return value === dispatcher ? exports : value;
	        };
	
	        /**
	         * Exposes the constants to be used to force the x axis to respect a certain granularity
	         * current options: MINUTE_HOUR, HOUR_DAY, DAY_MONTH, MONTH_YEAR
	         * @example
	         *     area.forceAxisFormat(area.axisTimeCombinations.HOUR_DAY)
	         */
	        exports.axisTimeCombinations = axisTimeCombinations;
	
	        return exports;
	    };
	}.call(exports, __webpack_require__, exports, module), __WEBPACK_AMD_DEFINE_RESULT__ !== undefined && (module.exports = __WEBPACK_AMD_DEFINE_RESULT__));

/***/ }),
/* 64 */
/***/ (function(module, exports, __webpack_require__) {

	var __WEBPACK_AMD_DEFINE_RESULT__;'use strict';
	
	!(__WEBPACK_AMD_DEFINE_RESULT__ = function (require) {
	    'use strict';
	
	    var _ = __webpack_require__(26),
	        jsonThreeSources = __webpack_require__(65),
	        jsonSixSources = __webpack_require__(66),
	        jsonSalesChannel = __webpack_require__(67),
	        jsonReportService = __webpack_require__(68),
	        jsonLargeService = __webpack_require__(69);
	
	    function StackedAreaDataBuilder(config) {
	        this.Klass = StackedAreaDataBuilder;
	
	        this.config = _.defaults({}, config);
	
	        this.with3Sources = function () {
	            var attributes = _.extend({}, this.config, jsonThreeSources);
	
	            return new this.Klass(attributes);
	        };
	
	        this.with6Sources = function () {
	            var attributes = _.extend({}, this.config, jsonSixSources);
	
	            return new this.Klass(attributes);
	        };
	
	        this.withReportData = function () {
	            var attributes = _.extend({}, this.config, jsonReportService);
	
	            return new this.Klass(attributes);
	        };
	
	        this.withSalesChannelData = function () {
	            var attributes = _.extend({}, this.config, jsonSalesChannel);
	
	            return new this.Klass(attributes);
	        };
	
	        this.withLargeData = function () {
	            var attributes = _.extend({}, this.config, jsonLargeService);
	            return new this.Klass(attributes);
	        };
	
	        this.build = function () {
	            return this.config;
	        };
	    }
	
	    return {
	        StackedAreaDataBuilder: StackedAreaDataBuilder
	    };
	}.call(exports, __webpack_require__, exports, module), __WEBPACK_AMD_DEFINE_RESULT__ !== undefined && (module.exports = __WEBPACK_AMD_DEFINE_RESULT__));

/***/ }),
/* 65 */
/***/ (function(module, exports) {

	module.exports = {
		"data": [
			{
				"name": "Direct",
				"views": 0,
				"dateUTC": "2011-01-05T00:00:00Z"
			},
			{
				"name": "Direct",
				"views": 10,
				"dateUTC": "2011-01-06T00:00:00Z"
			},
			{
				"name": "Direct",
				"views": 16,
				"dateUTC": "2011-01-07T00:00:00Z"
			},
			{
				"name": "Direct",
				"views": 23,
				"dateUTC": "2011-01-08T00:00:00Z"
			},
			{
				"name": "Eventbrite",
				"views": 23,
				"dateUTC": "2011-01-05T00:00:00Z"
			},
			{
				"name": "Eventbrite",
				"views": 16,
				"dateUTC": "2011-01-06T00:00:00Z"
			},
			{
				"name": "Eventbrite",
				"views": 10,
				"dateUTC": "2011-01-07T00:00:00Z"
			},
			{
				"name": "Eventbrite",
				"views": 0,
				"dateUTC": "2011-01-08T00:00:00Z"
			},
			{
				"name": "Email",
				"views": 10,
				"dateUTC": "2011-01-05T00:00:00Z"
			},
			{
				"name": "Email",
				"views": 20,
				"dateUTC": "2011-01-06T00:00:00Z"
			},
			{
				"name": "Email",
				"views": 26,
				"dateUTC": "2011-01-07T00:00:00Z"
			},
			{
				"name": "Email",
				"views": 33,
				"dateUTC": "2011-01-08T00:00:00Z"
			}
		]
	};

/***/ }),
/* 66 */
/***/ (function(module, exports) {

	module.exports = {
		"data": [
			{
				"name": "Direct",
				"views": 0,
				"dateUTC": "2011-01-05T00:00:00Z"
			},
			{
				"name": "Direct",
				"views": 1000,
				"dateUTC": "2011-01-06T00:00:00Z"
			},
			{
				"name": "Direct",
				"views": 1006.34,
				"dateUTC": "2011-01-07T00:00:00Z"
			},
			{
				"name": "Direct",
				"views": 2000,
				"dateUTC": "2011-01-08T00:00:00Z"
			},
			{
				"name": "Eventbrite",
				"views": 1003,
				"dateUTC": "2011-01-05T00:00:00Z"
			},
			{
				"name": "Eventbrite",
				"views": 1006,
				"dateUTC": "2011-01-06T00:00:00Z"
			},
			{
				"name": "Eventbrite",
				"views": 1000,
				"dateUTC": "2011-01-07T00:00:00Z"
			},
			{
				"name": "Eventbrite",
				"views": 500,
				"dateUTC": "2011-01-08T00:00:00Z"
			},
			{
				"name": "Email",
				"views": 1000,
				"dateUTC": "2011-01-05T00:00:00Z"
			},
			{
				"name": "Email",
				"views": 2000,
				"dateUTC": "2011-01-06T00:00:00Z"
			},
			{
				"name": "Email",
				"views": 2002,
				"dateUTC": "2011-01-07T00:00:00Z"
			},
			{
				"name": "Email",
				"views": 700,
				"dateUTC": "2011-01-08T00:00:00Z"
			},
			{
				"name": "Sun's Website",
				"views": 0,
				"dateUTC": "2011-01-05T00:00:00Z"
			},
			{
				"name": "Sun's Website",
				"views": 1000,
				"dateUTC": "2011-01-06T00:00:00Z"
			},
			{
				"name": "Sun's Website",
				"views": 1006,
				"dateUTC": "2011-01-07T00:00:00Z"
			},
			{
				"name": "Sun's Website",
				"views": 300,
				"dateUTC": "2011-01-08T00:00:00Z"
			},
			{
				"name": "Related Events",
				"views": 1008,
				"dateUTC": "2011-01-05T00:00:00Z"
			},
			{
				"name": "Related Events",
				"views": 1002,
				"dateUTC": "2011-01-06T00:00:00Z"
			},
			{
				"name": "Related Events",
				"views": 500,
				"dateUTC": "2011-01-07T00:00:00Z"
			},
			{
				"name": "Related Events",
				"views": 300,
				"dateUTC": "2011-01-08T00:00:00Z"
			},
			{
				"name": "Facebook",
				"views": 400,
				"dateUTC": "2011-01-05T00:00:00Z"
			},
			{
				"name": "Facebook",
				"views": 900,
				"dateUTC": "2011-01-06T00:00:00Z"
			},
			{
				"name": "Facebook",
				"views": 600,
				"dateUTC": "2011-01-07T00:00:00Z"
			},
			{
				"name": "Facebook",
				"views": 300,
				"dateUTC": "2011-01-08T00:00:00Z"
			}
		]
	};

/***/ }),
/* 67 */
/***/ (function(module, exports) {

	module.exports = {
		"data": [
			{
				"date": "2017-02-16T00:00:00-08:00",
				"name": "Organizer Channels",
				"value": 5
			},
			{
				"date": "2017-02-16T00:00:00-08:00",
				"name": "Eventbrite Channels",
				"value": 0
			},
			{
				"date": "2017-02-17T00:00:00-08:00",
				"name": "Eventbrite Channels",
				"value": 1
			},
			{
				"date": "2017-02-17T00:00:00-08:00",
				"name": "Organizer Channels",
				"value": 13
			},
			{
				"date": "2017-02-18T00:00:00-08:00",
				"name": "Organizer Channels",
				"value": 15
			},
			{
				"date": "2017-02-18T00:00:00-08:00",
				"name": "Eventbrite Channels",
				"value": 1
			},
			{
				"date": "2017-02-19T00:00:00-08:00",
				"name": "Organizer Channels",
				"value": 15
			},
			{
				"date": "2017-02-19T00:00:00-08:00",
				"name": "Eventbrite Channels",
				"value": 1
			},
			{
				"date": "2017-02-20T00:00:00-08:00",
				"name": "Organizer Channels",
				"value": 15
			},
			{
				"date": "2017-02-20T00:00:00-08:00",
				"name": "Eventbrite Channels",
				"value": 1
			},
			{
				"date": "2017-02-21T00:00:00-08:00",
				"name": "Organizer Channels",
				"value": 18
			},
			{
				"date": "2017-02-21T00:00:00-08:00",
				"name": "Eventbrite Channels",
				"value": 1
			},
			{
				"date": "2017-02-22T00:00:00-08:00",
				"name": "Organizer Channels",
				"value": 19
			},
			{
				"date": "2017-02-22T00:00:00-08:00",
				"name": "Eventbrite Channels",
				"value": 1
			},
			{
				"date": "2017-02-23T00:00:00-08:00",
				"name": "Eventbrite Channels",
				"value": 2
			},
			{
				"date": "2017-02-23T00:00:00-08:00",
				"name": "Organizer Channels",
				"value": 22
			},
			{
				"date": "2017-02-24T00:00:00-08:00",
				"name": "Organizer Channels",
				"value": 25
			},
			{
				"date": "2017-02-24T00:00:00-08:00",
				"name": "Eventbrite Channels",
				"value": 2
			},
			{
				"date": "2017-02-25T00:00:00-08:00",
				"name": "Organizer Channels",
				"value": 28
			},
			{
				"date": "2017-02-25T00:00:00-08:00",
				"name": "Eventbrite Channels",
				"value": 2
			},
			{
				"date": "2017-02-26T00:00:00-08:00",
				"name": "Organizer Channels",
				"value": 30
			},
			{
				"date": "2017-02-26T00:00:00-08:00",
				"name": "Eventbrite Channels",
				"value": 2
			},
			{
				"date": "2017-02-27T00:00:00-08:00",
				"name": "Organizer Channels",
				"value": 30
			},
			{
				"date": "2017-02-27T00:00:00-08:00",
				"name": "Eventbrite Channels",
				"value": 2
			},
			{
				"date": "2017-02-28T00:00:00-08:00",
				"name": "Organizer Channels",
				"value": 31
			},
			{
				"date": "2017-02-28T00:00:00-08:00",
				"name": "Eventbrite Channels",
				"value": 2
			},
			{
				"date": "2017-03-01T00:00:00-08:00",
				"name": "Organizer Channels",
				"value": 33
			},
			{
				"date": "2017-03-01T00:00:00-08:00",
				"name": "Eventbrite Channels",
				"value": 2
			},
			{
				"date": "2017-03-02T00:00:00-08:00",
				"name": "Organizer Channels",
				"value": 33
			},
			{
				"date": "2017-03-02T00:00:00-08:00",
				"name": "Eventbrite Channels",
				"value": 2
			},
			{
				"date": "2017-03-03T00:00:00-08:00",
				"name": "Eventbrite Channels",
				"value": 4
			},
			{
				"date": "2017-03-03T00:00:00-08:00",
				"name": "Organizer Channels",
				"value": 34
			},
			{
				"date": "2017-03-04T00:00:00-08:00",
				"name": "Eventbrite Channels",
				"value": 4
			},
			{
				"date": "2017-03-04T00:00:00-08:00",
				"name": "Organizer Channels",
				"value": 34
			},
			{
				"date": "2017-03-05T00:00:00-08:00",
				"name": "Organizer Channels",
				"value": 37
			},
			{
				"date": "2017-03-05T00:00:00-08:00",
				"name": "Eventbrite Channels",
				"value": 4
			},
			{
				"date": "2017-03-06T00:00:00-08:00",
				"name": "Eventbrite Channels",
				"value": 5
			},
			{
				"date": "2017-03-06T00:00:00-08:00",
				"name": "Organizer Channels",
				"value": 41
			},
			{
				"date": "2017-03-07T00:00:00-08:00",
				"name": "Organizer Channels",
				"value": 69
			},
			{
				"date": "2017-03-07T00:00:00-08:00",
				"name": "Eventbrite Channels",
				"value": 5
			},
			{
				"date": "2017-03-08T00:00:00-08:00",
				"name": "Organizer Channels",
				"value": 77
			},
			{
				"date": "2017-03-08T00:00:00-08:00",
				"name": "Eventbrite Channels",
				"value": 5
			},
			{
				"date": "2017-03-09T00:00:00-08:00",
				"name": "Eventbrite Channels",
				"value": 8
			},
			{
				"date": "2017-03-09T00:00:00-08:00",
				"name": "Organizer Channels",
				"value": 79
			},
			{
				"date": "2017-03-10T00:00:00-08:00",
				"name": "Organizer Channels",
				"value": 85
			},
			{
				"date": "2017-03-10T00:00:00-08:00",
				"name": "Eventbrite Channels",
				"value": 8
			},
			{
				"date": "2017-03-11T00:00:00-08:00",
				"name": "Organizer Channels",
				"value": 85
			},
			{
				"date": "2017-03-11T00:00:00-08:00",
				"name": "Eventbrite Channels",
				"value": 8
			},
			{
				"date": "2017-03-12T00:00:00-08:00",
				"name": "Organizer Channels",
				"value": 85
			},
			{
				"date": "2017-03-12T00:00:00-08:00",
				"name": "Eventbrite Channels",
				"value": 8
			},
			{
				"date": "2017-03-13T00:00:00-07:00",
				"name": "Organizer Channels",
				"value": 85
			},
			{
				"date": "2017-03-13T00:00:00-07:00",
				"name": "Eventbrite Channels",
				"value": 8
			},
			{
				"date": "2017-03-14T00:00:00-07:00",
				"name": "Organizer Channels",
				"value": 85
			},
			{
				"date": "2017-03-14T00:00:00-07:00",
				"name": "Eventbrite Channels",
				"value": 8
			},
			{
				"date": "2017-03-15T00:00:00-07:00",
				"name": "Organizer Channels",
				"value": 85
			},
			{
				"date": "2017-03-15T00:00:00-07:00",
				"name": "Eventbrite Channels",
				"value": 8
			},
			{
				"date": "2017-03-16T00:00:00-07:00",
				"name": "Organizer Channels",
				"value": 85
			},
			{
				"date": "2017-03-16T00:00:00-07:00",
				"name": "Eventbrite Channels",
				"value": 8
			},
			{
				"date": "2017-03-17T00:00:00-07:00",
				"name": "Organizer Channels",
				"value": 85
			},
			{
				"date": "2017-03-17T00:00:00-07:00",
				"name": "Eventbrite Channels",
				"value": 8
			}
		]
	};

/***/ }),
/* 68 */
/***/ (function(module, exports) {

	module.exports = {
		"data": [
			{
				"dateUTC": "2016-01-02T08:00:00Z",
				"dateEventTZ": "2016-01-02T00:00:00",
				"name": "google",
				"views": "22"
			},
			{
				"dateUTC": "2016-01-02T08:00:00Z",
				"dateEventTZ": "2016-01-02T00:00:00",
				"name": "facebook",
				"views": "21"
			},
			{
				"dateUTC": "2016-01-02T08:00:00Z",
				"dateEventTZ": "2016-01-02T00:00:00",
				"name": "twitter",
				"views": "24"
			},
			{
				"dateUTC": "2016-01-02T08:00:00Z",
				"dateEventTZ": "2016-01-02T00:00:00",
				"name": "user_newsletter",
				"views": "26"
			},
			{
				"dateUTC": "2016-01-02T08:00:00Z",
				"dateEventTZ": "2016-01-02T00:00:00",
				"name": "user_email",
				"views": "31"
			},
			{
				"dateUTC": "2016-01-02T08:00:00Z",
				"dateEventTZ": "2016-01-02T00:00:00",
				"name": "unknown",
				"views": "50"
			},
			{
				"dateUTC": "2016-01-03T08:00:00Z",
				"dateEventTZ": "2016-01-03T00:00:00",
				"name": "google",
				"views": "37"
			},
			{
				"dateUTC": "2016-01-03T08:00:00Z",
				"dateEventTZ": "2016-01-03T00:00:00",
				"name": "facebook",
				"views": "24"
			},
			{
				"dateUTC": "2016-01-03T08:00:00Z",
				"dateEventTZ": "2016-01-03T00:00:00",
				"name": "twitter",
				"views": "31"
			},
			{
				"dateUTC": "2016-01-03T08:00:00Z",
				"dateEventTZ": "2016-01-03T00:00:00",
				"name": "user_newsletter",
				"views": "24"
			},
			{
				"dateUTC": "2016-01-03T08:00:00Z",
				"dateEventTZ": "2016-01-03T00:00:00",
				"name": "user_email",
				"views": "41"
			},
			{
				"dateUTC": "2016-01-03T08:00:00Z",
				"dateEventTZ": "2016-01-03T00:00:00",
				"name": "unknown",
				"views": "0"
			}
		]
	};

/***/ }),
/* 69 */
/***/ (function(module, exports) {

	module.exports = {
		"data": [
			{
				"dateUTC": "2016-07-14T08:00:00Z",
				"name": "google",
				"views": 69
			},
			{
				"dateUTC": "2016-07-14T08:00:00Z",
				"name": "facebook",
				"views": 0
			},
			{
				"dateUTC": "2016-07-14T08:00:00Z",
				"name": "twitter",
				"views": 23
			},
			{
				"dateUTC": "2016-07-14T08:00:00Z",
				"name": "user_newsvarter",
				"views": 46
			},
			{
				"dateUTC": "2016-07-14T08:00:00Z",
				"name": "user_email",
				"views": 92
			},
			{
				"dateUTC": "2016-07-14T08:00:00Z",
				"name": "unknown",
				"views": 56
			},
			{
				"dateUTC": "2016-07-15T08:00:00Z",
				"name": "google",
				"views": 74
			},
			{
				"dateUTC": "2016-07-15T08:00:00Z",
				"name": "facebook",
				"views": 74
			},
			{
				"dateUTC": "2016-07-15T08:00:00Z",
				"name": "twitter",
				"views": 26
			},
			{
				"dateUTC": "2016-07-15T08:00:00Z",
				"name": "user_newsvarter",
				"views": 8
			},
			{
				"dateUTC": "2016-07-15T08:00:00Z",
				"name": "user_email",
				"views": 91
			},
			{
				"dateUTC": "2016-07-15T08:00:00Z",
				"name": "unknown",
				"views": 2
			},
			{
				"dateUTC": "2016-07-16T08:00:00Z",
				"name": "google",
				"views": 63
			},
			{
				"dateUTC": "2016-07-16T08:00:00Z",
				"name": "facebook",
				"views": 66
			},
			{
				"dateUTC": "2016-07-16T08:00:00Z",
				"name": "twitter",
				"views": 10
			},
			{
				"dateUTC": "2016-07-16T08:00:00Z",
				"name": "user_newsvarter",
				"views": 76
			},
			{
				"dateUTC": "2016-07-16T08:00:00Z",
				"name": "user_email",
				"views": 88
			},
			{
				"dateUTC": "2016-07-16T08:00:00Z",
				"name": "unknown",
				"views": 9
			},
			{
				"dateUTC": "2016-07-17T08:00:00Z",
				"name": "google",
				"views": 70
			},
			{
				"dateUTC": "2016-07-17T08:00:00Z",
				"name": "facebook",
				"views": 48
			},
			{
				"dateUTC": "2016-07-17T08:00:00Z",
				"name": "twitter",
				"views": 1
			},
			{
				"dateUTC": "2016-07-17T08:00:00Z",
				"name": "user_newsvarter",
				"views": 20
			},
			{
				"dateUTC": "2016-07-17T08:00:00Z",
				"name": "user_email",
				"views": 77
			},
			{
				"dateUTC": "2016-07-17T08:00:00Z",
				"name": "unknown",
				"views": 34
			},
			{
				"dateUTC": "2016-07-18T08:00:00Z",
				"name": "google",
				"views": 61
			},
			{
				"dateUTC": "2016-07-18T08:00:00Z",
				"name": "facebook",
				"views": 7
			},
			{
				"dateUTC": "2016-07-18T08:00:00Z",
				"name": "twitter",
				"views": 34
			},
			{
				"dateUTC": "2016-07-18T08:00:00Z",
				"name": "user_newsvarter",
				"views": 82
			},
			{
				"dateUTC": "2016-07-18T08:00:00Z",
				"name": "user_email",
				"views": 61
			},
			{
				"dateUTC": "2016-07-18T08:00:00Z",
				"name": "unknown",
				"views": 58
			},
			{
				"dateUTC": "2016-07-19T08:00:00Z",
				"name": "google",
				"views": 0
			},
			{
				"dateUTC": "2016-07-19T08:00:00Z",
				"name": "facebook",
				"views": 1
			},
			{
				"dateUTC": "2016-07-19T08:00:00Z",
				"name": "twitter",
				"views": 52
			},
			{
				"dateUTC": "2016-07-19T08:00:00Z",
				"name": "user_newsvarter",
				"views": 95
			},
			{
				"dateUTC": "2016-07-19T08:00:00Z",
				"name": "user_email",
				"views": 76
			},
			{
				"dateUTC": "2016-07-19T08:00:00Z",
				"name": "unknown",
				"views": 33
			},
			{
				"dateUTC": "2016-07-20T08:00:00Z",
				"name": "google",
				"views": 3
			},
			{
				"dateUTC": "2016-07-20T08:00:00Z",
				"name": "facebook",
				"views": 63
			},
			{
				"dateUTC": "2016-07-20T08:00:00Z",
				"name": "twitter",
				"views": 67
			},
			{
				"dateUTC": "2016-07-20T08:00:00Z",
				"name": "user_newsvarter",
				"views": 12
			},
			{
				"dateUTC": "2016-07-20T08:00:00Z",
				"name": "user_email",
				"views": 10
			},
			{
				"dateUTC": "2016-07-20T08:00:00Z",
				"name": "unknown",
				"views": 97
			},
			{
				"dateUTC": "2016-07-21T08:00:00Z",
				"name": "google",
				"views": 77
			},
			{
				"dateUTC": "2016-07-21T08:00:00Z",
				"name": "facebook",
				"views": 13
			},
			{
				"dateUTC": "2016-07-21T08:00:00Z",
				"name": "twitter",
				"views": 9
			},
			{
				"dateUTC": "2016-07-21T08:00:00Z",
				"name": "user_newsvarter",
				"views": 37
			},
			{
				"dateUTC": "2016-07-21T08:00:00Z",
				"name": "user_email",
				"views": 35
			},
			{
				"dateUTC": "2016-07-21T08:00:00Z",
				"name": "unknown",
				"views": 18
			},
			{
				"dateUTC": "2016-07-22T08:00:00Z",
				"name": "google",
				"views": 72
			},
			{
				"dateUTC": "2016-07-22T08:00:00Z",
				"name": "facebook",
				"views": 88
			},
			{
				"dateUTC": "2016-07-22T08:00:00Z",
				"name": "twitter",
				"views": 64
			},
			{
				"dateUTC": "2016-07-22T08:00:00Z",
				"name": "user_newsvarter",
				"views": 77
			},
			{
				"dateUTC": "2016-07-22T08:00:00Z",
				"name": "user_email",
				"views": 86
			},
			{
				"dateUTC": "2016-07-22T08:00:00Z",
				"name": "unknown",
				"views": 30
			},
			{
				"dateUTC": "2016-07-23T08:00:00Z",
				"name": "google",
				"views": 11
			},
			{
				"dateUTC": "2016-07-23T08:00:00Z",
				"name": "facebook",
				"views": 90
			},
			{
				"dateUTC": "2016-07-23T08:00:00Z",
				"name": "twitter",
				"views": 30
			},
			{
				"dateUTC": "2016-07-23T08:00:00Z",
				"name": "user_newsvarter",
				"views": 22
			},
			{
				"dateUTC": "2016-07-23T08:00:00Z",
				"name": "user_email",
				"views": 32
			},
			{
				"dateUTC": "2016-07-23T08:00:00Z",
				"name": "unknown",
				"views": 19
			},
			{
				"dateUTC": "2016-07-24T08:00:00Z",
				"name": "google",
				"views": 46
			},
			{
				"dateUTC": "2016-07-24T08:00:00Z",
				"name": "facebook",
				"views": 58
			},
			{
				"dateUTC": "2016-07-24T08:00:00Z",
				"name": "twitter",
				"views": 0
			},
			{
				"dateUTC": "2016-07-24T08:00:00Z",
				"name": "user_newsvarter",
				"views": 9
			},
			{
				"dateUTC": "2016-07-24T08:00:00Z",
				"name": "user_email",
				"views": 31
			},
			{
				"dateUTC": "2016-07-24T08:00:00Z",
				"name": "unknown",
				"views": 48
			},
			{
				"dateUTC": "2016-07-25T08:00:00Z",
				"name": "google",
				"views": 19
			},
			{
				"dateUTC": "2016-07-25T08:00:00Z",
				"name": "facebook",
				"views": 93
			},
			{
				"dateUTC": "2016-07-25T08:00:00Z",
				"name": "twitter",
				"views": 15
			},
			{
				"dateUTC": "2016-07-25T08:00:00Z",
				"name": "user_newsvarter",
				"views": 90
			},
			{
				"dateUTC": "2016-07-25T08:00:00Z",
				"name": "user_email",
				"views": 30
			},
			{
				"dateUTC": "2016-07-25T08:00:00Z",
				"name": "unknown",
				"views": 0
			},
			{
				"dateUTC": "2016-07-26T08:00:00Z",
				"name": "google",
				"views": 37
			},
			{
				"dateUTC": "2016-07-26T08:00:00Z",
				"name": "facebook",
				"views": 44
			},
			{
				"dateUTC": "2016-07-26T08:00:00Z",
				"name": "twitter",
				"views": 78
			},
			{
				"dateUTC": "2016-07-26T08:00:00Z",
				"name": "user_newsvarter",
				"views": 72
			},
			{
				"dateUTC": "2016-07-26T08:00:00Z",
				"name": "user_email",
				"views": 26
			},
			{
				"dateUTC": "2016-07-26T08:00:00Z",
				"name": "unknown",
				"views": 70
			},
			{
				"dateUTC": "2016-07-27T08:00:00Z",
				"name": "google",
				"views": 85
			},
			{
				"dateUTC": "2016-07-27T08:00:00Z",
				"name": "facebook",
				"views": 15
			},
			{
				"dateUTC": "2016-07-27T08:00:00Z",
				"name": "twitter",
				"views": 8
			},
			{
				"dateUTC": "2016-07-27T08:00:00Z",
				"name": "user_newsvarter",
				"views": 22
			},
			{
				"dateUTC": "2016-07-27T08:00:00Z",
				"name": "user_email",
				"views": 65
			},
			{
				"dateUTC": "2016-07-27T08:00:00Z",
				"name": "unknown",
				"views": 83
			},
			{
				"dateUTC": "2016-07-28T08:00:00Z",
				"name": "google",
				"views": 89
			},
			{
				"dateUTC": "2016-07-28T08:00:00Z",
				"name": "facebook",
				"views": 39
			},
			{
				"dateUTC": "2016-07-28T08:00:00Z",
				"name": "twitter",
				"views": 47
			},
			{
				"dateUTC": "2016-07-28T08:00:00Z",
				"name": "user_newsvarter",
				"views": 90
			},
			{
				"dateUTC": "2016-07-28T08:00:00Z",
				"name": "user_email",
				"views": 16
			},
			{
				"dateUTC": "2016-07-28T08:00:00Z",
				"name": "unknown",
				"views": 96
			},
			{
				"dateUTC": "2016-07-29T08:00:00Z",
				"name": "google",
				"views": 1
			},
			{
				"dateUTC": "2016-07-29T08:00:00Z",
				"name": "facebook",
				"views": 38
			},
			{
				"dateUTC": "2016-07-29T08:00:00Z",
				"name": "twitter",
				"views": 89
			},
			{
				"dateUTC": "2016-07-29T08:00:00Z",
				"name": "user_newsvarter",
				"views": 26
			},
			{
				"dateUTC": "2016-07-29T08:00:00Z",
				"name": "user_email",
				"views": 84
			},
			{
				"dateUTC": "2016-07-29T08:00:00Z",
				"name": "unknown",
				"views": 48
			},
			{
				"dateUTC": "2016-07-30T08:00:00Z",
				"name": "google",
				"views": 63
			},
			{
				"dateUTC": "2016-07-30T08:00:00Z",
				"name": "facebook",
				"views": 8
			},
			{
				"dateUTC": "2016-07-30T08:00:00Z",
				"name": "twitter",
				"views": 56
			},
			{
				"dateUTC": "2016-07-30T08:00:00Z",
				"name": "user_newsvarter",
				"views": 62
			},
			{
				"dateUTC": "2016-07-30T08:00:00Z",
				"name": "user_email",
				"views": 0
			},
			{
				"dateUTC": "2016-07-30T08:00:00Z",
				"name": "unknown",
				"views": 23
			},
			{
				"dateUTC": "2016-07-31T08:00:00Z",
				"name": "google",
				"views": 9
			},
			{
				"dateUTC": "2016-07-31T08:00:00Z",
				"name": "facebook",
				"views": 39
			},
			{
				"dateUTC": "2016-07-31T08:00:00Z",
				"name": "twitter",
				"views": 66
			},
			{
				"dateUTC": "2016-07-31T08:00:00Z",
				"name": "user_newsvarter",
				"views": 31
			},
			{
				"dateUTC": "2016-07-31T08:00:00Z",
				"name": "user_email",
				"views": 14
			},
			{
				"dateUTC": "2016-07-31T08:00:00Z",
				"name": "unknown",
				"views": 37
			},
			{
				"dateUTC": "2016-08-01T08:00:00Z",
				"name": "google",
				"views": 3
			},
			{
				"dateUTC": "2016-08-01T08:00:00Z",
				"name": "facebook",
				"views": 90
			},
			{
				"dateUTC": "2016-08-01T08:00:00Z",
				"name": "twitter",
				"views": 80
			},
			{
				"dateUTC": "2016-08-01T08:00:00Z",
				"name": "user_newsvarter",
				"views": 42
			},
			{
				"dateUTC": "2016-08-01T08:00:00Z",
				"name": "user_email",
				"views": 76
			},
			{
				"dateUTC": "2016-08-01T08:00:00Z",
				"name": "unknown",
				"views": 39
			},
			{
				"dateUTC": "2016-08-02T08:00:00Z",
				"name": "google",
				"views": 24
			},
			{
				"dateUTC": "2016-08-02T08:00:00Z",
				"name": "facebook",
				"views": 20
			},
			{
				"dateUTC": "2016-08-02T08:00:00Z",
				"name": "twitter",
				"views": 71
			},
			{
				"dateUTC": "2016-08-02T08:00:00Z",
				"name": "user_newsvarter",
				"views": 65
			},
			{
				"dateUTC": "2016-08-02T08:00:00Z",
				"name": "user_email",
				"views": 58
			},
			{
				"dateUTC": "2016-08-02T08:00:00Z",
				"name": "unknown",
				"views": 19
			},
			{
				"dateUTC": "2016-08-03T08:00:00Z",
				"name": "google",
				"views": 79
			},
			{
				"dateUTC": "2016-08-03T08:00:00Z",
				"name": "facebook",
				"views": 81
			},
			{
				"dateUTC": "2016-08-03T08:00:00Z",
				"name": "twitter",
				"views": 2
			},
			{
				"dateUTC": "2016-08-03T08:00:00Z",
				"name": "user_newsvarter",
				"views": 85
			},
			{
				"dateUTC": "2016-08-03T08:00:00Z",
				"name": "user_email",
				"views": 56
			},
			{
				"dateUTC": "2016-08-03T08:00:00Z",
				"name": "unknown",
				"views": 65
			},
			{
				"dateUTC": "2016-08-04T08:00:00Z",
				"name": "google",
				"views": 85
			},
			{
				"dateUTC": "2016-08-04T08:00:00Z",
				"name": "facebook",
				"views": 65
			},
			{
				"dateUTC": "2016-08-04T08:00:00Z",
				"name": "twitter",
				"views": 24
			},
			{
				"dateUTC": "2016-08-04T08:00:00Z",
				"name": "user_newsvarter",
				"views": 80
			},
			{
				"dateUTC": "2016-08-04T08:00:00Z",
				"name": "user_email",
				"views": 47
			},
			{
				"dateUTC": "2016-08-04T08:00:00Z",
				"name": "unknown",
				"views": 49
			},
			{
				"dateUTC": "2016-08-05T08:00:00Z",
				"name": "google",
				"views": 38
			},
			{
				"dateUTC": "2016-08-05T08:00:00Z",
				"name": "facebook",
				"views": 5
			},
			{
				"dateUTC": "2016-08-05T08:00:00Z",
				"name": "twitter",
				"views": 94
			},
			{
				"dateUTC": "2016-08-05T08:00:00Z",
				"name": "user_newsvarter",
				"views": 65
			},
			{
				"dateUTC": "2016-08-05T08:00:00Z",
				"name": "user_email",
				"views": 76
			},
			{
				"dateUTC": "2016-08-05T08:00:00Z",
				"name": "unknown",
				"views": 73
			},
			{
				"dateUTC": "2016-08-06T08:00:00Z",
				"name": "google",
				"views": 88
			},
			{
				"dateUTC": "2016-08-06T08:00:00Z",
				"name": "facebook",
				"views": 66
			},
			{
				"dateUTC": "2016-08-06T08:00:00Z",
				"name": "twitter",
				"views": 18
			},
			{
				"dateUTC": "2016-08-06T08:00:00Z",
				"name": "user_newsvarter",
				"views": 74
			},
			{
				"dateUTC": "2016-08-06T08:00:00Z",
				"name": "user_email",
				"views": 58
			},
			{
				"dateUTC": "2016-08-06T08:00:00Z",
				"name": "unknown",
				"views": 18
			},
			{
				"dateUTC": "2016-08-07T08:00:00Z",
				"name": "google",
				"views": 72
			},
			{
				"dateUTC": "2016-08-07T08:00:00Z",
				"name": "facebook",
				"views": 95
			},
			{
				"dateUTC": "2016-08-07T08:00:00Z",
				"name": "twitter",
				"views": 62
			},
			{
				"dateUTC": "2016-08-07T08:00:00Z",
				"name": "user_newsvarter",
				"views": 24
			},
			{
				"dateUTC": "2016-08-07T08:00:00Z",
				"name": "user_email",
				"views": 25
			},
			{
				"dateUTC": "2016-08-07T08:00:00Z",
				"name": "unknown",
				"views": 74
			},
			{
				"dateUTC": "2016-08-08T08:00:00Z",
				"name": "google",
				"views": 78
			},
			{
				"dateUTC": "2016-08-08T08:00:00Z",
				"name": "facebook",
				"views": 5
			},
			{
				"dateUTC": "2016-08-08T08:00:00Z",
				"name": "twitter",
				"views": 12
			},
			{
				"dateUTC": "2016-08-08T08:00:00Z",
				"name": "user_newsvarter",
				"views": 95
			},
			{
				"dateUTC": "2016-08-08T08:00:00Z",
				"name": "user_email",
				"views": 19
			},
			{
				"dateUTC": "2016-08-08T08:00:00Z",
				"name": "unknown",
				"views": 35
			},
			{
				"dateUTC": "2016-08-09T08:00:00Z",
				"name": "google",
				"views": 92
			},
			{
				"dateUTC": "2016-08-09T08:00:00Z",
				"name": "facebook",
				"views": 81
			},
			{
				"dateUTC": "2016-08-09T08:00:00Z",
				"name": "twitter",
				"views": 93
			},
			{
				"dateUTC": "2016-08-09T08:00:00Z",
				"name": "user_newsvarter",
				"views": 98
			},
			{
				"dateUTC": "2016-08-09T08:00:00Z",
				"name": "user_email",
				"views": 25
			},
			{
				"dateUTC": "2016-08-09T08:00:00Z",
				"name": "unknown",
				"views": 23
			},
			{
				"dateUTC": "2016-08-10T08:00:00Z",
				"name": "google",
				"views": 94
			},
			{
				"dateUTC": "2016-08-10T08:00:00Z",
				"name": "facebook",
				"views": 12
			},
			{
				"dateUTC": "2016-08-10T08:00:00Z",
				"name": "twitter",
				"views": 53
			},
			{
				"dateUTC": "2016-08-10T08:00:00Z",
				"name": "user_newsvarter",
				"views": 39
			},
			{
				"dateUTC": "2016-08-10T08:00:00Z",
				"name": "user_email",
				"views": 61
			},
			{
				"dateUTC": "2016-08-10T08:00:00Z",
				"name": "unknown",
				"views": 63
			},
			{
				"dateUTC": "2016-08-11T08:00:00Z",
				"name": "google",
				"views": 5
			},
			{
				"dateUTC": "2016-08-11T08:00:00Z",
				"name": "facebook",
				"views": 25
			},
			{
				"dateUTC": "2016-08-11T08:00:00Z",
				"name": "twitter",
				"views": 92
			},
			{
				"dateUTC": "2016-08-11T08:00:00Z",
				"name": "user_newsvarter",
				"views": 96
			},
			{
				"dateUTC": "2016-08-11T08:00:00Z",
				"name": "user_email",
				"views": 37
			},
			{
				"dateUTC": "2016-08-11T08:00:00Z",
				"name": "unknown",
				"views": 24
			},
			{
				"dateUTC": "2016-08-12T08:00:00Z",
				"name": "google",
				"views": 20
			},
			{
				"dateUTC": "2016-08-12T08:00:00Z",
				"name": "facebook",
				"views": 89
			},
			{
				"dateUTC": "2016-08-12T08:00:00Z",
				"name": "twitter",
				"views": 57
			},
			{
				"dateUTC": "2016-08-12T08:00:00Z",
				"name": "user_newsvarter",
				"views": 68
			},
			{
				"dateUTC": "2016-08-12T08:00:00Z",
				"name": "user_email",
				"views": 29
			},
			{
				"dateUTC": "2016-08-12T08:00:00Z",
				"name": "unknown",
				"views": 54
			},
			{
				"dateUTC": "2016-08-13T08:00:00Z",
				"name": "google",
				"views": 33
			},
			{
				"dateUTC": "2016-08-13T08:00:00Z",
				"name": "facebook",
				"views": 75
			},
			{
				"dateUTC": "2016-08-13T08:00:00Z",
				"name": "twitter",
				"views": 74
			},
			{
				"dateUTC": "2016-08-13T08:00:00Z",
				"name": "user_newsvarter",
				"views": 42
			},
			{
				"dateUTC": "2016-08-13T08:00:00Z",
				"name": "user_email",
				"views": 96
			},
			{
				"dateUTC": "2016-08-13T08:00:00Z",
				"name": "unknown",
				"views": 60
			},
			{
				"dateUTC": "2016-08-14T08:00:00Z",
				"name": "google",
				"views": 87
			},
			{
				"dateUTC": "2016-08-14T08:00:00Z",
				"name": "facebook",
				"views": 40
			},
			{
				"dateUTC": "2016-08-14T08:00:00Z",
				"name": "twitter",
				"views": 89
			},
			{
				"dateUTC": "2016-08-14T08:00:00Z",
				"name": "user_newsvarter",
				"views": 75
			},
			{
				"dateUTC": "2016-08-14T08:00:00Z",
				"name": "user_email",
				"views": 84
			},
			{
				"dateUTC": "2016-08-14T08:00:00Z",
				"name": "unknown",
				"views": 77
			},
			{
				"dateUTC": "2016-08-15T08:00:00Z",
				"name": "google",
				"views": 6
			},
			{
				"dateUTC": "2016-08-15T08:00:00Z",
				"name": "facebook",
				"views": 14
			},
			{
				"dateUTC": "2016-08-15T08:00:00Z",
				"name": "twitter",
				"views": 55
			},
			{
				"dateUTC": "2016-08-15T08:00:00Z",
				"name": "user_newsvarter",
				"views": 67
			},
			{
				"dateUTC": "2016-08-15T08:00:00Z",
				"name": "user_email",
				"views": 63
			},
			{
				"dateUTC": "2016-08-15T08:00:00Z",
				"name": "unknown",
				"views": 60
			},
			{
				"dateUTC": "2016-08-16T08:00:00Z",
				"name": "google",
				"views": 68
			},
			{
				"dateUTC": "2016-08-16T08:00:00Z",
				"name": "facebook",
				"views": 88
			},
			{
				"dateUTC": "2016-08-16T08:00:00Z",
				"name": "twitter",
				"views": 64
			},
			{
				"dateUTC": "2016-08-16T08:00:00Z",
				"name": "user_newsvarter",
				"views": 50
			},
			{
				"dateUTC": "2016-08-16T08:00:00Z",
				"name": "user_email",
				"views": 18
			},
			{
				"dateUTC": "2016-08-16T08:00:00Z",
				"name": "unknown",
				"views": 59
			},
			{
				"dateUTC": "2016-08-17T08:00:00Z",
				"name": "google",
				"views": 23
			},
			{
				"dateUTC": "2016-08-17T08:00:00Z",
				"name": "facebook",
				"views": 47
			},
			{
				"dateUTC": "2016-08-17T08:00:00Z",
				"name": "twitter",
				"views": 80
			},
			{
				"dateUTC": "2016-08-17T08:00:00Z",
				"name": "user_newsvarter",
				"views": 6
			},
			{
				"dateUTC": "2016-08-17T08:00:00Z",
				"name": "user_email",
				"views": 50
			},
			{
				"dateUTC": "2016-08-17T08:00:00Z",
				"name": "unknown",
				"views": 19
			},
			{
				"dateUTC": "2016-08-18T08:00:00Z",
				"name": "google",
				"views": 1
			},
			{
				"dateUTC": "2016-08-18T08:00:00Z",
				"name": "facebook",
				"views": 43
			},
			{
				"dateUTC": "2016-08-18T08:00:00Z",
				"name": "twitter",
				"views": 9
			},
			{
				"dateUTC": "2016-08-18T08:00:00Z",
				"name": "user_newsvarter",
				"views": 60
			},
			{
				"dateUTC": "2016-08-18T08:00:00Z",
				"name": "user_email",
				"views": 71
			},
			{
				"dateUTC": "2016-08-18T08:00:00Z",
				"name": "unknown",
				"views": 7
			},
			{
				"dateUTC": "2016-08-19T08:00:00Z",
				"name": "google",
				"views": 57
			},
			{
				"dateUTC": "2016-08-19T08:00:00Z",
				"name": "facebook",
				"views": 13
			},
			{
				"dateUTC": "2016-08-19T08:00:00Z",
				"name": "twitter",
				"views": 42
			},
			{
				"dateUTC": "2016-08-19T08:00:00Z",
				"name": "user_newsvarter",
				"views": 50
			},
			{
				"dateUTC": "2016-08-19T08:00:00Z",
				"name": "user_email",
				"views": 73
			},
			{
				"dateUTC": "2016-08-19T08:00:00Z",
				"name": "unknown",
				"views": 68
			},
			{
				"dateUTC": "2016-08-20T08:00:00Z",
				"name": "google",
				"views": 44
			},
			{
				"dateUTC": "2016-08-20T08:00:00Z",
				"name": "facebook",
				"views": 23
			},
			{
				"dateUTC": "2016-08-20T08:00:00Z",
				"name": "twitter",
				"views": 0
			},
			{
				"dateUTC": "2016-08-20T08:00:00Z",
				"name": "user_newsvarter",
				"views": 4
			},
			{
				"dateUTC": "2016-08-20T08:00:00Z",
				"name": "user_email",
				"views": 81
			},
			{
				"dateUTC": "2016-08-20T08:00:00Z",
				"name": "unknown",
				"views": 78
			},
			{
				"dateUTC": "2016-08-21T08:00:00Z",
				"name": "google",
				"views": 7
			},
			{
				"dateUTC": "2016-08-21T08:00:00Z",
				"name": "facebook",
				"views": 2
			},
			{
				"dateUTC": "2016-08-21T08:00:00Z",
				"name": "twitter",
				"views": 18
			},
			{
				"dateUTC": "2016-08-21T08:00:00Z",
				"name": "user_newsvarter",
				"views": 32
			},
			{
				"dateUTC": "2016-08-21T08:00:00Z",
				"name": "user_email",
				"views": 8
			},
			{
				"dateUTC": "2016-08-21T08:00:00Z",
				"name": "unknown",
				"views": 69
			},
			{
				"dateUTC": "2016-08-22T08:00:00Z",
				"name": "google",
				"views": 44
			},
			{
				"dateUTC": "2016-08-22T08:00:00Z",
				"name": "facebook",
				"views": 93
			},
			{
				"dateUTC": "2016-08-22T08:00:00Z",
				"name": "twitter",
				"views": 30
			},
			{
				"dateUTC": "2016-08-22T08:00:00Z",
				"name": "user_newsvarter",
				"views": 80
			},
			{
				"dateUTC": "2016-08-22T08:00:00Z",
				"name": "user_email",
				"views": 64
			},
			{
				"dateUTC": "2016-08-22T08:00:00Z",
				"name": "unknown",
				"views": 65
			},
			{
				"dateUTC": "2016-08-23T08:00:00Z",
				"name": "google",
				"views": 85
			},
			{
				"dateUTC": "2016-08-23T08:00:00Z",
				"name": "facebook",
				"views": 23
			},
			{
				"dateUTC": "2016-08-23T08:00:00Z",
				"name": "twitter",
				"views": 30
			},
			{
				"dateUTC": "2016-08-23T08:00:00Z",
				"name": "user_newsvarter",
				"views": 9
			},
			{
				"dateUTC": "2016-08-23T08:00:00Z",
				"name": "user_email",
				"views": 84
			},
			{
				"dateUTC": "2016-08-23T08:00:00Z",
				"name": "unknown",
				"views": 95
			},
			{
				"dateUTC": "2016-08-24T08:00:00Z",
				"name": "google",
				"views": 23
			},
			{
				"dateUTC": "2016-08-24T08:00:00Z",
				"name": "facebook",
				"views": 50
			},
			{
				"dateUTC": "2016-08-24T08:00:00Z",
				"name": "twitter",
				"views": 49
			},
			{
				"dateUTC": "2016-08-24T08:00:00Z",
				"name": "user_newsvarter",
				"views": 29
			},
			{
				"dateUTC": "2016-08-24T08:00:00Z",
				"name": "user_email",
				"views": 38
			},
			{
				"dateUTC": "2016-08-24T08:00:00Z",
				"name": "unknown",
				"views": 27
			},
			{
				"dateUTC": "2016-08-25T08:00:00Z",
				"name": "google",
				"views": 49
			},
			{
				"dateUTC": "2016-08-25T08:00:00Z",
				"name": "facebook",
				"views": 41
			},
			{
				"dateUTC": "2016-08-25T08:00:00Z",
				"name": "twitter",
				"views": 12
			},
			{
				"dateUTC": "2016-08-25T08:00:00Z",
				"name": "user_newsvarter",
				"views": 72
			},
			{
				"dateUTC": "2016-08-25T08:00:00Z",
				"name": "user_email",
				"views": 31
			},
			{
				"dateUTC": "2016-08-25T08:00:00Z",
				"name": "unknown",
				"views": 70
			},
			{
				"dateUTC": "2016-08-26T08:00:00Z",
				"name": "google",
				"views": 41
			},
			{
				"dateUTC": "2016-08-26T08:00:00Z",
				"name": "facebook",
				"views": 28
			},
			{
				"dateUTC": "2016-08-26T08:00:00Z",
				"name": "twitter",
				"views": 67
			},
			{
				"dateUTC": "2016-08-26T08:00:00Z",
				"name": "user_newsvarter",
				"views": 99
			},
			{
				"dateUTC": "2016-08-26T08:00:00Z",
				"name": "user_email",
				"views": 71
			},
			{
				"dateUTC": "2016-08-26T08:00:00Z",
				"name": "unknown",
				"views": 61
			},
			{
				"dateUTC": "2016-08-27T08:00:00Z",
				"name": "google",
				"views": 71
			},
			{
				"dateUTC": "2016-08-27T08:00:00Z",
				"name": "facebook",
				"views": 33
			},
			{
				"dateUTC": "2016-08-27T08:00:00Z",
				"name": "twitter",
				"views": 65
			},
			{
				"dateUTC": "2016-08-27T08:00:00Z",
				"name": "user_newsvarter",
				"views": 43
			},
			{
				"dateUTC": "2016-08-27T08:00:00Z",
				"name": "user_email",
				"views": 1
			},
			{
				"dateUTC": "2016-08-27T08:00:00Z",
				"name": "unknown",
				"views": 46
			},
			{
				"dateUTC": "2016-08-28T08:00:00Z",
				"name": "google",
				"views": 43
			},
			{
				"dateUTC": "2016-08-28T08:00:00Z",
				"name": "facebook",
				"views": 42
			},
			{
				"dateUTC": "2016-08-28T08:00:00Z",
				"name": "twitter",
				"views": 63
			},
			{
				"dateUTC": "2016-08-28T08:00:00Z",
				"name": "user_newsvarter",
				"views": 65
			},
			{
				"dateUTC": "2016-08-28T08:00:00Z",
				"name": "user_email",
				"views": 44
			},
			{
				"dateUTC": "2016-08-28T08:00:00Z",
				"name": "unknown",
				"views": 51
			},
			{
				"dateUTC": "2016-08-29T08:00:00Z",
				"name": "google",
				"views": 26
			},
			{
				"dateUTC": "2016-08-29T08:00:00Z",
				"name": "facebook",
				"views": 10
			},
			{
				"dateUTC": "2016-08-29T08:00:00Z",
				"name": "twitter",
				"views": 30
			},
			{
				"dateUTC": "2016-08-29T08:00:00Z",
				"name": "user_newsvarter",
				"views": 37
			},
			{
				"dateUTC": "2016-08-29T08:00:00Z",
				"name": "user_email",
				"views": 72
			},
			{
				"dateUTC": "2016-08-29T08:00:00Z",
				"name": "unknown",
				"views": 25
			},
			{
				"dateUTC": "2016-08-30T08:00:00Z",
				"name": "google",
				"views": 18
			},
			{
				"dateUTC": "2016-08-30T08:00:00Z",
				"name": "facebook",
				"views": 68
			},
			{
				"dateUTC": "2016-08-30T08:00:00Z",
				"name": "twitter",
				"views": 79
			},
			{
				"dateUTC": "2016-08-30T08:00:00Z",
				"name": "user_newsvarter",
				"views": 95
			},
			{
				"dateUTC": "2016-08-30T08:00:00Z",
				"name": "user_email",
				"views": 93
			},
			{
				"dateUTC": "2016-08-30T08:00:00Z",
				"name": "unknown",
				"views": 74
			},
			{
				"dateUTC": "2016-08-31T08:00:00Z",
				"name": "google",
				"views": 47
			},
			{
				"dateUTC": "2016-08-31T08:00:00Z",
				"name": "facebook",
				"views": 67
			},
			{
				"dateUTC": "2016-08-31T08:00:00Z",
				"name": "twitter",
				"views": 44
			},
			{
				"dateUTC": "2016-08-31T08:00:00Z",
				"name": "user_newsvarter",
				"views": 14
			},
			{
				"dateUTC": "2016-08-31T08:00:00Z",
				"name": "user_email",
				"views": 28
			},
			{
				"dateUTC": "2016-08-31T08:00:00Z",
				"name": "unknown",
				"views": 86
			},
			{
				"dateUTC": "2016-09-01T08:00:00Z",
				"name": "google",
				"views": 3
			},
			{
				"dateUTC": "2016-09-01T08:00:00Z",
				"name": "facebook",
				"views": 22
			},
			{
				"dateUTC": "2016-09-01T08:00:00Z",
				"name": "twitter",
				"views": 78
			},
			{
				"dateUTC": "2016-09-01T08:00:00Z",
				"name": "user_newsvarter",
				"views": 91
			},
			{
				"dateUTC": "2016-09-01T08:00:00Z",
				"name": "user_email",
				"views": 15
			},
			{
				"dateUTC": "2016-09-01T08:00:00Z",
				"name": "unknown",
				"views": 33
			},
			{
				"dateUTC": "2016-09-02T08:00:00Z",
				"name": "google",
				"views": 91
			},
			{
				"dateUTC": "2016-09-02T08:00:00Z",
				"name": "facebook",
				"views": 20
			},
			{
				"dateUTC": "2016-09-02T08:00:00Z",
				"name": "twitter",
				"views": 28
			},
			{
				"dateUTC": "2016-09-02T08:00:00Z",
				"name": "user_newsvarter",
				"views": 51
			},
			{
				"dateUTC": "2016-09-02T08:00:00Z",
				"name": "user_email",
				"views": 72
			},
			{
				"dateUTC": "2016-09-02T08:00:00Z",
				"name": "unknown",
				"views": 48
			},
			{
				"dateUTC": "2016-09-03T08:00:00Z",
				"name": "google",
				"views": 53
			},
			{
				"dateUTC": "2016-09-03T08:00:00Z",
				"name": "facebook",
				"views": 67
			},
			{
				"dateUTC": "2016-09-03T08:00:00Z",
				"name": "twitter",
				"views": 52
			},
			{
				"dateUTC": "2016-09-03T08:00:00Z",
				"name": "user_newsvarter",
				"views": 92
			},
			{
				"dateUTC": "2016-09-03T08:00:00Z",
				"name": "user_email",
				"views": 8
			},
			{
				"dateUTC": "2016-09-03T08:00:00Z",
				"name": "unknown",
				"views": 77
			},
			{
				"dateUTC": "2016-09-04T08:00:00Z",
				"name": "google",
				"views": 65
			},
			{
				"dateUTC": "2016-09-04T08:00:00Z",
				"name": "facebook",
				"views": 62
			},
			{
				"dateUTC": "2016-09-04T08:00:00Z",
				"name": "twitter",
				"views": 48
			},
			{
				"dateUTC": "2016-09-04T08:00:00Z",
				"name": "user_newsvarter",
				"views": 60
			},
			{
				"dateUTC": "2016-09-04T08:00:00Z",
				"name": "user_email",
				"views": 79
			},
			{
				"dateUTC": "2016-09-04T08:00:00Z",
				"name": "unknown",
				"views": 60
			},
			{
				"dateUTC": "2016-09-05T08:00:00Z",
				"name": "google",
				"views": 80
			},
			{
				"dateUTC": "2016-09-05T08:00:00Z",
				"name": "facebook",
				"views": 78
			},
			{
				"dateUTC": "2016-09-05T08:00:00Z",
				"name": "twitter",
				"views": 65
			},
			{
				"dateUTC": "2016-09-05T08:00:00Z",
				"name": "user_newsvarter",
				"views": 59
			},
			{
				"dateUTC": "2016-09-05T08:00:00Z",
				"name": "user_email",
				"views": 95
			},
			{
				"dateUTC": "2016-09-05T08:00:00Z",
				"name": "unknown",
				"views": 58
			},
			{
				"dateUTC": "2016-09-06T08:00:00Z",
				"name": "google",
				"views": 89
			},
			{
				"dateUTC": "2016-09-06T08:00:00Z",
				"name": "facebook",
				"views": 53
			},
			{
				"dateUTC": "2016-09-06T08:00:00Z",
				"name": "twitter",
				"views": 70
			},
			{
				"dateUTC": "2016-09-06T08:00:00Z",
				"name": "user_newsvarter",
				"views": 82
			},
			{
				"dateUTC": "2016-09-06T08:00:00Z",
				"name": "user_email",
				"views": 6
			},
			{
				"dateUTC": "2016-09-06T08:00:00Z",
				"name": "unknown",
				"views": 40
			},
			{
				"dateUTC": "2016-09-07T08:00:00Z",
				"name": "google",
				"views": 85
			},
			{
				"dateUTC": "2016-09-07T08:00:00Z",
				"name": "facebook",
				"views": 62
			},
			{
				"dateUTC": "2016-09-07T08:00:00Z",
				"name": "twitter",
				"views": 21
			},
			{
				"dateUTC": "2016-09-07T08:00:00Z",
				"name": "user_newsvarter",
				"views": 74
			},
			{
				"dateUTC": "2016-09-07T08:00:00Z",
				"name": "user_email",
				"views": 81
			},
			{
				"dateUTC": "2016-09-07T08:00:00Z",
				"name": "unknown",
				"views": 19
			},
			{
				"dateUTC": "2016-09-08T08:00:00Z",
				"name": "google",
				"views": 50
			},
			{
				"dateUTC": "2016-09-08T08:00:00Z",
				"name": "facebook",
				"views": 81
			},
			{
				"dateUTC": "2016-09-08T08:00:00Z",
				"name": "twitter",
				"views": 87
			},
			{
				"dateUTC": "2016-09-08T08:00:00Z",
				"name": "user_newsvarter",
				"views": 69
			},
			{
				"dateUTC": "2016-09-08T08:00:00Z",
				"name": "user_email",
				"views": 8
			},
			{
				"dateUTC": "2016-09-08T08:00:00Z",
				"name": "unknown",
				"views": 95
			},
			{
				"dateUTC": "2016-09-09T08:00:00Z",
				"name": "google",
				"views": 45
			},
			{
				"dateUTC": "2016-09-09T08:00:00Z",
				"name": "facebook",
				"views": 99
			},
			{
				"dateUTC": "2016-09-09T08:00:00Z",
				"name": "twitter",
				"views": 11
			},
			{
				"dateUTC": "2016-09-09T08:00:00Z",
				"name": "user_newsvarter",
				"views": 15
			},
			{
				"dateUTC": "2016-09-09T08:00:00Z",
				"name": "user_email",
				"views": 17
			},
			{
				"dateUTC": "2016-09-09T08:00:00Z",
				"name": "unknown",
				"views": 0
			},
			{
				"dateUTC": "2016-09-10T08:00:00Z",
				"name": "google",
				"views": 1
			},
			{
				"dateUTC": "2016-09-10T08:00:00Z",
				"name": "facebook",
				"views": 82
			},
			{
				"dateUTC": "2016-09-10T08:00:00Z",
				"name": "twitter",
				"views": 87
			},
			{
				"dateUTC": "2016-09-10T08:00:00Z",
				"name": "user_newsvarter",
				"views": 32
			},
			{
				"dateUTC": "2016-09-10T08:00:00Z",
				"name": "user_email",
				"views": 27
			},
			{
				"dateUTC": "2016-09-10T08:00:00Z",
				"name": "unknown",
				"views": 12
			},
			{
				"dateUTC": "2016-09-11T08:00:00Z",
				"name": "google",
				"views": 64
			},
			{
				"dateUTC": "2016-09-11T08:00:00Z",
				"name": "facebook",
				"views": 96
			},
			{
				"dateUTC": "2016-09-11T08:00:00Z",
				"name": "twitter",
				"views": 66
			},
			{
				"dateUTC": "2016-09-11T08:00:00Z",
				"name": "user_newsvarter",
				"views": 2
			},
			{
				"dateUTC": "2016-09-11T08:00:00Z",
				"name": "user_email",
				"views": 26
			},
			{
				"dateUTC": "2016-09-11T08:00:00Z",
				"name": "unknown",
				"views": 71
			},
			{
				"dateUTC": "2016-09-12T08:00:00Z",
				"name": "google",
				"views": 77
			},
			{
				"dateUTC": "2016-09-12T08:00:00Z",
				"name": "facebook",
				"views": 2
			},
			{
				"dateUTC": "2016-09-12T08:00:00Z",
				"name": "twitter",
				"views": 85
			},
			{
				"dateUTC": "2016-09-12T08:00:00Z",
				"name": "user_newsvarter",
				"views": 13
			},
			{
				"dateUTC": "2016-09-12T08:00:00Z",
				"name": "user_email",
				"views": 30
			},
			{
				"dateUTC": "2016-09-12T08:00:00Z",
				"name": "unknown",
				"views": 28
			},
			{
				"dateUTC": "2016-09-13T08:00:00Z",
				"name": "google",
				"views": 32
			},
			{
				"dateUTC": "2016-09-13T08:00:00Z",
				"name": "facebook",
				"views": 80
			},
			{
				"dateUTC": "2016-09-13T08:00:00Z",
				"name": "twitter",
				"views": 98
			},
			{
				"dateUTC": "2016-09-13T08:00:00Z",
				"name": "user_newsvarter",
				"views": 60
			},
			{
				"dateUTC": "2016-09-13T08:00:00Z",
				"name": "user_email",
				"views": 0
			},
			{
				"dateUTC": "2016-09-13T08:00:00Z",
				"name": "unknown",
				"views": 34
			},
			{
				"dateUTC": "2016-09-14T08:00:00Z",
				"name": "google",
				"views": 71
			},
			{
				"dateUTC": "2016-09-14T08:00:00Z",
				"name": "facebook",
				"views": 71
			},
			{
				"dateUTC": "2016-09-14T08:00:00Z",
				"name": "twitter",
				"views": 67
			},
			{
				"dateUTC": "2016-09-14T08:00:00Z",
				"name": "user_newsvarter",
				"views": 62
			},
			{
				"dateUTC": "2016-09-14T08:00:00Z",
				"name": "user_email",
				"views": 75
			},
			{
				"dateUTC": "2016-09-14T08:00:00Z",
				"name": "unknown",
				"views": 92
			},
			{
				"dateUTC": "2016-09-15T08:00:00Z",
				"name": "google",
				"views": 54
			},
			{
				"dateUTC": "2016-09-15T08:00:00Z",
				"name": "facebook",
				"views": 0
			},
			{
				"dateUTC": "2016-09-15T08:00:00Z",
				"name": "twitter",
				"views": 74
			},
			{
				"dateUTC": "2016-09-15T08:00:00Z",
				"name": "user_newsvarter",
				"views": 11
			},
			{
				"dateUTC": "2016-09-15T08:00:00Z",
				"name": "user_email",
				"views": 41
			},
			{
				"dateUTC": "2016-09-15T08:00:00Z",
				"name": "unknown",
				"views": 70
			},
			{
				"dateUTC": "2016-09-16T08:00:00Z",
				"name": "google",
				"views": 39
			},
			{
				"dateUTC": "2016-09-16T08:00:00Z",
				"name": "facebook",
				"views": 92
			},
			{
				"dateUTC": "2016-09-16T08:00:00Z",
				"name": "twitter",
				"views": 95
			},
			{
				"dateUTC": "2016-09-16T08:00:00Z",
				"name": "user_newsvarter",
				"views": 48
			},
			{
				"dateUTC": "2016-09-16T08:00:00Z",
				"name": "user_email",
				"views": 56
			},
			{
				"dateUTC": "2016-09-16T08:00:00Z",
				"name": "unknown",
				"views": 3
			},
			{
				"dateUTC": "2016-09-17T08:00:00Z",
				"name": "google",
				"views": 64
			},
			{
				"dateUTC": "2016-09-17T08:00:00Z",
				"name": "facebook",
				"views": 19
			},
			{
				"dateUTC": "2016-09-17T08:00:00Z",
				"name": "twitter",
				"views": 89
			},
			{
				"dateUTC": "2016-09-17T08:00:00Z",
				"name": "user_newsvarter",
				"views": 59
			},
			{
				"dateUTC": "2016-09-17T08:00:00Z",
				"name": "user_email",
				"views": 80
			},
			{
				"dateUTC": "2016-09-17T08:00:00Z",
				"name": "unknown",
				"views": 85
			},
			{
				"dateUTC": "2016-09-18T08:00:00Z",
				"name": "google",
				"views": 44
			},
			{
				"dateUTC": "2016-09-18T08:00:00Z",
				"name": "facebook",
				"views": 38
			},
			{
				"dateUTC": "2016-09-18T08:00:00Z",
				"name": "twitter",
				"views": 89
			},
			{
				"dateUTC": "2016-09-18T08:00:00Z",
				"name": "user_newsvarter",
				"views": 73
			},
			{
				"dateUTC": "2016-09-18T08:00:00Z",
				"name": "user_email",
				"views": 0
			},
			{
				"dateUTC": "2016-09-18T08:00:00Z",
				"name": "unknown",
				"views": 50
			},
			{
				"dateUTC": "2016-09-19T08:00:00Z",
				"name": "google",
				"views": 73
			},
			{
				"dateUTC": "2016-09-19T08:00:00Z",
				"name": "facebook",
				"views": 8
			},
			{
				"dateUTC": "2016-09-19T08:00:00Z",
				"name": "twitter",
				"views": 52
			},
			{
				"dateUTC": "2016-09-19T08:00:00Z",
				"name": "user_newsvarter",
				"views": 38
			},
			{
				"dateUTC": "2016-09-19T08:00:00Z",
				"name": "user_email",
				"views": 53
			},
			{
				"dateUTC": "2016-09-19T08:00:00Z",
				"name": "unknown",
				"views": 88
			},
			{
				"dateUTC": "2016-09-20T08:00:00Z",
				"name": "google",
				"views": 5
			},
			{
				"dateUTC": "2016-09-20T08:00:00Z",
				"name": "facebook",
				"views": 94
			},
			{
				"dateUTC": "2016-09-20T08:00:00Z",
				"name": "twitter",
				"views": 34
			},
			{
				"dateUTC": "2016-09-20T08:00:00Z",
				"name": "user_newsvarter",
				"views": 63
			},
			{
				"dateUTC": "2016-09-20T08:00:00Z",
				"name": "user_email",
				"views": 48
			},
			{
				"dateUTC": "2016-09-20T08:00:00Z",
				"name": "unknown",
				"views": 88
			},
			{
				"dateUTC": "2016-09-21T08:00:00Z",
				"name": "google",
				"views": 48
			},
			{
				"dateUTC": "2016-09-21T08:00:00Z",
				"name": "facebook",
				"views": 27
			},
			{
				"dateUTC": "2016-09-21T08:00:00Z",
				"name": "twitter",
				"views": 78
			},
			{
				"dateUTC": "2016-09-21T08:00:00Z",
				"name": "user_newsvarter",
				"views": 50
			},
			{
				"dateUTC": "2016-09-21T08:00:00Z",
				"name": "user_email",
				"views": 31
			},
			{
				"dateUTC": "2016-09-21T08:00:00Z",
				"name": "unknown",
				"views": 83
			},
			{
				"dateUTC": "2016-09-22T08:00:00Z",
				"name": "google",
				"views": 73
			},
			{
				"dateUTC": "2016-09-22T08:00:00Z",
				"name": "facebook",
				"views": 36
			},
			{
				"dateUTC": "2016-09-22T08:00:00Z",
				"name": "twitter",
				"views": 8
			},
			{
				"dateUTC": "2016-09-22T08:00:00Z",
				"name": "user_newsvarter",
				"views": 96
			},
			{
				"dateUTC": "2016-09-22T08:00:00Z",
				"name": "user_email",
				"views": 22
			},
			{
				"dateUTC": "2016-09-22T08:00:00Z",
				"name": "unknown",
				"views": 36
			},
			{
				"dateUTC": "2016-09-23T08:00:00Z",
				"name": "google",
				"views": 42
			},
			{
				"dateUTC": "2016-09-23T08:00:00Z",
				"name": "facebook",
				"views": 70
			},
			{
				"dateUTC": "2016-09-23T08:00:00Z",
				"name": "twitter",
				"views": 91
			},
			{
				"dateUTC": "2016-09-23T08:00:00Z",
				"name": "user_newsvarter",
				"views": 93
			},
			{
				"dateUTC": "2016-09-23T08:00:00Z",
				"name": "user_email",
				"views": 25
			},
			{
				"dateUTC": "2016-09-23T08:00:00Z",
				"name": "unknown",
				"views": 85
			},
			{
				"dateUTC": "2016-09-24T08:00:00Z",
				"name": "google",
				"views": 74
			},
			{
				"dateUTC": "2016-09-24T08:00:00Z",
				"name": "facebook",
				"views": 6
			},
			{
				"dateUTC": "2016-09-24T08:00:00Z",
				"name": "twitter",
				"views": 95
			},
			{
				"dateUTC": "2016-09-24T08:00:00Z",
				"name": "user_newsvarter",
				"views": 3
			},
			{
				"dateUTC": "2016-09-24T08:00:00Z",
				"name": "user_email",
				"views": 14
			},
			{
				"dateUTC": "2016-09-24T08:00:00Z",
				"name": "unknown",
				"views": 40
			},
			{
				"dateUTC": "2016-09-25T08:00:00Z",
				"name": "google",
				"views": 66
			},
			{
				"dateUTC": "2016-09-25T08:00:00Z",
				"name": "facebook",
				"views": 33
			},
			{
				"dateUTC": "2016-09-25T08:00:00Z",
				"name": "twitter",
				"views": 52
			},
			{
				"dateUTC": "2016-09-25T08:00:00Z",
				"name": "user_newsvarter",
				"views": 81
			},
			{
				"dateUTC": "2016-09-25T08:00:00Z",
				"name": "user_email",
				"views": 87
			},
			{
				"dateUTC": "2016-09-25T08:00:00Z",
				"name": "unknown",
				"views": 90
			},
			{
				"dateUTC": "2016-09-26T08:00:00Z",
				"name": "google",
				"views": 50
			},
			{
				"dateUTC": "2016-09-26T08:00:00Z",
				"name": "facebook",
				"views": 91
			},
			{
				"dateUTC": "2016-09-26T08:00:00Z",
				"name": "twitter",
				"views": 47
			},
			{
				"dateUTC": "2016-09-26T08:00:00Z",
				"name": "user_newsvarter",
				"views": 87
			},
			{
				"dateUTC": "2016-09-26T08:00:00Z",
				"name": "user_email",
				"views": 82
			},
			{
				"dateUTC": "2016-09-26T08:00:00Z",
				"name": "unknown",
				"views": 31
			},
			{
				"dateUTC": "2016-09-27T08:00:00Z",
				"name": "google",
				"views": 52
			},
			{
				"dateUTC": "2016-09-27T08:00:00Z",
				"name": "facebook",
				"views": 97
			},
			{
				"dateUTC": "2016-09-27T08:00:00Z",
				"name": "twitter",
				"views": 21
			},
			{
				"dateUTC": "2016-09-27T08:00:00Z",
				"name": "user_newsvarter",
				"views": 32
			},
			{
				"dateUTC": "2016-09-27T08:00:00Z",
				"name": "user_email",
				"views": 73
			},
			{
				"dateUTC": "2016-09-27T08:00:00Z",
				"name": "unknown",
				"views": 29
			},
			{
				"dateUTC": "2016-09-28T08:00:00Z",
				"name": "google",
				"views": 91
			},
			{
				"dateUTC": "2016-09-28T08:00:00Z",
				"name": "facebook",
				"views": 32
			},
			{
				"dateUTC": "2016-09-28T08:00:00Z",
				"name": "twitter",
				"views": 26
			},
			{
				"dateUTC": "2016-09-28T08:00:00Z",
				"name": "user_newsvarter",
				"views": 1
			},
			{
				"dateUTC": "2016-09-28T08:00:00Z",
				"name": "user_email",
				"views": 28
			},
			{
				"dateUTC": "2016-09-28T08:00:00Z",
				"name": "unknown",
				"views": 50
			},
			{
				"dateUTC": "2016-09-29T08:00:00Z",
				"name": "google",
				"views": 80
			},
			{
				"dateUTC": "2016-09-29T08:00:00Z",
				"name": "facebook",
				"views": 40
			},
			{
				"dateUTC": "2016-09-29T08:00:00Z",
				"name": "twitter",
				"views": 62
			},
			{
				"dateUTC": "2016-09-29T08:00:00Z",
				"name": "user_newsvarter",
				"views": 29
			},
			{
				"dateUTC": "2016-09-29T08:00:00Z",
				"name": "user_email",
				"views": 82
			},
			{
				"dateUTC": "2016-09-29T08:00:00Z",
				"name": "unknown",
				"views": 30
			},
			{
				"dateUTC": "2016-09-30T08:00:00Z",
				"name": "google",
				"views": 40
			},
			{
				"dateUTC": "2016-09-30T08:00:00Z",
				"name": "facebook",
				"views": 20
			},
			{
				"dateUTC": "2016-09-30T08:00:00Z",
				"name": "twitter",
				"views": 14
			},
			{
				"dateUTC": "2016-09-30T08:00:00Z",
				"name": "user_newsvarter",
				"views": 68
			},
			{
				"dateUTC": "2016-09-30T08:00:00Z",
				"name": "user_email",
				"views": 26
			},
			{
				"dateUTC": "2016-09-30T08:00:00Z",
				"name": "unknown",
				"views": 30
			},
			{
				"dateUTC": "2016-10-01T08:00:00Z",
				"name": "google",
				"views": 62
			},
			{
				"dateUTC": "2016-10-01T08:00:00Z",
				"name": "facebook",
				"views": 18
			},
			{
				"dateUTC": "2016-10-01T08:00:00Z",
				"name": "twitter",
				"views": 81
			},
			{
				"dateUTC": "2016-10-01T08:00:00Z",
				"name": "user_newsvarter",
				"views": 15
			},
			{
				"dateUTC": "2016-10-01T08:00:00Z",
				"name": "user_email",
				"views": 4
			},
			{
				"dateUTC": "2016-10-01T08:00:00Z",
				"name": "unknown",
				"views": 67
			},
			{
				"dateUTC": "2016-10-02T08:00:00Z",
				"name": "google",
				"views": 28
			},
			{
				"dateUTC": "2016-10-02T08:00:00Z",
				"name": "facebook",
				"views": 4
			},
			{
				"dateUTC": "2016-10-02T08:00:00Z",
				"name": "twitter",
				"views": 17
			},
			{
				"dateUTC": "2016-10-02T08:00:00Z",
				"name": "user_newsvarter",
				"views": 85
			},
			{
				"dateUTC": "2016-10-02T08:00:00Z",
				"name": "user_email",
				"views": 47
			},
			{
				"dateUTC": "2016-10-02T08:00:00Z",
				"name": "unknown",
				"views": 62
			},
			{
				"dateUTC": "2016-10-03T08:00:00Z",
				"name": "google",
				"views": 55
			},
			{
				"dateUTC": "2016-10-03T08:00:00Z",
				"name": "facebook",
				"views": 8
			},
			{
				"dateUTC": "2016-10-03T08:00:00Z",
				"name": "twitter",
				"views": 63
			},
			{
				"dateUTC": "2016-10-03T08:00:00Z",
				"name": "user_newsvarter",
				"views": 72
			},
			{
				"dateUTC": "2016-10-03T08:00:00Z",
				"name": "user_email",
				"views": 6
			},
			{
				"dateUTC": "2016-10-03T08:00:00Z",
				"name": "unknown",
				"views": 27
			},
			{
				"dateUTC": "2016-10-04T08:00:00Z",
				"name": "google",
				"views": 34
			},
			{
				"dateUTC": "2016-10-04T08:00:00Z",
				"name": "facebook",
				"views": 63
			},
			{
				"dateUTC": "2016-10-04T08:00:00Z",
				"name": "twitter",
				"views": 8
			},
			{
				"dateUTC": "2016-10-04T08:00:00Z",
				"name": "user_newsvarter",
				"views": 85
			},
			{
				"dateUTC": "2016-10-04T08:00:00Z",
				"name": "user_email",
				"views": 74
			},
			{
				"dateUTC": "2016-10-04T08:00:00Z",
				"name": "unknown",
				"views": 55
			},
			{
				"dateUTC": "2016-10-05T08:00:00Z",
				"name": "google",
				"views": 33
			},
			{
				"dateUTC": "2016-10-05T08:00:00Z",
				"name": "facebook",
				"views": 99
			},
			{
				"dateUTC": "2016-10-05T08:00:00Z",
				"name": "twitter",
				"views": 82
			},
			{
				"dateUTC": "2016-10-05T08:00:00Z",
				"name": "user_newsvarter",
				"views": 22
			},
			{
				"dateUTC": "2016-10-05T08:00:00Z",
				"name": "user_email",
				"views": 94
			},
			{
				"dateUTC": "2016-10-05T08:00:00Z",
				"name": "unknown",
				"views": 77
			},
			{
				"dateUTC": "2016-10-06T08:00:00Z",
				"name": "google",
				"views": 97
			},
			{
				"dateUTC": "2016-10-06T08:00:00Z",
				"name": "facebook",
				"views": 31
			},
			{
				"dateUTC": "2016-10-06T08:00:00Z",
				"name": "twitter",
				"views": 34
			},
			{
				"dateUTC": "2016-10-06T08:00:00Z",
				"name": "user_newsvarter",
				"views": 50
			},
			{
				"dateUTC": "2016-10-06T08:00:00Z",
				"name": "user_email",
				"views": 6
			},
			{
				"dateUTC": "2016-10-06T08:00:00Z",
				"name": "unknown",
				"views": 78
			},
			{
				"dateUTC": "2016-10-07T08:00:00Z",
				"name": "google",
				"views": 14
			},
			{
				"dateUTC": "2016-10-07T08:00:00Z",
				"name": "facebook",
				"views": 91
			},
			{
				"dateUTC": "2016-10-07T08:00:00Z",
				"name": "twitter",
				"views": 88
			},
			{
				"dateUTC": "2016-10-07T08:00:00Z",
				"name": "user_newsvarter",
				"views": 53
			},
			{
				"dateUTC": "2016-10-07T08:00:00Z",
				"name": "user_email",
				"views": 99
			},
			{
				"dateUTC": "2016-10-07T08:00:00Z",
				"name": "unknown",
				"views": 9
			},
			{
				"dateUTC": "2016-10-08T08:00:00Z",
				"name": "google",
				"views": 76
			},
			{
				"dateUTC": "2016-10-08T08:00:00Z",
				"name": "facebook",
				"views": 4
			},
			{
				"dateUTC": "2016-10-08T08:00:00Z",
				"name": "twitter",
				"views": 85
			},
			{
				"dateUTC": "2016-10-08T08:00:00Z",
				"name": "user_newsvarter",
				"views": 13
			},
			{
				"dateUTC": "2016-10-08T08:00:00Z",
				"name": "user_email",
				"views": 76
			},
			{
				"dateUTC": "2016-10-08T08:00:00Z",
				"name": "unknown",
				"views": 44
			},
			{
				"dateUTC": "2016-10-09T08:00:00Z",
				"name": "google",
				"views": 61
			},
			{
				"dateUTC": "2016-10-09T08:00:00Z",
				"name": "facebook",
				"views": 25
			},
			{
				"dateUTC": "2016-10-09T08:00:00Z",
				"name": "twitter",
				"views": 30
			},
			{
				"dateUTC": "2016-10-09T08:00:00Z",
				"name": "user_newsvarter",
				"views": 64
			},
			{
				"dateUTC": "2016-10-09T08:00:00Z",
				"name": "user_email",
				"views": 57
			},
			{
				"dateUTC": "2016-10-09T08:00:00Z",
				"name": "unknown",
				"views": 30
			},
			{
				"dateUTC": "2016-10-10T08:00:00Z",
				"name": "google",
				"views": 27
			},
			{
				"dateUTC": "2016-10-10T08:00:00Z",
				"name": "facebook",
				"views": 4
			},
			{
				"dateUTC": "2016-10-10T08:00:00Z",
				"name": "twitter",
				"views": 8
			},
			{
				"dateUTC": "2016-10-10T08:00:00Z",
				"name": "user_newsvarter",
				"views": 85
			},
			{
				"dateUTC": "2016-10-10T08:00:00Z",
				"name": "user_email",
				"views": 43
			},
			{
				"dateUTC": "2016-10-10T08:00:00Z",
				"name": "unknown",
				"views": 98
			},
			{
				"dateUTC": "2016-10-11T08:00:00Z",
				"name": "google",
				"views": 8
			},
			{
				"dateUTC": "2016-10-11T08:00:00Z",
				"name": "facebook",
				"views": 54
			},
			{
				"dateUTC": "2016-10-11T08:00:00Z",
				"name": "twitter",
				"views": 56
			},
			{
				"dateUTC": "2016-10-11T08:00:00Z",
				"name": "user_newsvarter",
				"views": 44
			},
			{
				"dateUTC": "2016-10-11T08:00:00Z",
				"name": "user_email",
				"views": 37
			},
			{
				"dateUTC": "2016-10-11T08:00:00Z",
				"name": "unknown",
				"views": 8
			},
			{
				"dateUTC": "2016-10-12T08:00:00Z",
				"name": "google",
				"views": 8
			},
			{
				"dateUTC": "2016-10-12T08:00:00Z",
				"name": "facebook",
				"views": 89
			},
			{
				"dateUTC": "2016-10-12T08:00:00Z",
				"name": "twitter",
				"views": 97
			},
			{
				"dateUTC": "2016-10-12T08:00:00Z",
				"name": "user_newsvarter",
				"views": 94
			},
			{
				"dateUTC": "2016-10-12T08:00:00Z",
				"name": "user_email",
				"views": 61
			},
			{
				"dateUTC": "2016-10-12T08:00:00Z",
				"name": "unknown",
				"views": 13
			},
			{
				"dateUTC": "2016-10-13T08:00:00Z",
				"name": "google",
				"views": 45
			},
			{
				"dateUTC": "2016-10-13T08:00:00Z",
				"name": "facebook",
				"views": 45
			},
			{
				"dateUTC": "2016-10-13T08:00:00Z",
				"name": "twitter",
				"views": 89
			},
			{
				"dateUTC": "2016-10-13T08:00:00Z",
				"name": "user_newsvarter",
				"views": 84
			},
			{
				"dateUTC": "2016-10-13T08:00:00Z",
				"name": "user_email",
				"views": 78
			},
			{
				"dateUTC": "2016-10-13T08:00:00Z",
				"name": "unknown",
				"views": 83
			},
			{
				"dateUTC": "2016-10-14T08:00:00Z",
				"name": "google",
				"views": 11
			},
			{
				"dateUTC": "2016-10-14T08:00:00Z",
				"name": "facebook",
				"views": 39
			},
			{
				"dateUTC": "2016-10-14T08:00:00Z",
				"name": "twitter",
				"views": 80
			},
			{
				"dateUTC": "2016-10-14T08:00:00Z",
				"name": "user_newsvarter",
				"views": 8
			},
			{
				"dateUTC": "2016-10-14T08:00:00Z",
				"name": "user_email",
				"views": 50
			},
			{
				"dateUTC": "2016-10-14T08:00:00Z",
				"name": "unknown",
				"views": 56
			},
			{
				"dateUTC": "2016-10-15T08:00:00Z",
				"name": "google",
				"views": 69
			},
			{
				"dateUTC": "2016-10-15T08:00:00Z",
				"name": "facebook",
				"views": 27
			},
			{
				"dateUTC": "2016-10-15T08:00:00Z",
				"name": "twitter",
				"views": 42
			},
			{
				"dateUTC": "2016-10-15T08:00:00Z",
				"name": "user_newsvarter",
				"views": 9
			},
			{
				"dateUTC": "2016-10-15T08:00:00Z",
				"name": "user_email",
				"views": 30
			},
			{
				"dateUTC": "2016-10-15T08:00:00Z",
				"name": "unknown",
				"views": 43
			},
			{
				"dateUTC": "2016-10-16T08:00:00Z",
				"name": "google",
				"views": 29
			},
			{
				"dateUTC": "2016-10-16T08:00:00Z",
				"name": "facebook",
				"views": 86
			},
			{
				"dateUTC": "2016-10-16T08:00:00Z",
				"name": "twitter",
				"views": 27
			},
			{
				"dateUTC": "2016-10-16T08:00:00Z",
				"name": "user_newsvarter",
				"views": 35
			},
			{
				"dateUTC": "2016-10-16T08:00:00Z",
				"name": "user_email",
				"views": 3
			},
			{
				"dateUTC": "2016-10-16T08:00:00Z",
				"name": "unknown",
				"views": 77
			},
			{
				"dateUTC": "2016-10-17T08:00:00Z",
				"name": "google",
				"views": 39
			},
			{
				"dateUTC": "2016-10-17T08:00:00Z",
				"name": "facebook",
				"views": 92
			},
			{
				"dateUTC": "2016-10-17T08:00:00Z",
				"name": "twitter",
				"views": 30
			},
			{
				"dateUTC": "2016-10-17T08:00:00Z",
				"name": "user_newsvarter",
				"views": 97
			},
			{
				"dateUTC": "2016-10-17T08:00:00Z",
				"name": "user_email",
				"views": 75
			},
			{
				"dateUTC": "2016-10-17T08:00:00Z",
				"name": "unknown",
				"views": 30
			},
			{
				"dateUTC": "2016-10-18T08:00:00Z",
				"name": "google",
				"views": 32
			},
			{
				"dateUTC": "2016-10-18T08:00:00Z",
				"name": "facebook",
				"views": 67
			},
			{
				"dateUTC": "2016-10-18T08:00:00Z",
				"name": "twitter",
				"views": 75
			},
			{
				"dateUTC": "2016-10-18T08:00:00Z",
				"name": "user_newsvarter",
				"views": 99
			},
			{
				"dateUTC": "2016-10-18T08:00:00Z",
				"name": "user_email",
				"views": 92
			},
			{
				"dateUTC": "2016-10-18T08:00:00Z",
				"name": "unknown",
				"views": 66
			},
			{
				"dateUTC": "2016-10-19T08:00:00Z",
				"name": "google",
				"views": 29
			},
			{
				"dateUTC": "2016-10-19T08:00:00Z",
				"name": "facebook",
				"views": 64
			},
			{
				"dateUTC": "2016-10-19T08:00:00Z",
				"name": "twitter",
				"views": 92
			},
			{
				"dateUTC": "2016-10-19T08:00:00Z",
				"name": "user_newsvarter",
				"views": 23
			},
			{
				"dateUTC": "2016-10-19T08:00:00Z",
				"name": "user_email",
				"views": 25
			},
			{
				"dateUTC": "2016-10-19T08:00:00Z",
				"name": "unknown",
				"views": 40
			},
			{
				"dateUTC": "2016-10-20T08:00:00Z",
				"name": "google",
				"views": 41
			},
			{
				"dateUTC": "2016-10-20T08:00:00Z",
				"name": "facebook",
				"views": 23
			},
			{
				"dateUTC": "2016-10-20T08:00:00Z",
				"name": "twitter",
				"views": 19
			},
			{
				"dateUTC": "2016-10-20T08:00:00Z",
				"name": "user_newsvarter",
				"views": 13
			},
			{
				"dateUTC": "2016-10-20T08:00:00Z",
				"name": "user_email",
				"views": 32
			},
			{
				"dateUTC": "2016-10-20T08:00:00Z",
				"name": "unknown",
				"views": 42
			},
			{
				"dateUTC": "2016-10-21T08:00:00Z",
				"name": "google",
				"views": 20
			},
			{
				"dateUTC": "2016-10-21T08:00:00Z",
				"name": "facebook",
				"views": 85
			},
			{
				"dateUTC": "2016-10-21T08:00:00Z",
				"name": "twitter",
				"views": 27
			},
			{
				"dateUTC": "2016-10-21T08:00:00Z",
				"name": "user_newsvarter",
				"views": 38
			},
			{
				"dateUTC": "2016-10-21T08:00:00Z",
				"name": "user_email",
				"views": 54
			},
			{
				"dateUTC": "2016-10-21T08:00:00Z",
				"name": "unknown",
				"views": 42
			}
		]
	};

/***/ })
]);
//# sourceMappingURL=demo-stacked-area.js.map<|MERGE_RESOLUTION|>--- conflicted
+++ resolved
@@ -7592,16 +7592,16 @@
 /* 23 */
 /***/ (function(module, exports) {
 
-	module.exports = function(module) {
-		if(!module.webpackPolyfill) {
-			module.deprecate = function() {};
-			module.paths = [];
-			// module.parent = undefined by default
-			module.children = [];
-			module.webpackPolyfill = 1;
-		}
-		return module;
-	}
+	module.exports = function(module) {
+		if(!module.webpackPolyfill) {
+			module.deprecate = function() {};
+			module.paths = [];
+			// module.parent = undefined by default
+			module.children = [];
+			module.webpackPolyfill = 1;
+		}
+		return module;
+	}
 
 
 /***/ }),
@@ -12953,8 +12953,6 @@
 	            dateLabel = 'date',
 	            valueLabel = 'value',
 	            keyLabel = 'name',
-<<<<<<< HEAD
-=======
 	
 	
 	        // getters
@@ -13165,66 +13163,73 @@
 	                var date = _ref4.date;
 	                return date;
 	            })).rangeRound([0, chartWidth]);
->>>>>>> c7630cb4
-	
-	
-<<<<<<< HEAD
-	        // getters
-	        getName = function getName(_ref) {
-	            var name = _ref.name;
-	            return name;
-	        },
-	            getDate = function getDate(_ref2) {
-	            var date = _ref2.date;
-	            return date;
-	        },
-	
-	
-	        // events
-	        dispatcher = d3Dispatch.dispatch('customMouseOver', 'customMouseOut', 'customMouseMove');
-=======
+	
+	            yScale = d3Scale.scaleLinear().domain([0, getMaxValueByDate()]).rangeRound([chartHeight, 0]).nice();
+	
 	            categoryColorMap = order.reduce(function (memo, topic, index) {
 	                return assign({}, memo, _defineProperty({}, topic, colorSchema[index]));
 	            }, {});
 	        }
->>>>>>> c7630cb4
 	
 	        /**
-	          * This function creates the graph using the selection and data provided
-	          * @param {D3Selection} _selection A d3 selection that represents
-	          * the container(s) where the chart(s) will be rendered
-	          * @param {areaChartData} _data The data to attach and generate the chart
-	          */
-	        function exports(_selection) {
-	            _selection.each(function (_data) {
-	                chartWidth = width - margin.left - margin.right;
-	                chartHeight = height - margin.top - margin.bottom;
-	                data = cleanData(_data);
-	                dataByDate = getDataByDate(data);
-	
-	                buildLayers();
-	                buildScales();
-	                buildSVG(this);
-	                buildAxis();
-	                drawAxis();
-	                drawStackedAreas();
-	
-	                if (shouldShowTooltip()) {
-	                    drawHoverOverlay();
-	                    drawVerticalMarker();
-	                    addMouseEvents();
-	                }
+	         * @param  {HTMLElement} container DOM element that will work as the container of the graph
+	         * @private
+	         */
+	        function buildSVG(container) {
+	            if (!svg) {
+	                svg = d3Selection.select(container).append('svg').classed('britechart stacked-area', true);
+	
+	                buildContainerGroups();
+	            }
+	
+	            svg.attr('width', width).attr('height', height);
+	        }
+	
+	        /**
+	         * Parses dates and values into JS Date objects and numbers
+	         * @param  {obj} data Raw data from JSON file
+	         * @return {obj}      Parsed data with values and dates
+	         */
+	        function cleanData(data) {
+	            return data.map(function (d) {
+	                d.date = new Date(d[dateLabel]), d.value = +d[valueLabel];
+	
+	                return d;
 	            });
 	        }
 	
 	        /**
-	         * Adds events to the container group if the environment is not mobile
-	         * Adding: mouseover, mouseout and mousemove
+	         * Draws the x and y axis on the svg object within their
+	         * respective groups
+	         * @private
 	         */
-<<<<<<< HEAD
-	        function addMouseEvents() {
-	            svg.on('mouseover', handleMouseOver).on('mouseout', handleMouseOut).on('mousemove', handleMouseMove);
-=======
+	        function drawAxis() {
+	            svg.select('.x-axis-group .axis.x').attr('transform', 'translate( 0, ' + chartHeight + ' )').call(xAxis);
+	
+	            if (forceAxisSettings !== 'custom') {
+	                svg.select('.x-axis-group .month-axis').attr('transform', 'translate(0, ' + (chartHeight + monthAxisPadding) + ')').call(xMonthAxis);
+	            }
+	
+	            svg.select('.y-axis-group.axis').attr('transform', 'translate( ' + -xAxisPadding.left + ', 0)').call(yAxis).call(adjustYTickLabels);
+	
+	            // Moving the YAxis tick labels to the right side
+	            // d3Selection.selectAll('.y-axis-group .tick text')
+	            //     .attr('transform', `translate( ${-chartWidth - yTickTextXOffset}, ${yTickTextYOffset})` );
+	        }
+	
+	        /**
+	         * Adjusts the position of the y axis' ticks
+	         * @param  {D3Selection} selection Y axis group
+	         * @return void
+	         */
+	        function adjustYTickLabels(selection) {
+	            selection.selectAll('.tick text').attr('transform', 'translate(' + yTickTextXOffset + ', ' + yTickTextYOffset + ')');
+	        }
+	
+	        /**
+	         * Creates SVG dot elements for each data entry and draws them
+	         * TODO: Plug
+	         */
 	        function drawDataReferencePoints() {
 	            // Creates Dots on Data points
 	            var points = svg.select('.chart-group').selectAll('.dots').data(layers).enter().append('g').attr('class', 'dots').attr('d', function (_ref5) {
@@ -13257,320 +13262,6 @@
 	
 	                return 'translate( ' + xScale(date) + ', ' + yScale(y + y0) + ' )';
 	            });
->>>>>>> c7630cb4
-	        }
-	
-	        /**
-	         * Formats the value depending on its characteristics
-	         * @param  {Number} value Value to format
-	         * @return {Number}       Formatted value
-	         */
-	        function getFormattedValue(value) {
-	            var format = void 0;
-	
-	            if (isInteger(value)) {
-	                format = formatIntegerValue;
-	            } else {
-	                format = formatDecimalValue;
-	            }
-	
-	            return format(value);
-	        }
-	
-	        /**
-	         * Creates the d3 x and y axis, setting orientations
-	         * @private
-	         */
-<<<<<<< HEAD
-	        function buildAxis() {
-	            var dataSpan = yScale.domain()[1] - yScale.domain()[0];
-	            var yTickNumber = dataSpan < verticalTicks - 1 ? dataSpan : verticalTicks;
-	            var minor = void 0,
-	                major = void 0;
-	
-	            if (forceAxisSettings === 'custom' && typeof forcedXFormat === 'string') {
-	                minor = {
-	                    tick: forcedXTicks,
-	                    format: d3TimeFormat.timeFormat(forcedXFormat)
-	                };
-	                major = null;
-=======
-	        function drawStackedAreas() {
-	            var series = void 0;
-	
-	            area = d3Shape.area().curve(d3Shape.curveMonotoneX).x(function (_ref7) {
-	                var data = _ref7.data;
-	                return xScale(data.date);
-	            }).y0(function (d) {
-	                return yScale(d[0]);
-	            }).y1(function (d) {
-	                return yScale(d[1]);
-	            });
-	
-	            if (isAnimated) {
-	                series = svg.select('.chart-group').selectAll('.layer').data(layersInitial).enter().append('g').classed('layer-container', true);
-	
-	                series.append('path').attr('class', 'layer').attr('d', area).style('fill', function (_ref8) {
-	                    var key = _ref8.key;
-	                    return categoryColorMap[key];
-	                });
-	
-	                // Update
-	                svg.select('.chart-group').selectAll('.layer').data(layers).transition().delay(function (_, i) {
-	                    return areaAnimationDelays[i];
-	                }).duration(areaAnimationDuration).ease(ease).attr('d', area).style('opacity', areaOpacity).style('fill', function (_ref9) {
-	                    var key = _ref9.key;
-	                    return categoryColorMap[key];
-	                });
->>>>>>> c7630cb4
-	            } else {
-	                var _timeAxisHelper$getXA = timeAxisHelper.getXAxisSettings(dataByDate, width, forceAxisSettings);
-	
-<<<<<<< HEAD
-	                minor = _timeAxisHelper$getXA.minor;
-	                major = _timeAxisHelper$getXA.major;
-	
-	
-	                xMonthAxis = d3Axis.axisBottom(xScale).ticks(major.tick).tickSize(0, 0).tickFormat(major.format);
-=======
-	                series.append('path').attr('class', 'layer').attr('d', area).style('fill', function (_ref10) {
-	                    var key = _ref10.key;
-	                    return categoryColorMap[key];
-	                });
-	
-	                // Update
-	                series.attr('d', area).style('opacity', areaOpacity).style('fill', function (_ref11) {
-	                    var key = _ref11.key;
-	                    return categoryColorMap[key];
-	                });
->>>>>>> c7630cb4
-	            }
-	
-	            xAxis = d3Axis.axisBottom(xScale).ticks(minor.tick).tickSize(10, 0).tickPadding(tickPadding).tickFormat(minor.format);
-	
-	            yAxis = d3Axis.axisRight(yScale).ticks(yTickNumber).tickSize([0]).tickPadding(tickPadding).tickFormat(getFormattedValue);
-	
-	            drawGridLines(minor.tick, yTickNumber);
-	        }
-	
-	        /**
-	         * Builds containers for the chart, the axis and a wrapper for all of them
-	         * NOTE: The order of drawing of this group elements is really important,
-	         * as everything else will be drawn on top of them
-	         * @private
-	         */
-	        function buildContainerGroups() {
-	            var container = svg.append('g').classed('container-group', true).attr('transform', 'translate(' + margin.left + ',' + margin.top + ')');
-	
-	            container.append('g').classed('x-axis-group', true).append('g').classed('x axis', true);
-	            container.selectAll('.x-axis-group').append('g').classed('month-axis', true);
-	            container.append('g').classed('y-axis-group axis', true);
-	            container.append('g').classed('grid-lines-group', true);
-	            container.append('g').classed('chart-group', true);
-	            container.append('g').classed('metadata-group', true);
-	        }
-	
-	        /**
-	         * Builds the stacked layers layout
-	         * @return {D3Layout} Layout for drawing the chart
-	         * @private
-	         */
-	        function buildLayers() {
-	            dataByDateFormatted = dataByDate.map(function (d) {
-	                return assign({}, d, d.values);
-	            }).map(function (d) {
-	                Object.keys(d).forEach(function (k) {
-	                    var entry = d[k];
-	
-	                    if (entry && entry.name) {
-	                        d[entry.name] = entry.value;
-	                    }
-	                });
-	
-	                return assign({}, d, {
-	                    date: new Date(d['key'])
-	                });
-	            });
-	
-	            dataByDateZeroed = dataByDate.map(function (d) {
-	                return assign({}, d, d.values);
-	            }).map(function (d) {
-	                Object.keys(d).forEach(function (k) {
-	                    var entry = d[k];
-	
-	                    if (entry && entry.name) {
-	                        d[entry.name] = 0;
-	                    }
-	                });
-	
-	                return assign({}, d, {
-	                    date: new Date(d['key'])
-	                });
-	            });
-	
-	            order = uniq(data.map(function (o) {
-	                return o.name;
-	            }));
-	            var stack3 = d3Shape.stack().keys(order).order(d3Shape.stackOrderNone).offset(d3Shape.stackOffsetNone);
-	
-<<<<<<< HEAD
-	            layersInitial = stack3(dataByDateZeroed);
-	            layers = stack3(dataByDateFormatted);
-=======
-	        /**
-	         * Finds out the data entry that is closer to the given position on pixels
-	         * @param  {Number} mouseX X position of the mouse
-	         * @return {obj}        Data entry that is closer to that x axis position
-	         */
-	        function getNearestDataPoint(mouseX) {
-	            return dataByDate.find(function (_ref12) {
-	                var date = _ref12.date;
-	                return Math.abs(xScale(date) - mouseX) <= epsilon;
-	            });
->>>>>>> c7630cb4
-	        }
-	
-	        /**
-	         * Creates the x, y and color scales of the chart
-	         * @private
-	         */
-<<<<<<< HEAD
-	        function buildScales() {
-	            xScale = d3Scale.scaleTime().domain(d3Array.extent(dataByDate, function (_ref3) {
-	                var date = _ref3.date;
-=======
-	        function setEpsilon() {
-	            var dates = dataByDate.map(function (_ref13) {
-	                var date = _ref13.date;
->>>>>>> c7630cb4
-	                return date;
-	            })).rangeRound([0, chartWidth]);
-	
-	            yScale = d3Scale.scaleLinear().domain([0, getMaxValueByDate()]).rangeRound([chartHeight, 0]).nice();
-	
-	            colorScale = d3Scale.scaleOrdinal().range(colorSchema).domain(data.map(getName));
-	
-	            var range = colorScale.range();
-	            categoryColorMap = colorScale.domain().reduce(function (memo, item, i) {
-	                memo[item] = range[i];
-	
-	                return memo;
-	            }, {});
-	        }
-	
-	        /**
-	         * @param  {HTMLElement} container DOM element that will work as the container of the graph
-	         * @private
-	         */
-	        function buildSVG(container) {
-	            if (!svg) {
-	                svg = d3Selection.select(container).append('svg').classed('britechart stacked-area', true);
-	
-	                buildContainerGroups();
-	            }
-	
-	            svg.attr('width', width).attr('height', height);
-	        }
-	
-	        /**
-	         * Parses dates and values into JS Date objects and numbers
-	         * @param  {obj} data Raw data from JSON file
-	         * @return {obj}      Parsed data with values and dates
-	         */
-	        function cleanData(data) {
-	            return data.map(function (d) {
-	                d.date = new Date(d[dateLabel]), d.value = +d[valueLabel];
-	
-	                return d;
-	            });
-	        }
-	
-	        /**
-	         * Draws the x and y axis on the svg object within their
-	         * respective groups
-	         * @private
-	         */
-<<<<<<< HEAD
-	        function drawAxis() {
-	            svg.select('.x-axis-group .axis.x').attr('transform', 'translate( 0, ' + chartHeight + ' )').call(xAxis);
-=======
-	        function highlightDataPoints(_ref14) {
-	            var values = _ref14.values;
-	
-	            var accumulator = 0;
-	
-	            eraseDataPointHighlights();
-	
-	            // ensure order stays constant
-	            values = values.filter(function (v) {
-	                return !!v;
-	            }).sort(function (a, b) {
-	                return order.indexOf(a.name) > order.indexOf(b.name);
-	            });
-	
-	            values.forEach(function (_ref15, index) {
-	                var name = _ref15.name;
-	
-	                var marker = verticalMarkerContainer.append('g').classed('circle-container', true),
-	                    circleSize = 12;
->>>>>>> c7630cb4
-	
-	            if (forceAxisSettings !== 'custom') {
-	                svg.select('.x-axis-group .month-axis').attr('transform', 'translate(0, ' + (chartHeight + monthAxisPadding) + ')').call(xMonthAxis);
-	            }
-	
-	            svg.select('.y-axis-group.axis').attr('transform', 'translate( ' + -xAxisPadding.left + ', 0)').call(yAxis).call(adjustYTickLabels);
-	
-	            // Moving the YAxis tick labels to the right side
-	            // d3Selection.selectAll('.y-axis-group .tick text')
-	            //     .attr('transform', `translate( ${-chartWidth - yTickTextXOffset}, ${yTickTextYOffset})` );
-	        }
-	
-	        /**
-	         * Adjusts the position of the y axis' ticks
-	         * @param  {D3Selection} selection Y axis group
-	         * @return void
-	         */
-	        function adjustYTickLabels(selection) {
-	            selection.selectAll('.tick text').attr('transform', 'translate(' + yTickTextXOffset + ', ' + yTickTextYOffset + ')');
-	        }
-	
-	        /**
-	         * Creates SVG dot elements for each data entry and draws them
-	         * TODO: Plug
-	         */
-	        function drawDataReferencePoints() {
-	            // Creates Dots on Data points
-	            var points = svg.select('.chart-group').selectAll('.dots').data(layers).enter().append('g').attr('class', 'dots').attr('d', function (_ref4) {
-	                var values = _ref4.values;
-	                return area(values);
-	            }).attr('clip-path', 'url(#clip)');
-	
-	            // Processes the points
-	            // TODO: Optimize this code
-	            points.selectAll('.dot').data(function (_ref5, index) {
-	                var values = _ref5.values;
-	                return values.map(function (point) {
-	                    return { index: index, point: point };
-	                });
-	            }).enter().append('circle').attr('class', 'dot').attr('r', function () {
-	                return pointsSize;
-	            }).attr('fill', function () {
-	                return pointsColor;
-	            }).attr('stroke-width', '0').attr('stroke', pointsBorderColor).attr('transform', function (d) {
-	                var point = d.point;
-	
-	                var key = xScale(point.date);
-	
-	                dataPoints[key] = dataPoints[key] || [];
-	                dataPoints[key].push(d);
-	
-	                var date = point.date,
-	                    y = point.y,
-	                    y0 = point.y0;
-	
-	                return 'translate( ' + xScale(date) + ', ' + yScale(y + y0) + ' )';
-	            });
 	        }
 	
 	        /**
@@ -13613,8 +13304,8 @@
 	        function drawStackedAreas() {
 	            var series = void 0;
 	
-	            area = d3Shape.area().curve(d3Shape.curveMonotoneX).x(function (_ref6) {
-	                var data = _ref6.data;
+	            area = d3Shape.area().curve(d3Shape.curveMonotoneX).x(function (_ref7) {
+	                var data = _ref7.data;
 	                return xScale(data.date);
 	            }).y0(function (d) {
 	                return yScale(d[0]);
@@ -13625,29 +13316,29 @@
 	            if (isAnimated) {
 	                series = svg.select('.chart-group').selectAll('.layer').data(layersInitial).enter().append('g').classed('layer-container', true);
 	
-	                series.append('path').attr('class', 'layer').attr('d', area).style('fill', function (_ref7) {
-	                    var key = _ref7.key;
+	                series.append('path').attr('class', 'layer').attr('d', area).style('fill', function (_ref8) {
+	                    var key = _ref8.key;
 	                    return categoryColorMap[key];
 	                });
 	
 	                // Update
 	                svg.select('.chart-group').selectAll('.layer').data(layers).transition().delay(function (_, i) {
 	                    return areaAnimationDelays[i];
-	                }).duration(areaAnimationDuration).ease(ease).attr('d', area).style('opacity', areaOpacity).style('fill', function (_ref8) {
-	                    var key = _ref8.key;
+	                }).duration(areaAnimationDuration).ease(ease).attr('d', area).style('opacity', areaOpacity).style('fill', function (_ref9) {
+	                    var key = _ref9.key;
 	                    return categoryColorMap[key];
 	                });
 	            } else {
 	                series = svg.select('.chart-group').selectAll('.layer').data(layers).enter().append('g').classed('layer-container', true);
 	
-	                series.append('path').attr('class', 'layer').attr('d', area).style('fill', function (_ref9) {
-	                    var key = _ref9.key;
+	                series.append('path').attr('class', 'layer').attr('d', area).style('fill', function (_ref10) {
+	                    var key = _ref10.key;
 	                    return categoryColorMap[key];
 	                });
 	
 	                // Update
-	                series.attr('d', area).style('opacity', areaOpacity).style('fill', function (_ref10) {
-	                    var key = _ref10.key;
+	                series.attr('d', area).style('opacity', areaOpacity).style('fill', function (_ref11) {
+	                    var key = _ref11.key;
 	                    return categoryColorMap[key];
 	                });
 	            }
@@ -13735,8 +13426,8 @@
 	         * @return {obj}        Data entry that is closer to that x axis position
 	         */
 	        function getNearestDataPoint(mouseX) {
-	            return dataByDate.find(function (_ref11) {
-	                var date = _ref11.date;
+	            return dataByDate.find(function (_ref12) {
+	                var date = _ref12.date;
 	                return Math.abs(xScale(date) - mouseX) <= epsilon;
 	            });
 	        }
@@ -13747,8 +13438,8 @@
 	         * @return {Number} half distance between any two points
 	         */
 	        function setEpsilon() {
-	            var dates = dataByDate.map(function (_ref12) {
-	                var date = _ref12.date;
+	            var dates = dataByDate.map(function (_ref13) {
+	                var date = _ref13.date;
 	                return date;
 	            });
 	
@@ -13806,8 +13497,8 @@
 	         * @param  {obj} dataPoint Data point to extract info from
 	         * @private
 	         */
-	        function highlightDataPoints(_ref13) {
-	            var values = _ref13.values;
+	        function highlightDataPoints(_ref14) {
+	            var values = _ref14.values;
 	
 	            var accumulator = 0;
 	
@@ -13820,8 +13511,8 @@
 	                return order.indexOf(a.name) > order.indexOf(b.name);
 	            });
 	
-	            values.forEach(function (_ref14, index) {
-	                var name = _ref14.name;
+	            values.forEach(function (_ref15, index) {
+	                var name = _ref15.name;
 	
 	                var marker = verticalMarkerContainer.append('g').classed('circle-container', true),
 	                    circleSize = 12;
