webpackJsonp([8,10],[
/* 0 */
/***/ (function(module, exports, __webpack_require__) {

	'use strict';
	
	var d3Selection = __webpack_require__(1),
	    PubSub = __webpack_require__(2),
	    colors = __webpack_require__(19),
	    stackedBarChart = __webpack_require__(70),
	    tooltip = __webpack_require__(48),
	    stackedDataBuilder = __webpack_require__(71),
	    colorSelectorHelper = __webpack_require__(45);
	__webpack_require__(29);
	
	function createStackedBarChartWithTooltip(optionalColorSchema) {
	    var stackedBar = stackedBarChart(),
	        chartTooltip = tooltip(),
	        testDataSet = new stackedDataBuilder.StackedBarDataBuilder(),
	        container = d3Selection.select('.js-stacked-bar-chart-tooltip-container'),
	        containerWidth = container.node() ? container.node().getBoundingClientRect().width : false,
	        tooltipContainer,
	        dataset;
	
	    if (containerWidth) {
	        dataset = testDataSet.with3Sources().build();
	
	        // StackedAreChart Setup and start
	        stackedBar.tooltipThreshold(600).width(containerWidth).grid('horizontal').isAnimated(true).stackLabel('stack').nameLabel('date').valueLabel('views').on('customMouseOver', function () {
	            chartTooltip.show();
	        }).on('customMouseMove', function (dataPoint, topicColorMap, x, y) {
	            chartTooltip.update(dataPoint, topicColorMap, x, y);
	        }).on('customMouseOut', function () {
	            chartTooltip.hide();
	        });
	
	        if (optionalColorSchema) {
	            stackedBar.colorSchema(optionalColorSchema);
	        }
	
	        container.datum(dataset.data).call(stackedBar);
	
	        // Tooltip Setup and start
	        chartTooltip.topicLabel('values').dateLabel('key').nameLabel('stack').title('Tooltip title');
	
	        // Note that if the viewport width is less than the tooltipThreshold value,
	        // this container won't exist, and the tooltip won't show up
	        tooltipContainer = d3Selection.select('.js-stacked-bar-chart-tooltip-container .metadata-group');
	        tooltipContainer.datum([]).call(chartTooltip);
	
	        d3Selection.select('#button').on('click', function () {
	            stackedBar.exportChart('stacked-bar.png', 'Britecharts Stacked Bar');
	        });
	    }
	}
	
	function createHorizontalStackedBarChart(optionalColorSchema) {
	    var stackedBar = stackedBarChart(),
	        chartTooltip = tooltip(),
	        testDataSet = new stackedDataBuilder.StackedBarDataBuilder(),
	        container = d3Selection.select('.js-stacked-bar-chart-fixed-container'),
	        containerWidth = container.node() ? container.node().getBoundingClientRect().width : false,
	        tooltipContainer,
	        dataset;
	
	    if (containerWidth) {
	        dataset = testDataSet.with3Sources().build();
	
	        // StackedAreChart Setup and start
	        stackedBar.isHorizontal(true).tooltipThreshold(600).grid('vertical').width(containerWidth).isAnimated(true).margin({
	            left: 80,
	            top: 40,
	            right: 30,
	            bottom: 20
	        }).nameLabel('date').valueLabel('views').stackLabel('stack').on('customMouseOver', function () {
	            chartTooltip.show();
	        }).on('customMouseMove', function (dataPoint, topicColorMap, x, y) {
	            chartTooltip.update(dataPoint, topicColorMap, x, y);
	        }).on('customMouseOut', function () {
	            chartTooltip.hide();
	        });
	
	        if (optionalColorSchema) {
	            stackedBar.colorSchema(optionalColorSchema);
	        }
	
	        container.datum(dataset.data).call(stackedBar);
	
	        // Tooltip Setup and start
	        chartTooltip.topicLabel('values').dateLabel('key').nameLabel('stack').title('Tooltip Title');
	
	        // Note that if the viewport width is less than the tooltipThreshold value,
	        // this container won't exist, and the tooltip won't show up
	        tooltipContainer = d3Selection.select('.js-stacked-bar-chart-fixed-container .metadata-group');
	        tooltipContainer.datum([]).call(chartTooltip);
	    }
	}
	
	if (d3Selection.select('.js-stacked-bar-chart-tooltip-container').node()) {
	    // Chart creation
	    createStackedBarChartWithTooltip();
	    createHorizontalStackedBarChart();
	
	    // For getting a responsive behavior on our chart,
	    // we'll need to listen to the window resize event
	    var redrawCharts = function redrawCharts() {
	        d3Selection.selectAll('.stacked-bar').remove();
	
	        createStackedBarChartWithTooltip();
	        createHorizontalStackedBarChart();
	    };
	
	    // Redraw charts on window resize
	    PubSub.subscribe('resize', redrawCharts);
	
	    // Color schema selector
	    colorSelectorHelper.createColorSelector('.js-color-selector-container', '.stacked-bar', createStackedBarChartWithTooltip);
	}

/***/ }),
/* 1 */
/***/ (function(module, exports, __webpack_require__) {

	// https://d3js.org/d3-selection/ Version 1.1.0. Copyright 2017 Mike Bostock.
	(function (global, factory) {
		 true ? factory(exports) :
		typeof define === 'function' && define.amd ? define(['exports'], factory) :
		(factory((global.d3 = global.d3 || {})));
	}(this, (function (exports) { 'use strict';
	
	var xhtml = "http://www.w3.org/1999/xhtml";
	
	var namespaces = {
	  svg: "http://www.w3.org/2000/svg",
	  xhtml: xhtml,
	  xlink: "http://www.w3.org/1999/xlink",
	  xml: "http://www.w3.org/XML/1998/namespace",
	  xmlns: "http://www.w3.org/2000/xmlns/"
	};
	
	var namespace = function(name) {
	  var prefix = name += "", i = prefix.indexOf(":");
	  if (i >= 0 && (prefix = name.slice(0, i)) !== "xmlns") name = name.slice(i + 1);
	  return namespaces.hasOwnProperty(prefix) ? {space: namespaces[prefix], local: name} : name;
	};
	
	function creatorInherit(name) {
	  return function() {
	    var document = this.ownerDocument,
	        uri = this.namespaceURI;
	    return uri === xhtml && document.documentElement.namespaceURI === xhtml
	        ? document.createElement(name)
	        : document.createElementNS(uri, name);
	  };
	}
	
	function creatorFixed(fullname) {
	  return function() {
	    return this.ownerDocument.createElementNS(fullname.space, fullname.local);
	  };
	}
	
	var creator = function(name) {
	  var fullname = namespace(name);
	  return (fullname.local
	      ? creatorFixed
	      : creatorInherit)(fullname);
	};
	
	var nextId = 0;
	
	function local() {
	  return new Local;
	}
	
	function Local() {
	  this._ = "@" + (++nextId).toString(36);
	}
	
	Local.prototype = local.prototype = {
	  constructor: Local,
	  get: function(node) {
	    var id = this._;
	    while (!(id in node)) if (!(node = node.parentNode)) return;
	    return node[id];
	  },
	  set: function(node, value) {
	    return node[this._] = value;
	  },
	  remove: function(node) {
	    return this._ in node && delete node[this._];
	  },
	  toString: function() {
	    return this._;
	  }
	};
	
	var matcher = function(selector) {
	  return function() {
	    return this.matches(selector);
	  };
	};
	
	if (typeof document !== "undefined") {
	  var element = document.documentElement;
	  if (!element.matches) {
	    var vendorMatches = element.webkitMatchesSelector
	        || element.msMatchesSelector
	        || element.mozMatchesSelector
	        || element.oMatchesSelector;
	    matcher = function(selector) {
	      return function() {
	        return vendorMatches.call(this, selector);
	      };
	    };
	  }
	}
	
	var matcher$1 = matcher;
	
	var filterEvents = {};
	
	exports.event = null;
	
	if (typeof document !== "undefined") {
	  var element$1 = document.documentElement;
	  if (!("onmouseenter" in element$1)) {
	    filterEvents = {mouseenter: "mouseover", mouseleave: "mouseout"};
	  }
	}
	
	function filterContextListener(listener, index, group) {
	  listener = contextListener(listener, index, group);
	  return function(event) {
	    var related = event.relatedTarget;
	    if (!related || (related !== this && !(related.compareDocumentPosition(this) & 8))) {
	      listener.call(this, event);
	    }
	  };
	}
	
	function contextListener(listener, index, group) {
	  return function(event1) {
	    var event0 = exports.event; // Events can be reentrant (e.g., focus).
	    exports.event = event1;
	    try {
	      listener.call(this, this.__data__, index, group);
	    } finally {
	      exports.event = event0;
	    }
	  };
	}
	
	function parseTypenames(typenames) {
	  return typenames.trim().split(/^|\s+/).map(function(t) {
	    var name = "", i = t.indexOf(".");
	    if (i >= 0) name = t.slice(i + 1), t = t.slice(0, i);
	    return {type: t, name: name};
	  });
	}
	
	function onRemove(typename) {
	  return function() {
	    var on = this.__on;
	    if (!on) return;
	    for (var j = 0, i = -1, m = on.length, o; j < m; ++j) {
	      if (o = on[j], (!typename.type || o.type === typename.type) && o.name === typename.name) {
	        this.removeEventListener(o.type, o.listener, o.capture);
	      } else {
	        on[++i] = o;
	      }
	    }
	    if (++i) on.length = i;
	    else delete this.__on;
	  };
	}
	
	function onAdd(typename, value, capture) {
	  var wrap = filterEvents.hasOwnProperty(typename.type) ? filterContextListener : contextListener;
	  return function(d, i, group) {
	    var on = this.__on, o, listener = wrap(value, i, group);
	    if (on) for (var j = 0, m = on.length; j < m; ++j) {
	      if ((o = on[j]).type === typename.type && o.name === typename.name) {
	        this.removeEventListener(o.type, o.listener, o.capture);
	        this.addEventListener(o.type, o.listener = listener, o.capture = capture);
	        o.value = value;
	        return;
	      }
	    }
	    this.addEventListener(typename.type, listener, capture);
	    o = {type: typename.type, name: typename.name, value: value, listener: listener, capture: capture};
	    if (!on) this.__on = [o];
	    else on.push(o);
	  };
	}
	
	var selection_on = function(typename, value, capture) {
	  var typenames = parseTypenames(typename + ""), i, n = typenames.length, t;
	
	  if (arguments.length < 2) {
	    var on = this.node().__on;
	    if (on) for (var j = 0, m = on.length, o; j < m; ++j) {
	      for (i = 0, o = on[j]; i < n; ++i) {
	        if ((t = typenames[i]).type === o.type && t.name === o.name) {
	          return o.value;
	        }
	      }
	    }
	    return;
	  }
	
	  on = value ? onAdd : onRemove;
	  if (capture == null) capture = false;
	  for (i = 0; i < n; ++i) this.each(on(typenames[i], value, capture));
	  return this;
	};
	
	function customEvent(event1, listener, that, args) {
	  var event0 = exports.event;
	  event1.sourceEvent = exports.event;
	  exports.event = event1;
	  try {
	    return listener.apply(that, args);
	  } finally {
	    exports.event = event0;
	  }
	}
	
	var sourceEvent = function() {
	  var current = exports.event, source;
	  while (source = current.sourceEvent) current = source;
	  return current;
	};
	
	var point = function(node, event) {
	  var svg = node.ownerSVGElement || node;
	
	  if (svg.createSVGPoint) {
	    var point = svg.createSVGPoint();
	    point.x = event.clientX, point.y = event.clientY;
	    point = point.matrixTransform(node.getScreenCTM().inverse());
	    return [point.x, point.y];
	  }
	
	  var rect = node.getBoundingClientRect();
	  return [event.clientX - rect.left - node.clientLeft, event.clientY - rect.top - node.clientTop];
	};
	
	var mouse = function(node) {
	  var event = sourceEvent();
	  if (event.changedTouches) event = event.changedTouches[0];
	  return point(node, event);
	};
	
	function none() {}
	
	var selector = function(selector) {
	  return selector == null ? none : function() {
	    return this.querySelector(selector);
	  };
	};
	
	var selection_select = function(select) {
	  if (typeof select !== "function") select = selector(select);
	
	  for (var groups = this._groups, m = groups.length, subgroups = new Array(m), j = 0; j < m; ++j) {
	    for (var group = groups[j], n = group.length, subgroup = subgroups[j] = new Array(n), node, subnode, i = 0; i < n; ++i) {
	      if ((node = group[i]) && (subnode = select.call(node, node.__data__, i, group))) {
	        if ("__data__" in node) subnode.__data__ = node.__data__;
	        subgroup[i] = subnode;
	      }
	    }
	  }
	
	  return new Selection(subgroups, this._parents);
	};
	
	function empty() {
	  return [];
	}
	
	var selectorAll = function(selector) {
	  return selector == null ? empty : function() {
	    return this.querySelectorAll(selector);
	  };
	};
	
	var selection_selectAll = function(select) {
	  if (typeof select !== "function") select = selectorAll(select);
	
	  for (var groups = this._groups, m = groups.length, subgroups = [], parents = [], j = 0; j < m; ++j) {
	    for (var group = groups[j], n = group.length, node, i = 0; i < n; ++i) {
	      if (node = group[i]) {
	        subgroups.push(select.call(node, node.__data__, i, group));
	        parents.push(node);
	      }
	    }
	  }
	
	  return new Selection(subgroups, parents);
	};
	
	var selection_filter = function(match) {
	  if (typeof match !== "function") match = matcher$1(match);
	
	  for (var groups = this._groups, m = groups.length, subgroups = new Array(m), j = 0; j < m; ++j) {
	    for (var group = groups[j], n = group.length, subgroup = subgroups[j] = [], node, i = 0; i < n; ++i) {
	      if ((node = group[i]) && match.call(node, node.__data__, i, group)) {
	        subgroup.push(node);
	      }
	    }
	  }
	
	  return new Selection(subgroups, this._parents);
	};
	
	var sparse = function(update) {
	  return new Array(update.length);
	};
	
	var selection_enter = function() {
	  return new Selection(this._enter || this._groups.map(sparse), this._parents);
	};
	
	function EnterNode(parent, datum) {
	  this.ownerDocument = parent.ownerDocument;
	  this.namespaceURI = parent.namespaceURI;
	  this._next = null;
	  this._parent = parent;
	  this.__data__ = datum;
	}
	
	EnterNode.prototype = {
	  constructor: EnterNode,
	  appendChild: function(child) { return this._parent.insertBefore(child, this._next); },
	  insertBefore: function(child, next) { return this._parent.insertBefore(child, next); },
	  querySelector: function(selector) { return this._parent.querySelector(selector); },
	  querySelectorAll: function(selector) { return this._parent.querySelectorAll(selector); }
	};
	
	var constant = function(x) {
	  return function() {
	    return x;
	  };
	};
	
	var keyPrefix = "$"; // Protect against keys like “__proto__”.
	
	function bindIndex(parent, group, enter, update, exit, data) {
	  var i = 0,
	      node,
	      groupLength = group.length,
	      dataLength = data.length;
	
	  // Put any non-null nodes that fit into update.
	  // Put any null nodes into enter.
	  // Put any remaining data into enter.
	  for (; i < dataLength; ++i) {
	    if (node = group[i]) {
	      node.__data__ = data[i];
	      update[i] = node;
	    } else {
	      enter[i] = new EnterNode(parent, data[i]);
	    }
	  }
	
	  // Put any non-null nodes that don’t fit into exit.
	  for (; i < groupLength; ++i) {
	    if (node = group[i]) {
	      exit[i] = node;
	    }
	  }
	}
	
	function bindKey(parent, group, enter, update, exit, data, key) {
	  var i,
	      node,
	      nodeByKeyValue = {},
	      groupLength = group.length,
	      dataLength = data.length,
	      keyValues = new Array(groupLength),
	      keyValue;
	
	  // Compute the key for each node.
	  // If multiple nodes have the same key, the duplicates are added to exit.
	  for (i = 0; i < groupLength; ++i) {
	    if (node = group[i]) {
	      keyValues[i] = keyValue = keyPrefix + key.call(node, node.__data__, i, group);
	      if (keyValue in nodeByKeyValue) {
	        exit[i] = node;
	      } else {
	        nodeByKeyValue[keyValue] = node;
	      }
	    }
	  }
	
	  // Compute the key for each datum.
	  // If there a node associated with this key, join and add it to update.
	  // If there is not (or the key is a duplicate), add it to enter.
	  for (i = 0; i < dataLength; ++i) {
	    keyValue = keyPrefix + key.call(parent, data[i], i, data);
	    if (node = nodeByKeyValue[keyValue]) {
	      update[i] = node;
	      node.__data__ = data[i];
	      nodeByKeyValue[keyValue] = null;
	    } else {
	      enter[i] = new EnterNode(parent, data[i]);
	    }
	  }
	
	  // Add any remaining nodes that were not bound to data to exit.
	  for (i = 0; i < groupLength; ++i) {
	    if ((node = group[i]) && (nodeByKeyValue[keyValues[i]] === node)) {
	      exit[i] = node;
	    }
	  }
	}
	
	var selection_data = function(value, key) {
	  if (!value) {
	    data = new Array(this.size()), j = -1;
	    this.each(function(d) { data[++j] = d; });
	    return data;
	  }
	
	  var bind = key ? bindKey : bindIndex,
	      parents = this._parents,
	      groups = this._groups;
	
	  if (typeof value !== "function") value = constant(value);
	
	  for (var m = groups.length, update = new Array(m), enter = new Array(m), exit = new Array(m), j = 0; j < m; ++j) {
	    var parent = parents[j],
	        group = groups[j],
	        groupLength = group.length,
	        data = value.call(parent, parent && parent.__data__, j, parents),
	        dataLength = data.length,
	        enterGroup = enter[j] = new Array(dataLength),
	        updateGroup = update[j] = new Array(dataLength),
	        exitGroup = exit[j] = new Array(groupLength);
	
	    bind(parent, group, enterGroup, updateGroup, exitGroup, data, key);
	
	    // Now connect the enter nodes to their following update node, such that
	    // appendChild can insert the materialized enter node before this node,
	    // rather than at the end of the parent node.
	    for (var i0 = 0, i1 = 0, previous, next; i0 < dataLength; ++i0) {
	      if (previous = enterGroup[i0]) {
	        if (i0 >= i1) i1 = i0 + 1;
	        while (!(next = updateGroup[i1]) && ++i1 < dataLength);
	        previous._next = next || null;
	      }
	    }
	  }
	
	  update = new Selection(update, parents);
	  update._enter = enter;
	  update._exit = exit;
	  return update;
	};
	
	var selection_exit = function() {
	  return new Selection(this._exit || this._groups.map(sparse), this._parents);
	};
	
	var selection_merge = function(selection) {
	
	  for (var groups0 = this._groups, groups1 = selection._groups, m0 = groups0.length, m1 = groups1.length, m = Math.min(m0, m1), merges = new Array(m0), j = 0; j < m; ++j) {
	    for (var group0 = groups0[j], group1 = groups1[j], n = group0.length, merge = merges[j] = new Array(n), node, i = 0; i < n; ++i) {
	      if (node = group0[i] || group1[i]) {
	        merge[i] = node;
	      }
	    }
	  }
	
	  for (; j < m0; ++j) {
	    merges[j] = groups0[j];
	  }
	
	  return new Selection(merges, this._parents);
	};
	
	var selection_order = function() {
	
	  for (var groups = this._groups, j = -1, m = groups.length; ++j < m;) {
	    for (var group = groups[j], i = group.length - 1, next = group[i], node; --i >= 0;) {
	      if (node = group[i]) {
	        if (next && next !== node.nextSibling) next.parentNode.insertBefore(node, next);
	        next = node;
	      }
	    }
	  }
	
	  return this;
	};
	
	var selection_sort = function(compare) {
	  if (!compare) compare = ascending;
	
	  function compareNode(a, b) {
	    return a && b ? compare(a.__data__, b.__data__) : !a - !b;
	  }
	
	  for (var groups = this._groups, m = groups.length, sortgroups = new Array(m), j = 0; j < m; ++j) {
	    for (var group = groups[j], n = group.length, sortgroup = sortgroups[j] = new Array(n), node, i = 0; i < n; ++i) {
	      if (node = group[i]) {
	        sortgroup[i] = node;
	      }
	    }
	    sortgroup.sort(compareNode);
	  }
	
	  return new Selection(sortgroups, this._parents).order();
	};
	
	function ascending(a, b) {
	  return a < b ? -1 : a > b ? 1 : a >= b ? 0 : NaN;
	}
	
	var selection_call = function() {
	  var callback = arguments[0];
	  arguments[0] = this;
	  callback.apply(null, arguments);
	  return this;
	};
	
	var selection_nodes = function() {
	  var nodes = new Array(this.size()), i = -1;
	  this.each(function() { nodes[++i] = this; });
	  return nodes;
	};
	
	var selection_node = function() {
	
	  for (var groups = this._groups, j = 0, m = groups.length; j < m; ++j) {
	    for (var group = groups[j], i = 0, n = group.length; i < n; ++i) {
	      var node = group[i];
	      if (node) return node;
	    }
	  }
	
	  return null;
	};
	
	var selection_size = function() {
	  var size = 0;
	  this.each(function() { ++size; });
	  return size;
	};
	
	var selection_empty = function() {
	  return !this.node();
	};
	
	var selection_each = function(callback) {
	
	  for (var groups = this._groups, j = 0, m = groups.length; j < m; ++j) {
	    for (var group = groups[j], i = 0, n = group.length, node; i < n; ++i) {
	      if (node = group[i]) callback.call(node, node.__data__, i, group);
	    }
	  }
	
	  return this;
	};
	
	function attrRemove(name) {
	  return function() {
	    this.removeAttribute(name);
	  };
	}
	
	function attrRemoveNS(fullname) {
	  return function() {
	    this.removeAttributeNS(fullname.space, fullname.local);
	  };
	}
	
	function attrConstant(name, value) {
	  return function() {
	    this.setAttribute(name, value);
	  };
	}
	
	function attrConstantNS(fullname, value) {
	  return function() {
	    this.setAttributeNS(fullname.space, fullname.local, value);
	  };
	}
	
	function attrFunction(name, value) {
	  return function() {
	    var v = value.apply(this, arguments);
	    if (v == null) this.removeAttribute(name);
	    else this.setAttribute(name, v);
	  };
	}
	
	function attrFunctionNS(fullname, value) {
	  return function() {
	    var v = value.apply(this, arguments);
	    if (v == null) this.removeAttributeNS(fullname.space, fullname.local);
	    else this.setAttributeNS(fullname.space, fullname.local, v);
	  };
	}
	
	var selection_attr = function(name, value) {
	  var fullname = namespace(name);
	
	  if (arguments.length < 2) {
	    var node = this.node();
	    return fullname.local
	        ? node.getAttributeNS(fullname.space, fullname.local)
	        : node.getAttribute(fullname);
	  }
	
	  return this.each((value == null
	      ? (fullname.local ? attrRemoveNS : attrRemove) : (typeof value === "function"
	      ? (fullname.local ? attrFunctionNS : attrFunction)
	      : (fullname.local ? attrConstantNS : attrConstant)))(fullname, value));
	};
	
	var defaultView = function(node) {
	  return (node.ownerDocument && node.ownerDocument.defaultView) // node is a Node
	      || (node.document && node) // node is a Window
	      || node.defaultView; // node is a Document
	};
	
	function styleRemove(name) {
	  return function() {
	    this.style.removeProperty(name);
	  };
	}
	
	function styleConstant(name, value, priority) {
	  return function() {
	    this.style.setProperty(name, value, priority);
	  };
	}
	
	function styleFunction(name, value, priority) {
	  return function() {
	    var v = value.apply(this, arguments);
	    if (v == null) this.style.removeProperty(name);
	    else this.style.setProperty(name, v, priority);
	  };
	}
	
	var selection_style = function(name, value, priority) {
	  return arguments.length > 1
	      ? this.each((value == null
	            ? styleRemove : typeof value === "function"
	            ? styleFunction
	            : styleConstant)(name, value, priority == null ? "" : priority))
	      : styleValue(this.node(), name);
	};
	
	function styleValue(node, name) {
	  return node.style.getPropertyValue(name)
	      || defaultView(node).getComputedStyle(node, null).getPropertyValue(name);
	}
	
	function propertyRemove(name) {
	  return function() {
	    delete this[name];
	  };
	}
	
	function propertyConstant(name, value) {
	  return function() {
	    this[name] = value;
	  };
	}
	
	function propertyFunction(name, value) {
	  return function() {
	    var v = value.apply(this, arguments);
	    if (v == null) delete this[name];
	    else this[name] = v;
	  };
	}
	
	var selection_property = function(name, value) {
	  return arguments.length > 1
	      ? this.each((value == null
	          ? propertyRemove : typeof value === "function"
	          ? propertyFunction
	          : propertyConstant)(name, value))
	      : this.node()[name];
	};
	
	function classArray(string) {
	  return string.trim().split(/^|\s+/);
	}
	
	function classList(node) {
	  return node.classList || new ClassList(node);
	}
	
	function ClassList(node) {
	  this._node = node;
	  this._names = classArray(node.getAttribute("class") || "");
	}
	
	ClassList.prototype = {
	  add: function(name) {
	    var i = this._names.indexOf(name);
	    if (i < 0) {
	      this._names.push(name);
	      this._node.setAttribute("class", this._names.join(" "));
	    }
	  },
	  remove: function(name) {
	    var i = this._names.indexOf(name);
	    if (i >= 0) {
	      this._names.splice(i, 1);
	      this._node.setAttribute("class", this._names.join(" "));
	    }
	  },
	  contains: function(name) {
	    return this._names.indexOf(name) >= 0;
	  }
	};
	
	function classedAdd(node, names) {
	  var list = classList(node), i = -1, n = names.length;
	  while (++i < n) list.add(names[i]);
	}
	
	function classedRemove(node, names) {
	  var list = classList(node), i = -1, n = names.length;
	  while (++i < n) list.remove(names[i]);
	}
	
	function classedTrue(names) {
	  return function() {
	    classedAdd(this, names);
	  };
	}
	
	function classedFalse(names) {
	  return function() {
	    classedRemove(this, names);
	  };
	}
	
	function classedFunction(names, value) {
	  return function() {
	    (value.apply(this, arguments) ? classedAdd : classedRemove)(this, names);
	  };
	}
	
	var selection_classed = function(name, value) {
	  var names = classArray(name + "");
	
	  if (arguments.length < 2) {
	    var list = classList(this.node()), i = -1, n = names.length;
	    while (++i < n) if (!list.contains(names[i])) return false;
	    return true;
	  }
	
	  return this.each((typeof value === "function"
	      ? classedFunction : value
	      ? classedTrue
	      : classedFalse)(names, value));
	};
	
	function textRemove() {
	  this.textContent = "";
	}
	
	function textConstant(value) {
	  return function() {
	    this.textContent = value;
	  };
	}
	
	function textFunction(value) {
	  return function() {
	    var v = value.apply(this, arguments);
	    this.textContent = v == null ? "" : v;
	  };
	}
	
	var selection_text = function(value) {
	  return arguments.length
	      ? this.each(value == null
	          ? textRemove : (typeof value === "function"
	          ? textFunction
	          : textConstant)(value))
	      : this.node().textContent;
	};
	
	function htmlRemove() {
	  this.innerHTML = "";
	}
	
	function htmlConstant(value) {
	  return function() {
	    this.innerHTML = value;
	  };
	}
	
	function htmlFunction(value) {
	  return function() {
	    var v = value.apply(this, arguments);
	    this.innerHTML = v == null ? "" : v;
	  };
	}
	
	var selection_html = function(value) {
	  return arguments.length
	      ? this.each(value == null
	          ? htmlRemove : (typeof value === "function"
	          ? htmlFunction
	          : htmlConstant)(value))
	      : this.node().innerHTML;
	};
	
	function raise() {
	  if (this.nextSibling) this.parentNode.appendChild(this);
	}
	
	var selection_raise = function() {
	  return this.each(raise);
	};
	
	function lower() {
	  if (this.previousSibling) this.parentNode.insertBefore(this, this.parentNode.firstChild);
	}
	
	var selection_lower = function() {
	  return this.each(lower);
	};
	
	var selection_append = function(name) {
	  var create = typeof name === "function" ? name : creator(name);
	  return this.select(function() {
	    return this.appendChild(create.apply(this, arguments));
	  });
	};
	
	function constantNull() {
	  return null;
	}
	
	var selection_insert = function(name, before) {
	  var create = typeof name === "function" ? name : creator(name),
	      select = before == null ? constantNull : typeof before === "function" ? before : selector(before);
	  return this.select(function() {
	    return this.insertBefore(create.apply(this, arguments), select.apply(this, arguments) || null);
	  });
	};
	
	function remove() {
	  var parent = this.parentNode;
	  if (parent) parent.removeChild(this);
	}
	
	var selection_remove = function() {
	  return this.each(remove);
	};
	
	var selection_datum = function(value) {
	  return arguments.length
	      ? this.property("__data__", value)
	      : this.node().__data__;
	};
	
	function dispatchEvent(node, type, params) {
	  var window = defaultView(node),
	      event = window.CustomEvent;
	
	  if (typeof event === "function") {
	    event = new event(type, params);
	  } else {
	    event = window.document.createEvent("Event");
	    if (params) event.initEvent(type, params.bubbles, params.cancelable), event.detail = params.detail;
	    else event.initEvent(type, false, false);
	  }
	
	  node.dispatchEvent(event);
	}
	
	function dispatchConstant(type, params) {
	  return function() {
	    return dispatchEvent(this, type, params);
	  };
	}
	
	function dispatchFunction(type, params) {
	  return function() {
	    return dispatchEvent(this, type, params.apply(this, arguments));
	  };
	}
	
	var selection_dispatch = function(type, params) {
	  return this.each((typeof params === "function"
	      ? dispatchFunction
	      : dispatchConstant)(type, params));
	};
	
	var root = [null];
	
	function Selection(groups, parents) {
	  this._groups = groups;
	  this._parents = parents;
	}
	
	function selection() {
	  return new Selection([[document.documentElement]], root);
	}
	
	Selection.prototype = selection.prototype = {
	  constructor: Selection,
	  select: selection_select,
	  selectAll: selection_selectAll,
	  filter: selection_filter,
	  data: selection_data,
	  enter: selection_enter,
	  exit: selection_exit,
	  merge: selection_merge,
	  order: selection_order,
	  sort: selection_sort,
	  call: selection_call,
	  nodes: selection_nodes,
	  node: selection_node,
	  size: selection_size,
	  empty: selection_empty,
	  each: selection_each,
	  attr: selection_attr,
	  style: selection_style,
	  property: selection_property,
	  classed: selection_classed,
	  text: selection_text,
	  html: selection_html,
	  raise: selection_raise,
	  lower: selection_lower,
	  append: selection_append,
	  insert: selection_insert,
	  remove: selection_remove,
	  datum: selection_datum,
	  on: selection_on,
	  dispatch: selection_dispatch
	};
	
	var select = function(selector) {
	  return typeof selector === "string"
	      ? new Selection([[document.querySelector(selector)]], [document.documentElement])
	      : new Selection([[selector]], root);
	};
	
	var selectAll = function(selector) {
	  return typeof selector === "string"
	      ? new Selection([document.querySelectorAll(selector)], [document.documentElement])
	      : new Selection([selector == null ? [] : selector], root);
	};
	
	var touch = function(node, touches, identifier) {
	  if (arguments.length < 3) identifier = touches, touches = sourceEvent().changedTouches;
	
	  for (var i = 0, n = touches ? touches.length : 0, touch; i < n; ++i) {
	    if ((touch = touches[i]).identifier === identifier) {
	      return point(node, touch);
	    }
	  }
	
	  return null;
	};
	
	var touches = function(node, touches) {
	  if (touches == null) touches = sourceEvent().touches;
	
	  for (var i = 0, n = touches ? touches.length : 0, points = new Array(n); i < n; ++i) {
	    points[i] = point(node, touches[i]);
	  }
	
	  return points;
	};
	
	exports.creator = creator;
	exports.local = local;
	exports.matcher = matcher$1;
	exports.mouse = mouse;
	exports.namespace = namespace;
	exports.namespaces = namespaces;
	exports.select = select;
	exports.selectAll = selectAll;
	exports.selection = selection;
	exports.selector = selector;
	exports.selectorAll = selectorAll;
	exports.style = styleValue;
	exports.touch = touch;
	exports.touches = touches;
	exports.window = defaultView;
	exports.customEvent = customEvent;
	
	Object.defineProperty(exports, '__esModule', { value: true });
	
	})));


/***/ }),
/* 2 */
/***/ (function(module, exports, __webpack_require__) {

	var __WEBPACK_AMD_DEFINE_RESULT__;/*
	Copyright (c) 2010,2011,2012,2013,2014 Morgan Roderick http://roderick.dk
	License: MIT - http://mrgnrdrck.mit-license.org
	
	https://github.com/mroderick/PubSubJS
	*/
	(function (root, factory){
		'use strict';
	
		var PubSub = {};
		root.PubSub = PubSub;
		factory(PubSub);
	
		// AMD support
		if (true){
			!(__WEBPACK_AMD_DEFINE_RESULT__ = function() { return PubSub; }.call(exports, __webpack_require__, exports, module), __WEBPACK_AMD_DEFINE_RESULT__ !== undefined && (module.exports = __WEBPACK_AMD_DEFINE_RESULT__));
	
		// CommonJS and Node.js module support
		} else if (typeof exports === 'object'){
			if (module !== undefined && module.exports) {
				exports = module.exports = PubSub; // Node.js specific `module.exports`
			}
			exports.PubSub = PubSub; // CommonJS module 1.1.1 spec
			module.exports = exports = PubSub; // CommonJS
		}
	
	}(( typeof window === 'object' && window ) || this, function (PubSub){
		'use strict';
	
		var messages = {},
			lastUid = -1;
	
		function hasKeys(obj){
			var key;
	
			for (key in obj){
				if ( obj.hasOwnProperty(key) ){
					return true;
				}
			}
			return false;
		}
	
		/**
		 *	Returns a function that throws the passed exception, for use as argument for setTimeout
		 *	@param { Object } ex An Error object
		 */
		function throwException( ex ){
			return function reThrowException(){
				throw ex;
			};
		}
	
		function callSubscriberWithDelayedExceptions( subscriber, message, data ){
			try {
				subscriber( message, data );
			} catch( ex ){
				setTimeout( throwException( ex ), 0);
			}
		}
	
		function callSubscriberWithImmediateExceptions( subscriber, message, data ){
			subscriber( message, data );
		}
	
		function deliverMessage( originalMessage, matchedMessage, data, immediateExceptions ){
			var subscribers = messages[matchedMessage],
				callSubscriber = immediateExceptions ? callSubscriberWithImmediateExceptions : callSubscriberWithDelayedExceptions,
				s;
	
			if ( !messages.hasOwnProperty( matchedMessage ) ) {
				return;
			}
	
			for (s in subscribers){
				if ( subscribers.hasOwnProperty(s)){
					callSubscriber( subscribers[s], originalMessage, data );
				}
			}
		}
	
		function createDeliveryFunction( message, data, immediateExceptions ){
			return function deliverNamespaced(){
				var topic = String( message ),
					position = topic.lastIndexOf( '.' );
	
				// deliver the message as it is now
				deliverMessage(message, message, data, immediateExceptions);
	
				// trim the hierarchy and deliver message to each level
				while( position !== -1 ){
					topic = topic.substr( 0, position );
					position = topic.lastIndexOf('.');
					deliverMessage( message, topic, data, immediateExceptions );
				}
			};
		}
	
		function messageHasSubscribers( message ){
			var topic = String( message ),
				found = Boolean(messages.hasOwnProperty( topic ) && hasKeys(messages[topic])),
				position = topic.lastIndexOf( '.' );
	
			while ( !found && position !== -1 ){
				topic = topic.substr( 0, position );
				position = topic.lastIndexOf( '.' );
				found = Boolean(messages.hasOwnProperty( topic ) && hasKeys(messages[topic]));
			}
	
			return found;
		}
	
		function publish( message, data, sync, immediateExceptions ){
			var deliver = createDeliveryFunction( message, data, immediateExceptions ),
				hasSubscribers = messageHasSubscribers( message );
	
			if ( !hasSubscribers ){
				return false;
			}
	
			if ( sync === true ){
				deliver();
			} else {
				setTimeout( deliver, 0 );
			}
			return true;
		}
	
		/**
		 *	PubSub.publish( message[, data] ) -> Boolean
		 *	- message (String): The message to publish
		 *	- data: The data to pass to subscribers
		 *	Publishes the the message, passing the data to it's subscribers
		**/
		PubSub.publish = function( message, data ){
			return publish( message, data, false, PubSub.immediateExceptions );
		};
	
		/**
		 *	PubSub.publishSync( message[, data] ) -> Boolean
		 *	- message (String): The message to publish
		 *	- data: The data to pass to subscribers
		 *	Publishes the the message synchronously, passing the data to it's subscribers
		**/
		PubSub.publishSync = function( message, data ){
			return publish( message, data, true, PubSub.immediateExceptions );
		};
	
		/**
		 *	PubSub.subscribe( message, func ) -> String
		 *	- message (String): The message to subscribe to
		 *	- func (Function): The function to call when a new message is published
		 *	Subscribes the passed function to the passed message. Every returned token is unique and should be stored if
		 *	you need to unsubscribe
		**/
		PubSub.subscribe = function( message, func ){
			if ( typeof func !== 'function'){
				return false;
			}
	
			// message is not registered yet
			if ( !messages.hasOwnProperty( message ) ){
				messages[message] = {};
			}
	
			// forcing token as String, to allow for future expansions without breaking usage
			// and allow for easy use as key names for the 'messages' object
			var token = 'uid_' + String(++lastUid);
			messages[message][token] = func;
	
			// return token for unsubscribing
			return token;
		};
	
		/* Public: Clears all subscriptions
		 */
		PubSub.clearAllSubscriptions = function clearAllSubscriptions(){
			messages = {};
		};
	
		/*Public: Clear subscriptions by the topic
		*/
		PubSub.clearSubscriptions = function clearSubscriptions(topic){
			var m;
			for (m in messages){
				if (messages.hasOwnProperty(m) && m.indexOf(topic) === 0){
					delete messages[m];
				}
			}
		};
	
		/* Public: removes subscriptions.
		 * When passed a token, removes a specific subscription.
		 * When passed a function, removes all subscriptions for that function
		 * When passed a topic, removes all subscriptions for that topic (hierarchy)
		 *
		 * value - A token, function or topic to unsubscribe.
		 *
		 * Examples
		 *
		 *		// Example 1 - unsubscribing with a token
		 *		var token = PubSub.subscribe('mytopic', myFunc);
		 *		PubSub.unsubscribe(token);
		 *
		 *		// Example 2 - unsubscribing with a function
		 *		PubSub.unsubscribe(myFunc);
		 *
		 *		// Example 3 - unsubscribing a topic
		 *		PubSub.unsubscribe('mytopic');
		 */
		PubSub.unsubscribe = function(value){
			var descendantTopicExists = function(topic) {
					var m;
					for ( m in messages ){
						if ( messages.hasOwnProperty(m) && m.indexOf(topic) === 0 ){
							// a descendant of the topic exists:
							return true;
						}
					}
	
					return false;
				},
				isTopic    = typeof value === 'string' && ( messages.hasOwnProperty(value) || descendantTopicExists(value) ),
				isToken    = !isTopic && typeof value === 'string',
				isFunction = typeof value === 'function',
				result = false,
				m, message, t;
	
			if (isTopic){
				PubSub.clearSubscriptions(value);
				return;
			}
	
			for ( m in messages ){
				if ( messages.hasOwnProperty( m ) ){
					message = messages[m];
	
					if ( isToken && message[value] ){
						delete message[value];
						result = value;
						// tokens are unique, so we can just stop here
						break;
					}
	
					if (isFunction) {
						for ( t in message ){
							if (message.hasOwnProperty(t) && message[t] === value){
								delete message[t];
								result = true;
							}
						}
					}
				}
			}
	
			return result;
		};
	}));


/***/ }),
/* 3 */,
/* 4 */
/***/ (function(module, exports, __webpack_require__) {

	// https://d3js.org/d3-array/ Version 1.2.0. Copyright 2017 Mike Bostock.
	(function (global, factory) {
		 true ? factory(exports) :
		typeof define === 'function' && define.amd ? define(['exports'], factory) :
		(factory((global.d3 = global.d3 || {})));
	}(this, (function (exports) { 'use strict';
	
	var ascending = function(a, b) {
	  return a < b ? -1 : a > b ? 1 : a >= b ? 0 : NaN;
	};
	
	var bisector = function(compare) {
	  if (compare.length === 1) compare = ascendingComparator(compare);
	  return {
	    left: function(a, x, lo, hi) {
	      if (lo == null) lo = 0;
	      if (hi == null) hi = a.length;
	      while (lo < hi) {
	        var mid = lo + hi >>> 1;
	        if (compare(a[mid], x) < 0) lo = mid + 1;
	        else hi = mid;
	      }
	      return lo;
	    },
	    right: function(a, x, lo, hi) {
	      if (lo == null) lo = 0;
	      if (hi == null) hi = a.length;
	      while (lo < hi) {
	        var mid = lo + hi >>> 1;
	        if (compare(a[mid], x) > 0) hi = mid;
	        else lo = mid + 1;
	      }
	      return lo;
	    }
	  };
	};
	
	function ascendingComparator(f) {
	  return function(d, x) {
	    return ascending(f(d), x);
	  };
	}
	
	var ascendingBisect = bisector(ascending);
	var bisectRight = ascendingBisect.right;
	var bisectLeft = ascendingBisect.left;
	
	var pairs = function(array, f) {
	  if (f == null) f = pair;
	  var i = 0, n = array.length - 1, p = array[0], pairs = new Array(n < 0 ? 0 : n);
	  while (i < n) pairs[i] = f(p, p = array[++i]);
	  return pairs;
	};
	
	function pair(a, b) {
	  return [a, b];
	}
	
	var cross = function(values0, values1, reduce) {
	  var n0 = values0.length,
	      n1 = values1.length,
	      values = new Array(n0 * n1),
	      i0,
	      i1,
	      i,
	      value0;
	
	  if (reduce == null) reduce = pair;
	
	  for (i0 = i = 0; i0 < n0; ++i0) {
	    for (value0 = values0[i0], i1 = 0; i1 < n1; ++i1, ++i) {
	      values[i] = reduce(value0, values1[i1]);
	    }
	  }
	
	  return values;
	};
	
	var descending = function(a, b) {
	  return b < a ? -1 : b > a ? 1 : b >= a ? 0 : NaN;
	};
	
	var number = function(x) {
	  return x === null ? NaN : +x;
	};
	
	var variance = function(values, valueof) {
	  var n = values.length,
	      m = 0,
	      i = -1,
	      mean = 0,
	      value,
	      delta,
	      sum = 0;
	
	  if (valueof == null) {
	    while (++i < n) {
	      if (!isNaN(value = number(values[i]))) {
	        delta = value - mean;
	        mean += delta / ++m;
	        sum += delta * (value - mean);
	      }
	    }
	  }
	
	  else {
	    while (++i < n) {
	      if (!isNaN(value = number(valueof(values[i], i, values)))) {
	        delta = value - mean;
	        mean += delta / ++m;
	        sum += delta * (value - mean);
	      }
	    }
	  }
	
	  if (m > 1) return sum / (m - 1);
	};
	
	var deviation = function(array, f) {
	  var v = variance(array, f);
	  return v ? Math.sqrt(v) : v;
	};
	
	var extent = function(values, valueof) {
	  var n = values.length,
	      i = -1,
	      value,
	      min,
	      max;
	
	  if (valueof == null) {
	    while (++i < n) { // Find the first comparable value.
	      if ((value = values[i]) != null && value >= value) {
	        min = max = value;
	        while (++i < n) { // Compare the remaining values.
	          if ((value = values[i]) != null) {
	            if (min > value) min = value;
	            if (max < value) max = value;
	          }
	        }
	      }
	    }
	  }
	
	  else {
	    while (++i < n) { // Find the first comparable value.
	      if ((value = valueof(values[i], i, values)) != null && value >= value) {
	        min = max = value;
	        while (++i < n) { // Compare the remaining values.
	          if ((value = valueof(values[i], i, values)) != null) {
	            if (min > value) min = value;
	            if (max < value) max = value;
	          }
	        }
	      }
	    }
	  }
	
	  return [min, max];
	};
	
	var array = Array.prototype;
	
	var slice = array.slice;
	var map = array.map;
	
	var constant = function(x) {
	  return function() {
	    return x;
	  };
	};
	
	var identity = function(x) {
	  return x;
	};
	
	var range = function(start, stop, step) {
	  start = +start, stop = +stop, step = (n = arguments.length) < 2 ? (stop = start, start = 0, 1) : n < 3 ? 1 : +step;
	
	  var i = -1,
	      n = Math.max(0, Math.ceil((stop - start) / step)) | 0,
	      range = new Array(n);
	
	  while (++i < n) {
	    range[i] = start + i * step;
	  }
	
	  return range;
	};
	
	var e10 = Math.sqrt(50);
	var e5 = Math.sqrt(10);
	var e2 = Math.sqrt(2);
	
	var ticks = function(start, stop, count) {
	  var reverse = stop < start,
	      i = -1,
	      n,
	      ticks,
	      step;
	
	  if (reverse) n = start, start = stop, stop = n;
	
	  if ((step = tickIncrement(start, stop, count)) === 0 || !isFinite(step)) return [];
	
	  if (step > 0) {
	    start = Math.ceil(start / step);
	    stop = Math.floor(stop / step);
	    ticks = new Array(n = Math.ceil(stop - start + 1));
	    while (++i < n) ticks[i] = (start + i) * step;
	  } else {
	    start = Math.floor(start * step);
	    stop = Math.ceil(stop * step);
	    ticks = new Array(n = Math.ceil(start - stop + 1));
	    while (++i < n) ticks[i] = (start - i) / step;
	  }
	
	  if (reverse) ticks.reverse();
	
	  return ticks;
	};
	
	function tickIncrement(start, stop, count) {
	  var step = (stop - start) / Math.max(0, count),
	      power = Math.floor(Math.log(step) / Math.LN10),
	      error = step / Math.pow(10, power);
	  return power >= 0
	      ? (error >= e10 ? 10 : error >= e5 ? 5 : error >= e2 ? 2 : 1) * Math.pow(10, power)
	      : -Math.pow(10, -power) / (error >= e10 ? 10 : error >= e5 ? 5 : error >= e2 ? 2 : 1);
	}
	
	function tickStep(start, stop, count) {
	  var step0 = Math.abs(stop - start) / Math.max(0, count),
	      step1 = Math.pow(10, Math.floor(Math.log(step0) / Math.LN10)),
	      error = step0 / step1;
	  if (error >= e10) step1 *= 10;
	  else if (error >= e5) step1 *= 5;
	  else if (error >= e2) step1 *= 2;
	  return stop < start ? -step1 : step1;
	}
	
	var sturges = function(values) {
	  return Math.ceil(Math.log(values.length) / Math.LN2) + 1;
	};
	
	var histogram = function() {
	  var value = identity,
	      domain = extent,
	      threshold = sturges;
	
	  function histogram(data) {
	    var i,
	        n = data.length,
	        x,
	        values = new Array(n);
	
	    for (i = 0; i < n; ++i) {
	      values[i] = value(data[i], i, data);
	    }
	
	    var xz = domain(values),
	        x0 = xz[0],
	        x1 = xz[1],
	        tz = threshold(values, x0, x1);
	
	    // Convert number of thresholds into uniform thresholds.
	    if (!Array.isArray(tz)) {
	      tz = tickStep(x0, x1, tz);
	      tz = range(Math.ceil(x0 / tz) * tz, Math.floor(x1 / tz) * tz, tz); // exclusive
	    }
	
	    // Remove any thresholds outside the domain.
	    var m = tz.length;
	    while (tz[0] <= x0) tz.shift(), --m;
	    while (tz[m - 1] > x1) tz.pop(), --m;
	
	    var bins = new Array(m + 1),
	        bin;
	
	    // Initialize bins.
	    for (i = 0; i <= m; ++i) {
	      bin = bins[i] = [];
	      bin.x0 = i > 0 ? tz[i - 1] : x0;
	      bin.x1 = i < m ? tz[i] : x1;
	    }
	
	    // Assign data to bins by value, ignoring any outside the domain.
	    for (i = 0; i < n; ++i) {
	      x = values[i];
	      if (x0 <= x && x <= x1) {
	        bins[bisectRight(tz, x, 0, m)].push(data[i]);
	      }
	    }
	
	    return bins;
	  }
	
	  histogram.value = function(_) {
	    return arguments.length ? (value = typeof _ === "function" ? _ : constant(_), histogram) : value;
	  };
	
	  histogram.domain = function(_) {
	    return arguments.length ? (domain = typeof _ === "function" ? _ : constant([_[0], _[1]]), histogram) : domain;
	  };
	
	  histogram.thresholds = function(_) {
	    return arguments.length ? (threshold = typeof _ === "function" ? _ : Array.isArray(_) ? constant(slice.call(_)) : constant(_), histogram) : threshold;
	  };
	
	  return histogram;
	};
	
	var quantile = function(values, p, valueof) {
	  if (valueof == null) valueof = number;
	  if (!(n = values.length)) return;
	  if ((p = +p) <= 0 || n < 2) return +valueof(values[0], 0, values);
	  if (p >= 1) return +valueof(values[n - 1], n - 1, values);
	  var n,
	      i = (n - 1) * p,
	      i0 = Math.floor(i),
	      value0 = +valueof(values[i0], i0, values),
	      value1 = +valueof(values[i0 + 1], i0 + 1, values);
	  return value0 + (value1 - value0) * (i - i0);
	};
	
	var freedmanDiaconis = function(values, min, max) {
	  values = map.call(values, number).sort(ascending);
	  return Math.ceil((max - min) / (2 * (quantile(values, 0.75) - quantile(values, 0.25)) * Math.pow(values.length, -1 / 3)));
	};
	
	var scott = function(values, min, max) {
	  return Math.ceil((max - min) / (3.5 * deviation(values) * Math.pow(values.length, -1 / 3)));
	};
	
	var max = function(values, valueof) {
	  var n = values.length,
	      i = -1,
	      value,
	      max;
	
	  if (valueof == null) {
	    while (++i < n) { // Find the first comparable value.
	      if ((value = values[i]) != null && value >= value) {
	        max = value;
	        while (++i < n) { // Compare the remaining values.
	          if ((value = values[i]) != null && value > max) {
	            max = value;
	          }
	        }
	      }
	    }
	  }
	
	  else {
	    while (++i < n) { // Find the first comparable value.
	      if ((value = valueof(values[i], i, values)) != null && value >= value) {
	        max = value;
	        while (++i < n) { // Compare the remaining values.
	          if ((value = valueof(values[i], i, values)) != null && value > max) {
	            max = value;
	          }
	        }
	      }
	    }
	  }
	
	  return max;
	};
	
	var mean = function(values, valueof) {
	  var n = values.length,
	      m = n,
	      i = -1,
	      value,
	      sum = 0;
	
	  if (valueof == null) {
	    while (++i < n) {
	      if (!isNaN(value = number(values[i]))) sum += value;
	      else --m;
	    }
	  }
	
	  else {
	    while (++i < n) {
	      if (!isNaN(value = number(valueof(values[i], i, values)))) sum += value;
	      else --m;
	    }
	  }
	
	  if (m) return sum / m;
	};
	
	var median = function(values, valueof) {
	  var n = values.length,
	      i = -1,
	      value,
	      numbers = [];
	
	  if (valueof == null) {
	    while (++i < n) {
	      if (!isNaN(value = number(values[i]))) {
	        numbers.push(value);
	      }
	    }
	  }
	
	  else {
	    while (++i < n) {
	      if (!isNaN(value = number(valueof(values[i], i, values)))) {
	        numbers.push(value);
	      }
	    }
	  }
	
	  return quantile(numbers.sort(ascending), 0.5);
	};
	
	var merge = function(arrays) {
	  var n = arrays.length,
	      m,
	      i = -1,
	      j = 0,
	      merged,
	      array;
	
	  while (++i < n) j += arrays[i].length;
	  merged = new Array(j);
	
	  while (--n >= 0) {
	    array = arrays[n];
	    m = array.length;
	    while (--m >= 0) {
	      merged[--j] = array[m];
	    }
	  }
	
	  return merged;
	};
	
	var min = function(values, valueof) {
	  var n = values.length,
	      i = -1,
	      value,
	      min;
	
	  if (valueof == null) {
	    while (++i < n) { // Find the first comparable value.
	      if ((value = values[i]) != null && value >= value) {
	        min = value;
	        while (++i < n) { // Compare the remaining values.
	          if ((value = values[i]) != null && min > value) {
	            min = value;
	          }
	        }
	      }
	    }
	  }
	
	  else {
	    while (++i < n) { // Find the first comparable value.
	      if ((value = valueof(values[i], i, values)) != null && value >= value) {
	        min = value;
	        while (++i < n) { // Compare the remaining values.
	          if ((value = valueof(values[i], i, values)) != null && min > value) {
	            min = value;
	          }
	        }
	      }
	    }
	  }
	
	  return min;
	};
	
	var permute = function(array, indexes) {
	  var i = indexes.length, permutes = new Array(i);
	  while (i--) permutes[i] = array[indexes[i]];
	  return permutes;
	};
	
	var scan = function(values, compare) {
	  if (!(n = values.length)) return;
	  var n,
	      i = 0,
	      j = 0,
	      xi,
	      xj = values[j];
	
	  if (compare == null) compare = ascending;
	
	  while (++i < n) {
	    if (compare(xi = values[i], xj) < 0 || compare(xj, xj) !== 0) {
	      xj = xi, j = i;
	    }
	  }
	
	  if (compare(xj, xj) === 0) return j;
	};
	
	var shuffle = function(array, i0, i1) {
	  var m = (i1 == null ? array.length : i1) - (i0 = i0 == null ? 0 : +i0),
	      t,
	      i;
	
	  while (m) {
	    i = Math.random() * m-- | 0;
	    t = array[m + i0];
	    array[m + i0] = array[i + i0];
	    array[i + i0] = t;
	  }
	
	  return array;
	};
	
	var sum = function(values, valueof) {
	  var n = values.length,
	      i = -1,
	      value,
	      sum = 0;
	
	  if (valueof == null) {
	    while (++i < n) {
	      if (value = +values[i]) sum += value; // Note: zero and null are equivalent.
	    }
	  }
	
	  else {
	    while (++i < n) {
	      if (value = +valueof(values[i], i, values)) sum += value;
	    }
	  }
	
	  return sum;
	};
	
	var transpose = function(matrix) {
	  if (!(n = matrix.length)) return [];
	  for (var i = -1, m = min(matrix, length), transpose = new Array(m); ++i < m;) {
	    for (var j = -1, n, row = transpose[i] = new Array(n); ++j < n;) {
	      row[j] = matrix[j][i];
	    }
	  }
	  return transpose;
	};
	
	function length(d) {
	  return d.length;
	}
	
	var zip = function() {
	  return transpose(arguments);
	};
	
	exports.bisect = bisectRight;
	exports.bisectRight = bisectRight;
	exports.bisectLeft = bisectLeft;
	exports.ascending = ascending;
	exports.bisector = bisector;
	exports.cross = cross;
	exports.descending = descending;
	exports.deviation = deviation;
	exports.extent = extent;
	exports.histogram = histogram;
	exports.thresholdFreedmanDiaconis = freedmanDiaconis;
	exports.thresholdScott = scott;
	exports.thresholdSturges = sturges;
	exports.max = max;
	exports.mean = mean;
	exports.median = median;
	exports.merge = merge;
	exports.min = min;
	exports.pairs = pairs;
	exports.permute = permute;
	exports.quantile = quantile;
	exports.range = range;
	exports.scan = scan;
	exports.shuffle = shuffle;
	exports.sum = sum;
	exports.ticks = ticks;
	exports.tickIncrement = tickIncrement;
	exports.tickStep = tickStep;
	exports.transpose = transpose;
	exports.variance = variance;
	exports.zip = zip;
	
	Object.defineProperty(exports, '__esModule', { value: true });
	
	})));


/***/ }),
/* 5 */
/***/ (function(module, exports, __webpack_require__) {

	// https://d3js.org/d3-ease/ Version 1.0.3. Copyright 2017 Mike Bostock.
	(function (global, factory) {
		 true ? factory(exports) :
		typeof define === 'function' && define.amd ? define(['exports'], factory) :
		(factory((global.d3 = global.d3 || {})));
	}(this, (function (exports) { 'use strict';
	
	function linear(t) {
	  return +t;
	}
	
	function quadIn(t) {
	  return t * t;
	}
	
	function quadOut(t) {
	  return t * (2 - t);
	}
	
	function quadInOut(t) {
	  return ((t *= 2) <= 1 ? t * t : --t * (2 - t) + 1) / 2;
	}
	
	function cubicIn(t) {
	  return t * t * t;
	}
	
	function cubicOut(t) {
	  return --t * t * t + 1;
	}
	
	function cubicInOut(t) {
	  return ((t *= 2) <= 1 ? t * t * t : (t -= 2) * t * t + 2) / 2;
	}
	
	var exponent = 3;
	
	var polyIn = (function custom(e) {
	  e = +e;
	
	  function polyIn(t) {
	    return Math.pow(t, e);
	  }
	
	  polyIn.exponent = custom;
	
	  return polyIn;
	})(exponent);
	
	var polyOut = (function custom(e) {
	  e = +e;
	
	  function polyOut(t) {
	    return 1 - Math.pow(1 - t, e);
	  }
	
	  polyOut.exponent = custom;
	
	  return polyOut;
	})(exponent);
	
	var polyInOut = (function custom(e) {
	  e = +e;
	
	  function polyInOut(t) {
	    return ((t *= 2) <= 1 ? Math.pow(t, e) : 2 - Math.pow(2 - t, e)) / 2;
	  }
	
	  polyInOut.exponent = custom;
	
	  return polyInOut;
	})(exponent);
	
	var pi = Math.PI;
	var halfPi = pi / 2;
	
	function sinIn(t) {
	  return 1 - Math.cos(t * halfPi);
	}
	
	function sinOut(t) {
	  return Math.sin(t * halfPi);
	}
	
	function sinInOut(t) {
	  return (1 - Math.cos(pi * t)) / 2;
	}
	
	function expIn(t) {
	  return Math.pow(2, 10 * t - 10);
	}
	
	function expOut(t) {
	  return 1 - Math.pow(2, -10 * t);
	}
	
	function expInOut(t) {
	  return ((t *= 2) <= 1 ? Math.pow(2, 10 * t - 10) : 2 - Math.pow(2, 10 - 10 * t)) / 2;
	}
	
	function circleIn(t) {
	  return 1 - Math.sqrt(1 - t * t);
	}
	
	function circleOut(t) {
	  return Math.sqrt(1 - --t * t);
	}
	
	function circleInOut(t) {
	  return ((t *= 2) <= 1 ? 1 - Math.sqrt(1 - t * t) : Math.sqrt(1 - (t -= 2) * t) + 1) / 2;
	}
	
	var b1 = 4 / 11;
	var b2 = 6 / 11;
	var b3 = 8 / 11;
	var b4 = 3 / 4;
	var b5 = 9 / 11;
	var b6 = 10 / 11;
	var b7 = 15 / 16;
	var b8 = 21 / 22;
	var b9 = 63 / 64;
	var b0 = 1 / b1 / b1;
	
	function bounceIn(t) {
	  return 1 - bounceOut(1 - t);
	}
	
	function bounceOut(t) {
	  return (t = +t) < b1 ? b0 * t * t : t < b3 ? b0 * (t -= b2) * t + b4 : t < b6 ? b0 * (t -= b5) * t + b7 : b0 * (t -= b8) * t + b9;
	}
	
	function bounceInOut(t) {
	  return ((t *= 2) <= 1 ? 1 - bounceOut(1 - t) : bounceOut(t - 1) + 1) / 2;
	}
	
	var overshoot = 1.70158;
	
	var backIn = (function custom(s) {
	  s = +s;
	
	  function backIn(t) {
	    return t * t * ((s + 1) * t - s);
	  }
	
	  backIn.overshoot = custom;
	
	  return backIn;
	})(overshoot);
	
	var backOut = (function custom(s) {
	  s = +s;
	
	  function backOut(t) {
	    return --t * t * ((s + 1) * t + s) + 1;
	  }
	
	  backOut.overshoot = custom;
	
	  return backOut;
	})(overshoot);
	
	var backInOut = (function custom(s) {
	  s = +s;
	
	  function backInOut(t) {
	    return ((t *= 2) < 1 ? t * t * ((s + 1) * t - s) : (t -= 2) * t * ((s + 1) * t + s) + 2) / 2;
	  }
	
	  backInOut.overshoot = custom;
	
	  return backInOut;
	})(overshoot);
	
	var tau = 2 * Math.PI;
	var amplitude = 1;
	var period = 0.3;
	
	var elasticIn = (function custom(a, p) {
	  var s = Math.asin(1 / (a = Math.max(1, a))) * (p /= tau);
	
	  function elasticIn(t) {
	    return a * Math.pow(2, 10 * --t) * Math.sin((s - t) / p);
	  }
	
	  elasticIn.amplitude = function(a) { return custom(a, p * tau); };
	  elasticIn.period = function(p) { return custom(a, p); };
	
	  return elasticIn;
	})(amplitude, period);
	
	var elasticOut = (function custom(a, p) {
	  var s = Math.asin(1 / (a = Math.max(1, a))) * (p /= tau);
	
	  function elasticOut(t) {
	    return 1 - a * Math.pow(2, -10 * (t = +t)) * Math.sin((t + s) / p);
	  }
	
	  elasticOut.amplitude = function(a) { return custom(a, p * tau); };
	  elasticOut.period = function(p) { return custom(a, p); };
	
	  return elasticOut;
	})(amplitude, period);
	
	var elasticInOut = (function custom(a, p) {
	  var s = Math.asin(1 / (a = Math.max(1, a))) * (p /= tau);
	
	  function elasticInOut(t) {
	    return ((t = t * 2 - 1) < 0
	        ? a * Math.pow(2, 10 * t) * Math.sin((s - t) / p)
	        : 2 - a * Math.pow(2, -10 * t) * Math.sin((s + t) / p)) / 2;
	  }
	
	  elasticInOut.amplitude = function(a) { return custom(a, p * tau); };
	  elasticInOut.period = function(p) { return custom(a, p); };
	
	  return elasticInOut;
	})(amplitude, period);
	
	exports.easeLinear = linear;
	exports.easeQuad = quadInOut;
	exports.easeQuadIn = quadIn;
	exports.easeQuadOut = quadOut;
	exports.easeQuadInOut = quadInOut;
	exports.easeCubic = cubicInOut;
	exports.easeCubicIn = cubicIn;
	exports.easeCubicOut = cubicOut;
	exports.easeCubicInOut = cubicInOut;
	exports.easePoly = polyInOut;
	exports.easePolyIn = polyIn;
	exports.easePolyOut = polyOut;
	exports.easePolyInOut = polyInOut;
	exports.easeSin = sinInOut;
	exports.easeSinIn = sinIn;
	exports.easeSinOut = sinOut;
	exports.easeSinInOut = sinInOut;
	exports.easeExp = expInOut;
	exports.easeExpIn = expIn;
	exports.easeExpOut = expOut;
	exports.easeExpInOut = expInOut;
	exports.easeCircle = circleInOut;
	exports.easeCircleIn = circleIn;
	exports.easeCircleOut = circleOut;
	exports.easeCircleInOut = circleInOut;
	exports.easeBounce = bounceOut;
	exports.easeBounceIn = bounceIn;
	exports.easeBounceOut = bounceOut;
	exports.easeBounceInOut = bounceInOut;
	exports.easeBack = backInOut;
	exports.easeBackIn = backIn;
	exports.easeBackOut = backOut;
	exports.easeBackInOut = backInOut;
	exports.easeElastic = elasticOut;
	exports.easeElasticIn = elasticIn;
	exports.easeElasticOut = elasticOut;
	exports.easeElasticInOut = elasticInOut;
	
	Object.defineProperty(exports, '__esModule', { value: true });
	
	})));


/***/ }),
/* 6 */
/***/ (function(module, exports, __webpack_require__) {

	// https://d3js.org/d3-axis/ Version 1.0.8. Copyright 2017 Mike Bostock.
	(function (global, factory) {
		 true ? factory(exports) :
		typeof define === 'function' && define.amd ? define(['exports'], factory) :
		(factory((global.d3 = global.d3 || {})));
	}(this, (function (exports) { 'use strict';
	
	var slice = Array.prototype.slice;
	
	var identity = function(x) {
	  return x;
	};
	
	var top = 1;
	var right = 2;
	var bottom = 3;
	var left = 4;
	var epsilon = 1e-6;
	
	function translateX(x) {
	  return "translate(" + (x + 0.5) + ",0)";
	}
	
	function translateY(y) {
	  return "translate(0," + (y + 0.5) + ")";
	}
	
	function number(scale) {
	  return function(d) {
	    return +scale(d);
	  };
	}
	
	function center(scale) {
	  var offset = Math.max(0, scale.bandwidth() - 1) / 2; // Adjust for 0.5px offset.
	  if (scale.round()) offset = Math.round(offset);
	  return function(d) {
	    return +scale(d) + offset;
	  };
	}
	
	function entering() {
	  return !this.__axis;
	}
	
	function axis(orient, scale) {
	  var tickArguments = [],
	      tickValues = null,
	      tickFormat = null,
	      tickSizeInner = 6,
	      tickSizeOuter = 6,
	      tickPadding = 3,
	      k = orient === top || orient === left ? -1 : 1,
	      x = orient === left || orient === right ? "x" : "y",
	      transform = orient === top || orient === bottom ? translateX : translateY;
	
	  function axis(context) {
	    var values = tickValues == null ? (scale.ticks ? scale.ticks.apply(scale, tickArguments) : scale.domain()) : tickValues,
	        format = tickFormat == null ? (scale.tickFormat ? scale.tickFormat.apply(scale, tickArguments) : identity) : tickFormat,
	        spacing = Math.max(tickSizeInner, 0) + tickPadding,
	        range = scale.range(),
	        range0 = +range[0] + 0.5,
	        range1 = +range[range.length - 1] + 0.5,
	        position = (scale.bandwidth ? center : number)(scale.copy()),
	        selection = context.selection ? context.selection() : context,
	        path = selection.selectAll(".domain").data([null]),
	        tick = selection.selectAll(".tick").data(values, scale).order(),
	        tickExit = tick.exit(),
	        tickEnter = tick.enter().append("g").attr("class", "tick"),
	        line = tick.select("line"),
	        text = tick.select("text");
	
	    path = path.merge(path.enter().insert("path", ".tick")
	        .attr("class", "domain")
	        .attr("stroke", "#000"));
	
	    tick = tick.merge(tickEnter);
	
	    line = line.merge(tickEnter.append("line")
	        .attr("stroke", "#000")
	        .attr(x + "2", k * tickSizeInner));
	
	    text = text.merge(tickEnter.append("text")
	        .attr("fill", "#000")
	        .attr(x, k * spacing)
	        .attr("dy", orient === top ? "0em" : orient === bottom ? "0.71em" : "0.32em"));
	
	    if (context !== selection) {
	      path = path.transition(context);
	      tick = tick.transition(context);
	      line = line.transition(context);
	      text = text.transition(context);
	
	      tickExit = tickExit.transition(context)
	          .attr("opacity", epsilon)
	          .attr("transform", function(d) { return isFinite(d = position(d)) ? transform(d) : this.getAttribute("transform"); });
	
	      tickEnter
	          .attr("opacity", epsilon)
	          .attr("transform", function(d) { var p = this.parentNode.__axis; return transform(p && isFinite(p = p(d)) ? p : position(d)); });
	    }
	
	    tickExit.remove();
	
	    path
	        .attr("d", orient === left || orient == right
	            ? "M" + k * tickSizeOuter + "," + range0 + "H0.5V" + range1 + "H" + k * tickSizeOuter
	            : "M" + range0 + "," + k * tickSizeOuter + "V0.5H" + range1 + "V" + k * tickSizeOuter);
	
	    tick
	        .attr("opacity", 1)
	        .attr("transform", function(d) { return transform(position(d)); });
	
	    line
	        .attr(x + "2", k * tickSizeInner);
	
	    text
	        .attr(x, k * spacing)
	        .text(format);
	
	    selection.filter(entering)
	        .attr("fill", "none")
	        .attr("font-size", 10)
	        .attr("font-family", "sans-serif")
	        .attr("text-anchor", orient === right ? "start" : orient === left ? "end" : "middle");
	
	    selection
	        .each(function() { this.__axis = position; });
	  }
	
	  axis.scale = function(_) {
	    return arguments.length ? (scale = _, axis) : scale;
	  };
	
	  axis.ticks = function() {
	    return tickArguments = slice.call(arguments), axis;
	  };
	
	  axis.tickArguments = function(_) {
	    return arguments.length ? (tickArguments = _ == null ? [] : slice.call(_), axis) : tickArguments.slice();
	  };
	
	  axis.tickValues = function(_) {
	    return arguments.length ? (tickValues = _ == null ? null : slice.call(_), axis) : tickValues && tickValues.slice();
	  };
	
	  axis.tickFormat = function(_) {
	    return arguments.length ? (tickFormat = _, axis) : tickFormat;
	  };
	
	  axis.tickSize = function(_) {
	    return arguments.length ? (tickSizeInner = tickSizeOuter = +_, axis) : tickSizeInner;
	  };
	
	  axis.tickSizeInner = function(_) {
	    return arguments.length ? (tickSizeInner = +_, axis) : tickSizeInner;
	  };
	
	  axis.tickSizeOuter = function(_) {
	    return arguments.length ? (tickSizeOuter = +_, axis) : tickSizeOuter;
	  };
	
	  axis.tickPadding = function(_) {
	    return arguments.length ? (tickPadding = +_, axis) : tickPadding;
	  };
	
	  return axis;
	}
	
	function axisTop(scale) {
	  return axis(top, scale);
	}
	
	function axisRight(scale) {
	  return axis(right, scale);
	}
	
	function axisBottom(scale) {
	  return axis(bottom, scale);
	}
	
	function axisLeft(scale) {
	  return axis(left, scale);
	}
	
	exports.axisTop = axisTop;
	exports.axisRight = axisRight;
	exports.axisBottom = axisBottom;
	exports.axisLeft = axisLeft;
	
	Object.defineProperty(exports, '__esModule', { value: true });
	
	})));


/***/ }),
/* 7 */
/***/ (function(module, exports, __webpack_require__) {

	// https://d3js.org/d3-color/ Version 1.0.3. Copyright 2017 Mike Bostock.
	(function (global, factory) {
		 true ? factory(exports) :
		typeof define === 'function' && define.amd ? define(['exports'], factory) :
		(factory((global.d3 = global.d3 || {})));
	}(this, (function (exports) { 'use strict';
	
	var define = function(constructor, factory, prototype) {
	  constructor.prototype = factory.prototype = prototype;
	  prototype.constructor = constructor;
	};
	
	function extend(parent, definition) {
	  var prototype = Object.create(parent.prototype);
	  for (var key in definition) prototype[key] = definition[key];
	  return prototype;
	}
	
	function Color() {}
	
	var darker = 0.7;
	var brighter = 1 / darker;
	
	var reI = "\\s*([+-]?\\d+)\\s*";
	var reN = "\\s*([+-]?\\d*\\.?\\d+(?:[eE][+-]?\\d+)?)\\s*";
	var reP = "\\s*([+-]?\\d*\\.?\\d+(?:[eE][+-]?\\d+)?)%\\s*";
	var reHex3 = /^#([0-9a-f]{3})$/;
	var reHex6 = /^#([0-9a-f]{6})$/;
	var reRgbInteger = new RegExp("^rgb\\(" + [reI, reI, reI] + "\\)$");
	var reRgbPercent = new RegExp("^rgb\\(" + [reP, reP, reP] + "\\)$");
	var reRgbaInteger = new RegExp("^rgba\\(" + [reI, reI, reI, reN] + "\\)$");
	var reRgbaPercent = new RegExp("^rgba\\(" + [reP, reP, reP, reN] + "\\)$");
	var reHslPercent = new RegExp("^hsl\\(" + [reN, reP, reP] + "\\)$");
	var reHslaPercent = new RegExp("^hsla\\(" + [reN, reP, reP, reN] + "\\)$");
	
	var named = {
	  aliceblue: 0xf0f8ff,
	  antiquewhite: 0xfaebd7,
	  aqua: 0x00ffff,
	  aquamarine: 0x7fffd4,
	  azure: 0xf0ffff,
	  beige: 0xf5f5dc,
	  bisque: 0xffe4c4,
	  black: 0x000000,
	  blanchedalmond: 0xffebcd,
	  blue: 0x0000ff,
	  blueviolet: 0x8a2be2,
	  brown: 0xa52a2a,
	  burlywood: 0xdeb887,
	  cadetblue: 0x5f9ea0,
	  chartreuse: 0x7fff00,
	  chocolate: 0xd2691e,
	  coral: 0xff7f50,
	  cornflowerblue: 0x6495ed,
	  cornsilk: 0xfff8dc,
	  crimson: 0xdc143c,
	  cyan: 0x00ffff,
	  darkblue: 0x00008b,
	  darkcyan: 0x008b8b,
	  darkgoldenrod: 0xb8860b,
	  darkgray: 0xa9a9a9,
	  darkgreen: 0x006400,
	  darkgrey: 0xa9a9a9,
	  darkkhaki: 0xbdb76b,
	  darkmagenta: 0x8b008b,
	  darkolivegreen: 0x556b2f,
	  darkorange: 0xff8c00,
	  darkorchid: 0x9932cc,
	  darkred: 0x8b0000,
	  darksalmon: 0xe9967a,
	  darkseagreen: 0x8fbc8f,
	  darkslateblue: 0x483d8b,
	  darkslategray: 0x2f4f4f,
	  darkslategrey: 0x2f4f4f,
	  darkturquoise: 0x00ced1,
	  darkviolet: 0x9400d3,
	  deeppink: 0xff1493,
	  deepskyblue: 0x00bfff,
	  dimgray: 0x696969,
	  dimgrey: 0x696969,
	  dodgerblue: 0x1e90ff,
	  firebrick: 0xb22222,
	  floralwhite: 0xfffaf0,
	  forestgreen: 0x228b22,
	  fuchsia: 0xff00ff,
	  gainsboro: 0xdcdcdc,
	  ghostwhite: 0xf8f8ff,
	  gold: 0xffd700,
	  goldenrod: 0xdaa520,
	  gray: 0x808080,
	  green: 0x008000,
	  greenyellow: 0xadff2f,
	  grey: 0x808080,
	  honeydew: 0xf0fff0,
	  hotpink: 0xff69b4,
	  indianred: 0xcd5c5c,
	  indigo: 0x4b0082,
	  ivory: 0xfffff0,
	  khaki: 0xf0e68c,
	  lavender: 0xe6e6fa,
	  lavenderblush: 0xfff0f5,
	  lawngreen: 0x7cfc00,
	  lemonchiffon: 0xfffacd,
	  lightblue: 0xadd8e6,
	  lightcoral: 0xf08080,
	  lightcyan: 0xe0ffff,
	  lightgoldenrodyellow: 0xfafad2,
	  lightgray: 0xd3d3d3,
	  lightgreen: 0x90ee90,
	  lightgrey: 0xd3d3d3,
	  lightpink: 0xffb6c1,
	  lightsalmon: 0xffa07a,
	  lightseagreen: 0x20b2aa,
	  lightskyblue: 0x87cefa,
	  lightslategray: 0x778899,
	  lightslategrey: 0x778899,
	  lightsteelblue: 0xb0c4de,
	  lightyellow: 0xffffe0,
	  lime: 0x00ff00,
	  limegreen: 0x32cd32,
	  linen: 0xfaf0e6,
	  magenta: 0xff00ff,
	  maroon: 0x800000,
	  mediumaquamarine: 0x66cdaa,
	  mediumblue: 0x0000cd,
	  mediumorchid: 0xba55d3,
	  mediumpurple: 0x9370db,
	  mediumseagreen: 0x3cb371,
	  mediumslateblue: 0x7b68ee,
	  mediumspringgreen: 0x00fa9a,
	  mediumturquoise: 0x48d1cc,
	  mediumvioletred: 0xc71585,
	  midnightblue: 0x191970,
	  mintcream: 0xf5fffa,
	  mistyrose: 0xffe4e1,
	  moccasin: 0xffe4b5,
	  navajowhite: 0xffdead,
	  navy: 0x000080,
	  oldlace: 0xfdf5e6,
	  olive: 0x808000,
	  olivedrab: 0x6b8e23,
	  orange: 0xffa500,
	  orangered: 0xff4500,
	  orchid: 0xda70d6,
	  palegoldenrod: 0xeee8aa,
	  palegreen: 0x98fb98,
	  paleturquoise: 0xafeeee,
	  palevioletred: 0xdb7093,
	  papayawhip: 0xffefd5,
	  peachpuff: 0xffdab9,
	  peru: 0xcd853f,
	  pink: 0xffc0cb,
	  plum: 0xdda0dd,
	  powderblue: 0xb0e0e6,
	  purple: 0x800080,
	  rebeccapurple: 0x663399,
	  red: 0xff0000,
	  rosybrown: 0xbc8f8f,
	  royalblue: 0x4169e1,
	  saddlebrown: 0x8b4513,
	  salmon: 0xfa8072,
	  sandybrown: 0xf4a460,
	  seagreen: 0x2e8b57,
	  seashell: 0xfff5ee,
	  sienna: 0xa0522d,
	  silver: 0xc0c0c0,
	  skyblue: 0x87ceeb,
	  slateblue: 0x6a5acd,
	  slategray: 0x708090,
	  slategrey: 0x708090,
	  snow: 0xfffafa,
	  springgreen: 0x00ff7f,
	  steelblue: 0x4682b4,
	  tan: 0xd2b48c,
	  teal: 0x008080,
	  thistle: 0xd8bfd8,
	  tomato: 0xff6347,
	  turquoise: 0x40e0d0,
	  violet: 0xee82ee,
	  wheat: 0xf5deb3,
	  white: 0xffffff,
	  whitesmoke: 0xf5f5f5,
	  yellow: 0xffff00,
	  yellowgreen: 0x9acd32
	};
	
	define(Color, color, {
	  displayable: function() {
	    return this.rgb().displayable();
	  },
	  toString: function() {
	    return this.rgb() + "";
	  }
	});
	
	function color(format) {
	  var m;
	  format = (format + "").trim().toLowerCase();
	  return (m = reHex3.exec(format)) ? (m = parseInt(m[1], 16), new Rgb((m >> 8 & 0xf) | (m >> 4 & 0x0f0), (m >> 4 & 0xf) | (m & 0xf0), ((m & 0xf) << 4) | (m & 0xf), 1)) // #f00
	      : (m = reHex6.exec(format)) ? rgbn(parseInt(m[1], 16)) // #ff0000
	      : (m = reRgbInteger.exec(format)) ? new Rgb(m[1], m[2], m[3], 1) // rgb(255, 0, 0)
	      : (m = reRgbPercent.exec(format)) ? new Rgb(m[1] * 255 / 100, m[2] * 255 / 100, m[3] * 255 / 100, 1) // rgb(100%, 0%, 0%)
	      : (m = reRgbaInteger.exec(format)) ? rgba(m[1], m[2], m[3], m[4]) // rgba(255, 0, 0, 1)
	      : (m = reRgbaPercent.exec(format)) ? rgba(m[1] * 255 / 100, m[2] * 255 / 100, m[3] * 255 / 100, m[4]) // rgb(100%, 0%, 0%, 1)
	      : (m = reHslPercent.exec(format)) ? hsla(m[1], m[2] / 100, m[3] / 100, 1) // hsl(120, 50%, 50%)
	      : (m = reHslaPercent.exec(format)) ? hsla(m[1], m[2] / 100, m[3] / 100, m[4]) // hsla(120, 50%, 50%, 1)
	      : named.hasOwnProperty(format) ? rgbn(named[format])
	      : format === "transparent" ? new Rgb(NaN, NaN, NaN, 0)
	      : null;
	}
	
	function rgbn(n) {
	  return new Rgb(n >> 16 & 0xff, n >> 8 & 0xff, n & 0xff, 1);
	}
	
	function rgba(r, g, b, a) {
	  if (a <= 0) r = g = b = NaN;
	  return new Rgb(r, g, b, a);
	}
	
	function rgbConvert(o) {
	  if (!(o instanceof Color)) o = color(o);
	  if (!o) return new Rgb;
	  o = o.rgb();
	  return new Rgb(o.r, o.g, o.b, o.opacity);
	}
	
	function rgb(r, g, b, opacity) {
	  return arguments.length === 1 ? rgbConvert(r) : new Rgb(r, g, b, opacity == null ? 1 : opacity);
	}
	
	function Rgb(r, g, b, opacity) {
	  this.r = +r;
	  this.g = +g;
	  this.b = +b;
	  this.opacity = +opacity;
	}
	
	define(Rgb, rgb, extend(Color, {
	  brighter: function(k) {
	    k = k == null ? brighter : Math.pow(brighter, k);
	    return new Rgb(this.r * k, this.g * k, this.b * k, this.opacity);
	  },
	  darker: function(k) {
	    k = k == null ? darker : Math.pow(darker, k);
	    return new Rgb(this.r * k, this.g * k, this.b * k, this.opacity);
	  },
	  rgb: function() {
	    return this;
	  },
	  displayable: function() {
	    return (0 <= this.r && this.r <= 255)
	        && (0 <= this.g && this.g <= 255)
	        && (0 <= this.b && this.b <= 255)
	        && (0 <= this.opacity && this.opacity <= 1);
	  },
	  toString: function() {
	    var a = this.opacity; a = isNaN(a) ? 1 : Math.max(0, Math.min(1, a));
	    return (a === 1 ? "rgb(" : "rgba(")
	        + Math.max(0, Math.min(255, Math.round(this.r) || 0)) + ", "
	        + Math.max(0, Math.min(255, Math.round(this.g) || 0)) + ", "
	        + Math.max(0, Math.min(255, Math.round(this.b) || 0))
	        + (a === 1 ? ")" : ", " + a + ")");
	  }
	}));
	
	function hsla(h, s, l, a) {
	  if (a <= 0) h = s = l = NaN;
	  else if (l <= 0 || l >= 1) h = s = NaN;
	  else if (s <= 0) h = NaN;
	  return new Hsl(h, s, l, a);
	}
	
	function hslConvert(o) {
	  if (o instanceof Hsl) return new Hsl(o.h, o.s, o.l, o.opacity);
	  if (!(o instanceof Color)) o = color(o);
	  if (!o) return new Hsl;
	  if (o instanceof Hsl) return o;
	  o = o.rgb();
	  var r = o.r / 255,
	      g = o.g / 255,
	      b = o.b / 255,
	      min = Math.min(r, g, b),
	      max = Math.max(r, g, b),
	      h = NaN,
	      s = max - min,
	      l = (max + min) / 2;
	  if (s) {
	    if (r === max) h = (g - b) / s + (g < b) * 6;
	    else if (g === max) h = (b - r) / s + 2;
	    else h = (r - g) / s + 4;
	    s /= l < 0.5 ? max + min : 2 - max - min;
	    h *= 60;
	  } else {
	    s = l > 0 && l < 1 ? 0 : h;
	  }
	  return new Hsl(h, s, l, o.opacity);
	}
	
	function hsl(h, s, l, opacity) {
	  return arguments.length === 1 ? hslConvert(h) : new Hsl(h, s, l, opacity == null ? 1 : opacity);
	}
	
	function Hsl(h, s, l, opacity) {
	  this.h = +h;
	  this.s = +s;
	  this.l = +l;
	  this.opacity = +opacity;
	}
	
	define(Hsl, hsl, extend(Color, {
	  brighter: function(k) {
	    k = k == null ? brighter : Math.pow(brighter, k);
	    return new Hsl(this.h, this.s, this.l * k, this.opacity);
	  },
	  darker: function(k) {
	    k = k == null ? darker : Math.pow(darker, k);
	    return new Hsl(this.h, this.s, this.l * k, this.opacity);
	  },
	  rgb: function() {
	    var h = this.h % 360 + (this.h < 0) * 360,
	        s = isNaN(h) || isNaN(this.s) ? 0 : this.s,
	        l = this.l,
	        m2 = l + (l < 0.5 ? l : 1 - l) * s,
	        m1 = 2 * l - m2;
	    return new Rgb(
	      hsl2rgb(h >= 240 ? h - 240 : h + 120, m1, m2),
	      hsl2rgb(h, m1, m2),
	      hsl2rgb(h < 120 ? h + 240 : h - 120, m1, m2),
	      this.opacity
	    );
	  },
	  displayable: function() {
	    return (0 <= this.s && this.s <= 1 || isNaN(this.s))
	        && (0 <= this.l && this.l <= 1)
	        && (0 <= this.opacity && this.opacity <= 1);
	  }
	}));
	
	/* From FvD 13.37, CSS Color Module Level 3 */
	function hsl2rgb(h, m1, m2) {
	  return (h < 60 ? m1 + (m2 - m1) * h / 60
	      : h < 180 ? m2
	      : h < 240 ? m1 + (m2 - m1) * (240 - h) / 60
	      : m1) * 255;
	}
	
	var deg2rad = Math.PI / 180;
	var rad2deg = 180 / Math.PI;
	
	var Kn = 18;
	var Xn = 0.950470;
	var Yn = 1;
	var Zn = 1.088830;
	var t0 = 4 / 29;
	var t1 = 6 / 29;
	var t2 = 3 * t1 * t1;
	var t3 = t1 * t1 * t1;
	
	function labConvert(o) {
	  if (o instanceof Lab) return new Lab(o.l, o.a, o.b, o.opacity);
	  if (o instanceof Hcl) {
	    var h = o.h * deg2rad;
	    return new Lab(o.l, Math.cos(h) * o.c, Math.sin(h) * o.c, o.opacity);
	  }
	  if (!(o instanceof Rgb)) o = rgbConvert(o);
	  var b = rgb2xyz(o.r),
	      a = rgb2xyz(o.g),
	      l = rgb2xyz(o.b),
	      x = xyz2lab((0.4124564 * b + 0.3575761 * a + 0.1804375 * l) / Xn),
	      y = xyz2lab((0.2126729 * b + 0.7151522 * a + 0.0721750 * l) / Yn),
	      z = xyz2lab((0.0193339 * b + 0.1191920 * a + 0.9503041 * l) / Zn);
	  return new Lab(116 * y - 16, 500 * (x - y), 200 * (y - z), o.opacity);
	}
	
	function lab(l, a, b, opacity) {
	  return arguments.length === 1 ? labConvert(l) : new Lab(l, a, b, opacity == null ? 1 : opacity);
	}
	
	function Lab(l, a, b, opacity) {
	  this.l = +l;
	  this.a = +a;
	  this.b = +b;
	  this.opacity = +opacity;
	}
	
	define(Lab, lab, extend(Color, {
	  brighter: function(k) {
	    return new Lab(this.l + Kn * (k == null ? 1 : k), this.a, this.b, this.opacity);
	  },
	  darker: function(k) {
	    return new Lab(this.l - Kn * (k == null ? 1 : k), this.a, this.b, this.opacity);
	  },
	  rgb: function() {
	    var y = (this.l + 16) / 116,
	        x = isNaN(this.a) ? y : y + this.a / 500,
	        z = isNaN(this.b) ? y : y - this.b / 200;
	    y = Yn * lab2xyz(y);
	    x = Xn * lab2xyz(x);
	    z = Zn * lab2xyz(z);
	    return new Rgb(
	      xyz2rgb( 3.2404542 * x - 1.5371385 * y - 0.4985314 * z), // D65 -> sRGB
	      xyz2rgb(-0.9692660 * x + 1.8760108 * y + 0.0415560 * z),
	      xyz2rgb( 0.0556434 * x - 0.2040259 * y + 1.0572252 * z),
	      this.opacity
	    );
	  }
	}));
	
	function xyz2lab(t) {
	  return t > t3 ? Math.pow(t, 1 / 3) : t / t2 + t0;
	}
	
	function lab2xyz(t) {
	  return t > t1 ? t * t * t : t2 * (t - t0);
	}
	
	function xyz2rgb(x) {
	  return 255 * (x <= 0.0031308 ? 12.92 * x : 1.055 * Math.pow(x, 1 / 2.4) - 0.055);
	}
	
	function rgb2xyz(x) {
	  return (x /= 255) <= 0.04045 ? x / 12.92 : Math.pow((x + 0.055) / 1.055, 2.4);
	}
	
	function hclConvert(o) {
	  if (o instanceof Hcl) return new Hcl(o.h, o.c, o.l, o.opacity);
	  if (!(o instanceof Lab)) o = labConvert(o);
	  var h = Math.atan2(o.b, o.a) * rad2deg;
	  return new Hcl(h < 0 ? h + 360 : h, Math.sqrt(o.a * o.a + o.b * o.b), o.l, o.opacity);
	}
	
	function hcl(h, c, l, opacity) {
	  return arguments.length === 1 ? hclConvert(h) : new Hcl(h, c, l, opacity == null ? 1 : opacity);
	}
	
	function Hcl(h, c, l, opacity) {
	  this.h = +h;
	  this.c = +c;
	  this.l = +l;
	  this.opacity = +opacity;
	}
	
	define(Hcl, hcl, extend(Color, {
	  brighter: function(k) {
	    return new Hcl(this.h, this.c, this.l + Kn * (k == null ? 1 : k), this.opacity);
	  },
	  darker: function(k) {
	    return new Hcl(this.h, this.c, this.l - Kn * (k == null ? 1 : k), this.opacity);
	  },
	  rgb: function() {
	    return labConvert(this).rgb();
	  }
	}));
	
	var A = -0.14861;
	var B = +1.78277;
	var C = -0.29227;
	var D = -0.90649;
	var E = +1.97294;
	var ED = E * D;
	var EB = E * B;
	var BC_DA = B * C - D * A;
	
	function cubehelixConvert(o) {
	  if (o instanceof Cubehelix) return new Cubehelix(o.h, o.s, o.l, o.opacity);
	  if (!(o instanceof Rgb)) o = rgbConvert(o);
	  var r = o.r / 255,
	      g = o.g / 255,
	      b = o.b / 255,
	      l = (BC_DA * b + ED * r - EB * g) / (BC_DA + ED - EB),
	      bl = b - l,
	      k = (E * (g - l) - C * bl) / D,
	      s = Math.sqrt(k * k + bl * bl) / (E * l * (1 - l)), // NaN if l=0 or l=1
	      h = s ? Math.atan2(k, bl) * rad2deg - 120 : NaN;
	  return new Cubehelix(h < 0 ? h + 360 : h, s, l, o.opacity);
	}
	
	function cubehelix(h, s, l, opacity) {
	  return arguments.length === 1 ? cubehelixConvert(h) : new Cubehelix(h, s, l, opacity == null ? 1 : opacity);
	}
	
	function Cubehelix(h, s, l, opacity) {
	  this.h = +h;
	  this.s = +s;
	  this.l = +l;
	  this.opacity = +opacity;
	}
	
	define(Cubehelix, cubehelix, extend(Color, {
	  brighter: function(k) {
	    k = k == null ? brighter : Math.pow(brighter, k);
	    return new Cubehelix(this.h, this.s, this.l * k, this.opacity);
	  },
	  darker: function(k) {
	    k = k == null ? darker : Math.pow(darker, k);
	    return new Cubehelix(this.h, this.s, this.l * k, this.opacity);
	  },
	  rgb: function() {
	    var h = isNaN(this.h) ? 0 : (this.h + 120) * deg2rad,
	        l = +this.l,
	        a = isNaN(this.s) ? 0 : this.s * l * (1 - l),
	        cosh = Math.cos(h),
	        sinh = Math.sin(h);
	    return new Rgb(
	      255 * (l + a * (A * cosh + B * sinh)),
	      255 * (l + a * (C * cosh + D * sinh)),
	      255 * (l + a * (E * cosh)),
	      this.opacity
	    );
	  }
	}));
	
	exports.color = color;
	exports.rgb = rgb;
	exports.hsl = hsl;
	exports.lab = lab;
	exports.hcl = hcl;
	exports.cubehelix = cubehelix;
	
	Object.defineProperty(exports, '__esModule', { value: true });
	
	})));


/***/ }),
/* 8 */
/***/ (function(module, exports, __webpack_require__) {

	// https://d3js.org/d3-dispatch/ Version 1.0.3. Copyright 2017 Mike Bostock.
	(function (global, factory) {
		 true ? factory(exports) :
		typeof define === 'function' && define.amd ? define(['exports'], factory) :
		(factory((global.d3 = global.d3 || {})));
	}(this, (function (exports) { 'use strict';
	
	var noop = {value: function() {}};
	
	function dispatch() {
	  for (var i = 0, n = arguments.length, _ = {}, t; i < n; ++i) {
	    if (!(t = arguments[i] + "") || (t in _)) throw new Error("illegal type: " + t);
	    _[t] = [];
	  }
	  return new Dispatch(_);
	}
	
	function Dispatch(_) {
	  this._ = _;
	}
	
	function parseTypenames(typenames, types) {
	  return typenames.trim().split(/^|\s+/).map(function(t) {
	    var name = "", i = t.indexOf(".");
	    if (i >= 0) name = t.slice(i + 1), t = t.slice(0, i);
	    if (t && !types.hasOwnProperty(t)) throw new Error("unknown type: " + t);
	    return {type: t, name: name};
	  });
	}
	
	Dispatch.prototype = dispatch.prototype = {
	  constructor: Dispatch,
	  on: function(typename, callback) {
	    var _ = this._,
	        T = parseTypenames(typename + "", _),
	        t,
	        i = -1,
	        n = T.length;
	
	    // If no callback was specified, return the callback of the given type and name.
	    if (arguments.length < 2) {
	      while (++i < n) if ((t = (typename = T[i]).type) && (t = get(_[t], typename.name))) return t;
	      return;
	    }
	
	    // If a type was specified, set the callback for the given type and name.
	    // Otherwise, if a null callback was specified, remove callbacks of the given name.
	    if (callback != null && typeof callback !== "function") throw new Error("invalid callback: " + callback);
	    while (++i < n) {
	      if (t = (typename = T[i]).type) _[t] = set(_[t], typename.name, callback);
	      else if (callback == null) for (t in _) _[t] = set(_[t], typename.name, null);
	    }
	
	    return this;
	  },
	  copy: function() {
	    var copy = {}, _ = this._;
	    for (var t in _) copy[t] = _[t].slice();
	    return new Dispatch(copy);
	  },
	  call: function(type, that) {
	    if ((n = arguments.length - 2) > 0) for (var args = new Array(n), i = 0, n, t; i < n; ++i) args[i] = arguments[i + 2];
	    if (!this._.hasOwnProperty(type)) throw new Error("unknown type: " + type);
	    for (t = this._[type], i = 0, n = t.length; i < n; ++i) t[i].value.apply(that, args);
	  },
	  apply: function(type, that, args) {
	    if (!this._.hasOwnProperty(type)) throw new Error("unknown type: " + type);
	    for (var t = this._[type], i = 0, n = t.length; i < n; ++i) t[i].value.apply(that, args);
	  }
	};
	
	function get(type, name) {
	  for (var i = 0, n = type.length, c; i < n; ++i) {
	    if ((c = type[i]).name === name) {
	      return c.value;
	    }
	  }
	}
	
	function set(type, name, callback) {
	  for (var i = 0, n = type.length; i < n; ++i) {
	    if (type[i].name === name) {
	      type[i] = noop, type = type.slice(0, i).concat(type.slice(i + 1));
	      break;
	    }
	  }
	  if (callback != null) type.push({name: name, value: callback});
	  return type;
	}
	
	exports.dispatch = dispatch;
	
	Object.defineProperty(exports, '__esModule', { value: true });
	
	})));


/***/ }),
/* 9 */
/***/ (function(module, exports, __webpack_require__) {

	// https://d3js.org/d3-format/ Version 1.2.0. Copyright 2017 Mike Bostock.
	(function (global, factory) {
		 true ? factory(exports) :
		typeof define === 'function' && define.amd ? define(['exports'], factory) :
		(factory((global.d3 = global.d3 || {})));
	}(this, (function (exports) { 'use strict';
	
	// Computes the decimal coefficient and exponent of the specified number x with
	// significant digits p, where x is positive and p is in [1, 21] or undefined.
	// For example, formatDecimal(1.23) returns ["123", 0].
	var formatDecimal = function(x, p) {
	  if ((i = (x = p ? x.toExponential(p - 1) : x.toExponential()).indexOf("e")) < 0) return null; // NaN, ±Infinity
	  var i, coefficient = x.slice(0, i);
	
	  // The string returned by toExponential either has the form \d\.\d+e[-+]\d+
	  // (e.g., 1.2e+3) or the form \de[-+]\d+ (e.g., 1e+3).
	  return [
	    coefficient.length > 1 ? coefficient[0] + coefficient.slice(2) : coefficient,
	    +x.slice(i + 1)
	  ];
	};
	
	var exponent = function(x) {
	  return x = formatDecimal(Math.abs(x)), x ? x[1] : NaN;
	};
	
	var formatGroup = function(grouping, thousands) {
	  return function(value, width) {
	    var i = value.length,
	        t = [],
	        j = 0,
	        g = grouping[0],
	        length = 0;
	
	    while (i > 0 && g > 0) {
	      if (length + g + 1 > width) g = Math.max(1, width - length);
	      t.push(value.substring(i -= g, i + g));
	      if ((length += g + 1) > width) break;
	      g = grouping[j = (j + 1) % grouping.length];
	    }
	
	    return t.reverse().join(thousands);
	  };
	};
	
	var formatNumerals = function(numerals) {
	  return function(value) {
	    return value.replace(/[0-9]/g, function(i) {
	      return numerals[+i];
	    });
	  };
	};
	
	var formatDefault = function(x, p) {
	  x = x.toPrecision(p);
	
	  out: for (var n = x.length, i = 1, i0 = -1, i1; i < n; ++i) {
	    switch (x[i]) {
	      case ".": i0 = i1 = i; break;
	      case "0": if (i0 === 0) i0 = i; i1 = i; break;
	      case "e": break out;
	      default: if (i0 > 0) i0 = 0; break;
	    }
	  }
	
	  return i0 > 0 ? x.slice(0, i0) + x.slice(i1 + 1) : x;
	};
	
	var prefixExponent;
	
	var formatPrefixAuto = function(x, p) {
	  var d = formatDecimal(x, p);
	  if (!d) return x + "";
	  var coefficient = d[0],
	      exponent = d[1],
	      i = exponent - (prefixExponent = Math.max(-8, Math.min(8, Math.floor(exponent / 3))) * 3) + 1,
	      n = coefficient.length;
	  return i === n ? coefficient
	      : i > n ? coefficient + new Array(i - n + 1).join("0")
	      : i > 0 ? coefficient.slice(0, i) + "." + coefficient.slice(i)
	      : "0." + new Array(1 - i).join("0") + formatDecimal(x, Math.max(0, p + i - 1))[0]; // less than 1y!
	};
	
	var formatRounded = function(x, p) {
	  var d = formatDecimal(x, p);
	  if (!d) return x + "";
	  var coefficient = d[0],
	      exponent = d[1];
	  return exponent < 0 ? "0." + new Array(-exponent).join("0") + coefficient
	      : coefficient.length > exponent + 1 ? coefficient.slice(0, exponent + 1) + "." + coefficient.slice(exponent + 1)
	      : coefficient + new Array(exponent - coefficient.length + 2).join("0");
	};
	
	var formatTypes = {
	  "": formatDefault,
	  "%": function(x, p) { return (x * 100).toFixed(p); },
	  "b": function(x) { return Math.round(x).toString(2); },
	  "c": function(x) { return x + ""; },
	  "d": function(x) { return Math.round(x).toString(10); },
	  "e": function(x, p) { return x.toExponential(p); },
	  "f": function(x, p) { return x.toFixed(p); },
	  "g": function(x, p) { return x.toPrecision(p); },
	  "o": function(x) { return Math.round(x).toString(8); },
	  "p": function(x, p) { return formatRounded(x * 100, p); },
	  "r": formatRounded,
	  "s": formatPrefixAuto,
	  "X": function(x) { return Math.round(x).toString(16).toUpperCase(); },
	  "x": function(x) { return Math.round(x).toString(16); }
	};
	
	// [[fill]align][sign][symbol][0][width][,][.precision][type]
	var re = /^(?:(.)?([<>=^]))?([+\-\( ])?([$#])?(0)?(\d+)?(,)?(\.\d+)?([a-z%])?$/i;
	
	function formatSpecifier(specifier) {
	  return new FormatSpecifier(specifier);
	}
	
	formatSpecifier.prototype = FormatSpecifier.prototype; // instanceof
	
	function FormatSpecifier(specifier) {
	  if (!(match = re.exec(specifier))) throw new Error("invalid format: " + specifier);
	
	  var match,
	      fill = match[1] || " ",
	      align = match[2] || ">",
	      sign = match[3] || "-",
	      symbol = match[4] || "",
	      zero = !!match[5],
	      width = match[6] && +match[6],
	      comma = !!match[7],
	      precision = match[8] && +match[8].slice(1),
	      type = match[9] || "";
	
	  // The "n" type is an alias for ",g".
	  if (type === "n") comma = true, type = "g";
	
	  // Map invalid types to the default format.
	  else if (!formatTypes[type]) type = "";
	
	  // If zero fill is specified, padding goes after sign and before digits.
	  if (zero || (fill === "0" && align === "=")) zero = true, fill = "0", align = "=";
	
	  this.fill = fill;
	  this.align = align;
	  this.sign = sign;
	  this.symbol = symbol;
	  this.zero = zero;
	  this.width = width;
	  this.comma = comma;
	  this.precision = precision;
	  this.type = type;
	}
	
	FormatSpecifier.prototype.toString = function() {
	  return this.fill
	      + this.align
	      + this.sign
	      + this.symbol
	      + (this.zero ? "0" : "")
	      + (this.width == null ? "" : Math.max(1, this.width | 0))
	      + (this.comma ? "," : "")
	      + (this.precision == null ? "" : "." + Math.max(0, this.precision | 0))
	      + this.type;
	};
	
	var identity = function(x) {
	  return x;
	};
	
	var prefixes = ["y","z","a","f","p","n","µ","m","","k","M","G","T","P","E","Z","Y"];
	
	var formatLocale = function(locale) {
	  var group = locale.grouping && locale.thousands ? formatGroup(locale.grouping, locale.thousands) : identity,
	      currency = locale.currency,
	      decimal = locale.decimal,
	      numerals = locale.numerals ? formatNumerals(locale.numerals) : identity,
	      percent = locale.percent || "%";
	
	  function newFormat(specifier) {
	    specifier = formatSpecifier(specifier);
	
	    var fill = specifier.fill,
	        align = specifier.align,
	        sign = specifier.sign,
	        symbol = specifier.symbol,
	        zero = specifier.zero,
	        width = specifier.width,
	        comma = specifier.comma,
	        precision = specifier.precision,
	        type = specifier.type;
	
	    // Compute the prefix and suffix.
	    // For SI-prefix, the suffix is lazily computed.
	    var prefix = symbol === "$" ? currency[0] : symbol === "#" && /[boxX]/.test(type) ? "0" + type.toLowerCase() : "",
	        suffix = symbol === "$" ? currency[1] : /[%p]/.test(type) ? percent : "";
	
	    // What format function should we use?
	    // Is this an integer type?
	    // Can this type generate exponential notation?
	    var formatType = formatTypes[type],
	        maybeSuffix = !type || /[defgprs%]/.test(type);
	
	    // Set the default precision if not specified,
	    // or clamp the specified precision to the supported range.
	    // For significant precision, it must be in [1, 21].
	    // For fixed precision, it must be in [0, 20].
	    precision = precision == null ? (type ? 6 : 12)
	        : /[gprs]/.test(type) ? Math.max(1, Math.min(21, precision))
	        : Math.max(0, Math.min(20, precision));
	
	    function format(value) {
	      var valuePrefix = prefix,
	          valueSuffix = suffix,
	          i, n, c;
	
	      if (type === "c") {
	        valueSuffix = formatType(value) + valueSuffix;
	        value = "";
	      } else {
	        value = +value;
	
	        // Perform the initial formatting.
	        var valueNegative = value < 0;
	        value = formatType(Math.abs(value), precision);
	
	        // If a negative value rounds to zero during formatting, treat as positive.
	        if (valueNegative && +value === 0) valueNegative = false;
	
	        // Compute the prefix and suffix.
	        valuePrefix = (valueNegative ? (sign === "(" ? sign : "-") : sign === "-" || sign === "(" ? "" : sign) + valuePrefix;
	        valueSuffix = valueSuffix + (type === "s" ? prefixes[8 + prefixExponent / 3] : "") + (valueNegative && sign === "(" ? ")" : "");
	
	        // Break the formatted value into the integer “value” part that can be
	        // grouped, and fractional or exponential “suffix” part that is not.
	        if (maybeSuffix) {
	          i = -1, n = value.length;
	          while (++i < n) {
	            if (c = value.charCodeAt(i), 48 > c || c > 57) {
	              valueSuffix = (c === 46 ? decimal + value.slice(i + 1) : value.slice(i)) + valueSuffix;
	              value = value.slice(0, i);
	              break;
	            }
	          }
	        }
	      }
	
	      // If the fill character is not "0", grouping is applied before padding.
	      if (comma && !zero) value = group(value, Infinity);
	
	      // Compute the padding.
	      var length = valuePrefix.length + value.length + valueSuffix.length,
	          padding = length < width ? new Array(width - length + 1).join(fill) : "";
	
	      // If the fill character is "0", grouping is applied after padding.
	      if (comma && zero) value = group(padding + value, padding.length ? width - valueSuffix.length : Infinity), padding = "";
	
	      // Reconstruct the final output based on the desired alignment.
	      switch (align) {
	        case "<": value = valuePrefix + value + valueSuffix + padding; break;
	        case "=": value = valuePrefix + padding + value + valueSuffix; break;
	        case "^": value = padding.slice(0, length = padding.length >> 1) + valuePrefix + value + valueSuffix + padding.slice(length); break;
	        default: value = padding + valuePrefix + value + valueSuffix; break;
	      }
	
	      return numerals(value);
	    }
	
	    format.toString = function() {
	      return specifier + "";
	    };
	
	    return format;
	  }
	
	  function formatPrefix(specifier, value) {
	    var f = newFormat((specifier = formatSpecifier(specifier), specifier.type = "f", specifier)),
	        e = Math.max(-8, Math.min(8, Math.floor(exponent(value) / 3))) * 3,
	        k = Math.pow(10, -e),
	        prefix = prefixes[8 + e / 3];
	    return function(value) {
	      return f(k * value) + prefix;
	    };
	  }
	
	  return {
	    format: newFormat,
	    formatPrefix: formatPrefix
	  };
	};
	
	var locale;
	
	
	
	defaultLocale({
	  decimal: ".",
	  thousands: ",",
	  grouping: [3],
	  currency: ["$", ""]
	});
	
	function defaultLocale(definition) {
	  locale = formatLocale(definition);
	  exports.format = locale.format;
	  exports.formatPrefix = locale.formatPrefix;
	  return locale;
	}
	
	var precisionFixed = function(step) {
	  return Math.max(0, -exponent(Math.abs(step)));
	};
	
	var precisionPrefix = function(step, value) {
	  return Math.max(0, Math.max(-8, Math.min(8, Math.floor(exponent(value) / 3))) * 3 - exponent(Math.abs(step)));
	};
	
	var precisionRound = function(step, max) {
	  step = Math.abs(step), max = Math.abs(max) - step;
	  return Math.max(0, exponent(max) - exponent(step)) + 1;
	};
	
	exports.formatDefaultLocale = defaultLocale;
	exports.formatLocale = formatLocale;
	exports.formatSpecifier = formatSpecifier;
	exports.precisionFixed = precisionFixed;
	exports.precisionPrefix = precisionPrefix;
	exports.precisionRound = precisionRound;
	
	Object.defineProperty(exports, '__esModule', { value: true });
	
	})));


/***/ }),
/* 10 */
/***/ (function(module, exports, __webpack_require__) {

	// https://d3js.org/d3-scale/ Version 1.0.6. Copyright 2017 Mike Bostock.
	(function (global, factory) {
		 true ? factory(exports, __webpack_require__(4), __webpack_require__(11), __webpack_require__(12), __webpack_require__(9), __webpack_require__(13), __webpack_require__(14), __webpack_require__(7)) :
		typeof define === 'function' && define.amd ? define(['exports', 'd3-array', 'd3-collection', 'd3-interpolate', 'd3-format', 'd3-time', 'd3-time-format', 'd3-color'], factory) :
		(factory((global.d3 = global.d3 || {}),global.d3,global.d3,global.d3,global.d3,global.d3,global.d3,global.d3));
	}(this, (function (exports,d3Array,d3Collection,d3Interpolate,d3Format,d3Time,d3TimeFormat,d3Color) { 'use strict';
	
	var array = Array.prototype;
	
	var map$1 = array.map;
	var slice = array.slice;
	
	var implicit = {name: "implicit"};
	
	function ordinal(range$$1) {
	  var index = d3Collection.map(),
	      domain = [],
	      unknown = implicit;
	
	  range$$1 = range$$1 == null ? [] : slice.call(range$$1);
	
	  function scale(d) {
	    var key = d + "", i = index.get(key);
	    if (!i) {
	      if (unknown !== implicit) return unknown;
	      index.set(key, i = domain.push(d));
	    }
	    return range$$1[(i - 1) % range$$1.length];
	  }
	
	  scale.domain = function(_) {
	    if (!arguments.length) return domain.slice();
	    domain = [], index = d3Collection.map();
	    var i = -1, n = _.length, d, key;
	    while (++i < n) if (!index.has(key = (d = _[i]) + "")) index.set(key, domain.push(d));
	    return scale;
	  };
	
	  scale.range = function(_) {
	    return arguments.length ? (range$$1 = slice.call(_), scale) : range$$1.slice();
	  };
	
	  scale.unknown = function(_) {
	    return arguments.length ? (unknown = _, scale) : unknown;
	  };
	
	  scale.copy = function() {
	    return ordinal()
	        .domain(domain)
	        .range(range$$1)
	        .unknown(unknown);
	  };
	
	  return scale;
	}
	
	function band() {
	  var scale = ordinal().unknown(undefined),
	      domain = scale.domain,
	      ordinalRange = scale.range,
	      range$$1 = [0, 1],
	      step,
	      bandwidth,
	      round = false,
	      paddingInner = 0,
	      paddingOuter = 0,
	      align = 0.5;
	
	  delete scale.unknown;
	
	  function rescale() {
	    var n = domain().length,
	        reverse = range$$1[1] < range$$1[0],
	        start = range$$1[reverse - 0],
	        stop = range$$1[1 - reverse];
	    step = (stop - start) / Math.max(1, n - paddingInner + paddingOuter * 2);
	    if (round) step = Math.floor(step);
	    start += (stop - start - step * (n - paddingInner)) * align;
	    bandwidth = step * (1 - paddingInner);
	    if (round) start = Math.round(start), bandwidth = Math.round(bandwidth);
	    var values = d3Array.range(n).map(function(i) { return start + step * i; });
	    return ordinalRange(reverse ? values.reverse() : values);
	  }
	
	  scale.domain = function(_) {
	    return arguments.length ? (domain(_), rescale()) : domain();
	  };
	
	  scale.range = function(_) {
	    return arguments.length ? (range$$1 = [+_[0], +_[1]], rescale()) : range$$1.slice();
	  };
	
	  scale.rangeRound = function(_) {
	    return range$$1 = [+_[0], +_[1]], round = true, rescale();
	  };
	
	  scale.bandwidth = function() {
	    return bandwidth;
	  };
	
	  scale.step = function() {
	    return step;
	  };
	
	  scale.round = function(_) {
	    return arguments.length ? (round = !!_, rescale()) : round;
	  };
	
	  scale.padding = function(_) {
	    return arguments.length ? (paddingInner = paddingOuter = Math.max(0, Math.min(1, _)), rescale()) : paddingInner;
	  };
	
	  scale.paddingInner = function(_) {
	    return arguments.length ? (paddingInner = Math.max(0, Math.min(1, _)), rescale()) : paddingInner;
	  };
	
	  scale.paddingOuter = function(_) {
	    return arguments.length ? (paddingOuter = Math.max(0, Math.min(1, _)), rescale()) : paddingOuter;
	  };
	
	  scale.align = function(_) {
	    return arguments.length ? (align = Math.max(0, Math.min(1, _)), rescale()) : align;
	  };
	
	  scale.copy = function() {
	    return band()
	        .domain(domain())
	        .range(range$$1)
	        .round(round)
	        .paddingInner(paddingInner)
	        .paddingOuter(paddingOuter)
	        .align(align);
	  };
	
	  return rescale();
	}
	
	function pointish(scale) {
	  var copy = scale.copy;
	
	  scale.padding = scale.paddingOuter;
	  delete scale.paddingInner;
	  delete scale.paddingOuter;
	
	  scale.copy = function() {
	    return pointish(copy());
	  };
	
	  return scale;
	}
	
	function point() {
	  return pointish(band().paddingInner(1));
	}
	
	var constant = function(x) {
	  return function() {
	    return x;
	  };
	};
	
	var number = function(x) {
	  return +x;
	};
	
	var unit = [0, 1];
	
	function deinterpolateLinear(a, b) {
	  return (b -= (a = +a))
	      ? function(x) { return (x - a) / b; }
	      : constant(b);
	}
	
	function deinterpolateClamp(deinterpolate) {
	  return function(a, b) {
	    var d = deinterpolate(a = +a, b = +b);
	    return function(x) { return x <= a ? 0 : x >= b ? 1 : d(x); };
	  };
	}
	
	function reinterpolateClamp(reinterpolate) {
	  return function(a, b) {
	    var r = reinterpolate(a = +a, b = +b);
	    return function(t) { return t <= 0 ? a : t >= 1 ? b : r(t); };
	  };
	}
	
	function bimap(domain, range$$1, deinterpolate, reinterpolate) {
	  var d0 = domain[0], d1 = domain[1], r0 = range$$1[0], r1 = range$$1[1];
	  if (d1 < d0) d0 = deinterpolate(d1, d0), r0 = reinterpolate(r1, r0);
	  else d0 = deinterpolate(d0, d1), r0 = reinterpolate(r0, r1);
	  return function(x) { return r0(d0(x)); };
	}
	
	function polymap(domain, range$$1, deinterpolate, reinterpolate) {
	  var j = Math.min(domain.length, range$$1.length) - 1,
	      d = new Array(j),
	      r = new Array(j),
	      i = -1;
	
	  // Reverse descending domains.
	  if (domain[j] < domain[0]) {
	    domain = domain.slice().reverse();
	    range$$1 = range$$1.slice().reverse();
	  }
	
	  while (++i < j) {
	    d[i] = deinterpolate(domain[i], domain[i + 1]);
	    r[i] = reinterpolate(range$$1[i], range$$1[i + 1]);
	  }
	
	  return function(x) {
	    var i = d3Array.bisect(domain, x, 1, j) - 1;
	    return r[i](d[i](x));
	  };
	}
	
	function copy(source, target) {
	  return target
	      .domain(source.domain())
	      .range(source.range())
	      .interpolate(source.interpolate())
	      .clamp(source.clamp());
	}
	
	// deinterpolate(a, b)(x) takes a domain value x in [a,b] and returns the corresponding parameter t in [0,1].
	// reinterpolate(a, b)(t) takes a parameter t in [0,1] and returns the corresponding domain value x in [a,b].
	function continuous(deinterpolate, reinterpolate) {
	  var domain = unit,
	      range$$1 = unit,
	      interpolate$$1 = d3Interpolate.interpolate,
	      clamp = false,
	      piecewise,
	      output,
	      input;
	
	  function rescale() {
	    piecewise = Math.min(domain.length, range$$1.length) > 2 ? polymap : bimap;
	    output = input = null;
	    return scale;
	  }
	
	  function scale(x) {
	    return (output || (output = piecewise(domain, range$$1, clamp ? deinterpolateClamp(deinterpolate) : deinterpolate, interpolate$$1)))(+x);
	  }
	
	  scale.invert = function(y) {
	    return (input || (input = piecewise(range$$1, domain, deinterpolateLinear, clamp ? reinterpolateClamp(reinterpolate) : reinterpolate)))(+y);
	  };
	
	  scale.domain = function(_) {
	    return arguments.length ? (domain = map$1.call(_, number), rescale()) : domain.slice();
	  };
	
	  scale.range = function(_) {
	    return arguments.length ? (range$$1 = slice.call(_), rescale()) : range$$1.slice();
	  };
	
	  scale.rangeRound = function(_) {
	    return range$$1 = slice.call(_), interpolate$$1 = d3Interpolate.interpolateRound, rescale();
	  };
	
	  scale.clamp = function(_) {
	    return arguments.length ? (clamp = !!_, rescale()) : clamp;
	  };
	
	  scale.interpolate = function(_) {
	    return arguments.length ? (interpolate$$1 = _, rescale()) : interpolate$$1;
	  };
	
	  return rescale();
	}
	
	var tickFormat = function(domain, count, specifier) {
	  var start = domain[0],
	      stop = domain[domain.length - 1],
	      step = d3Array.tickStep(start, stop, count == null ? 10 : count),
	      precision;
	  specifier = d3Format.formatSpecifier(specifier == null ? ",f" : specifier);
	  switch (specifier.type) {
	    case "s": {
	      var value = Math.max(Math.abs(start), Math.abs(stop));
	      if (specifier.precision == null && !isNaN(precision = d3Format.precisionPrefix(step, value))) specifier.precision = precision;
	      return d3Format.formatPrefix(specifier, value);
	    }
	    case "":
	    case "e":
	    case "g":
	    case "p":
	    case "r": {
	      if (specifier.precision == null && !isNaN(precision = d3Format.precisionRound(step, Math.max(Math.abs(start), Math.abs(stop))))) specifier.precision = precision - (specifier.type === "e");
	      break;
	    }
	    case "f":
	    case "%": {
	      if (specifier.precision == null && !isNaN(precision = d3Format.precisionFixed(step))) specifier.precision = precision - (specifier.type === "%") * 2;
	      break;
	    }
	  }
	  return d3Format.format(specifier);
	};
	
	function linearish(scale) {
	  var domain = scale.domain;
	
	  scale.ticks = function(count) {
	    var d = domain();
	    return d3Array.ticks(d[0], d[d.length - 1], count == null ? 10 : count);
	  };
	
	  scale.tickFormat = function(count, specifier) {
	    return tickFormat(domain(), count, specifier);
	  };
	
	  scale.nice = function(count) {
	    if (count == null) count = 10;
	
	    var d = domain(),
	        i0 = 0,
	        i1 = d.length - 1,
	        start = d[i0],
	        stop = d[i1],
	        step;
	
	    if (stop < start) {
	      step = start, start = stop, stop = step;
	      step = i0, i0 = i1, i1 = step;
	    }
	
	    step = d3Array.tickIncrement(start, stop, count);
	
	    if (step > 0) {
	      start = Math.floor(start / step) * step;
	      stop = Math.ceil(stop / step) * step;
	      step = d3Array.tickIncrement(start, stop, count);
	    } else if (step < 0) {
	      start = Math.ceil(start * step) / step;
	      stop = Math.floor(stop * step) / step;
	      step = d3Array.tickIncrement(start, stop, count);
	    }
	
	    if (step > 0) {
	      d[i0] = Math.floor(start / step) * step;
	      d[i1] = Math.ceil(stop / step) * step;
	      domain(d);
	    } else if (step < 0) {
	      d[i0] = Math.ceil(start * step) / step;
	      d[i1] = Math.floor(stop * step) / step;
	      domain(d);
	    }
	
	    return scale;
	  };
	
	  return scale;
	}
	
	function linear() {
	  var scale = continuous(deinterpolateLinear, d3Interpolate.interpolateNumber);
	
	  scale.copy = function() {
	    return copy(scale, linear());
	  };
	
	  return linearish(scale);
	}
	
	function identity() {
	  var domain = [0, 1];
	
	  function scale(x) {
	    return +x;
	  }
	
	  scale.invert = scale;
	
	  scale.domain = scale.range = function(_) {
	    return arguments.length ? (domain = map$1.call(_, number), scale) : domain.slice();
	  };
	
	  scale.copy = function() {
	    return identity().domain(domain);
	  };
	
	  return linearish(scale);
	}
	
	var nice = function(domain, interval) {
	  domain = domain.slice();
	
	  var i0 = 0,
	      i1 = domain.length - 1,
	      x0 = domain[i0],
	      x1 = domain[i1],
	      t;
	
	  if (x1 < x0) {
	    t = i0, i0 = i1, i1 = t;
	    t = x0, x0 = x1, x1 = t;
	  }
	
	  domain[i0] = interval.floor(x0);
	  domain[i1] = interval.ceil(x1);
	  return domain;
	};
	
	function deinterpolate(a, b) {
	  return (b = Math.log(b / a))
	      ? function(x) { return Math.log(x / a) / b; }
	      : constant(b);
	}
	
	function reinterpolate(a, b) {
	  return a < 0
	      ? function(t) { return -Math.pow(-b, t) * Math.pow(-a, 1 - t); }
	      : function(t) { return Math.pow(b, t) * Math.pow(a, 1 - t); };
	}
	
	function pow10(x) {
	  return isFinite(x) ? +("1e" + x) : x < 0 ? 0 : x;
	}
	
	function powp(base) {
	  return base === 10 ? pow10
	      : base === Math.E ? Math.exp
	      : function(x) { return Math.pow(base, x); };
	}
	
	function logp(base) {
	  return base === Math.E ? Math.log
	      : base === 10 && Math.log10
	      || base === 2 && Math.log2
	      || (base = Math.log(base), function(x) { return Math.log(x) / base; });
	}
	
	function reflect(f) {
	  return function(x) {
	    return -f(-x);
	  };
	}
	
	function log() {
	  var scale = continuous(deinterpolate, reinterpolate).domain([1, 10]),
	      domain = scale.domain,
	      base = 10,
	      logs = logp(10),
	      pows = powp(10);
	
	  function rescale() {
	    logs = logp(base), pows = powp(base);
	    if (domain()[0] < 0) logs = reflect(logs), pows = reflect(pows);
	    return scale;
	  }
	
	  scale.base = function(_) {
	    return arguments.length ? (base = +_, rescale()) : base;
	  };
	
	  scale.domain = function(_) {
	    return arguments.length ? (domain(_), rescale()) : domain();
	  };
	
	  scale.ticks = function(count) {
	    var d = domain(),
	        u = d[0],
	        v = d[d.length - 1],
	        r;
	
	    if (r = v < u) i = u, u = v, v = i;
	
	    var i = logs(u),
	        j = logs(v),
	        p,
	        k,
	        t,
	        n = count == null ? 10 : +count,
	        z = [];
	
	    if (!(base % 1) && j - i < n) {
	      i = Math.round(i) - 1, j = Math.round(j) + 1;
	      if (u > 0) for (; i < j; ++i) {
	        for (k = 1, p = pows(i); k < base; ++k) {
	          t = p * k;
	          if (t < u) continue;
	          if (t > v) break;
	          z.push(t);
	        }
	      } else for (; i < j; ++i) {
	        for (k = base - 1, p = pows(i); k >= 1; --k) {
	          t = p * k;
	          if (t < u) continue;
	          if (t > v) break;
	          z.push(t);
	        }
	      }
	    } else {
	      z = d3Array.ticks(i, j, Math.min(j - i, n)).map(pows);
	    }
	
	    return r ? z.reverse() : z;
	  };
	
	  scale.tickFormat = function(count, specifier) {
	    if (specifier == null) specifier = base === 10 ? ".0e" : ",";
	    if (typeof specifier !== "function") specifier = d3Format.format(specifier);
	    if (count === Infinity) return specifier;
	    if (count == null) count = 10;
	    var k = Math.max(1, base * count / scale.ticks().length); // TODO fast estimate?
	    return function(d) {
	      var i = d / pows(Math.round(logs(d)));
	      if (i * base < base - 0.5) i *= base;
	      return i <= k ? specifier(d) : "";
	    };
	  };
	
	  scale.nice = function() {
	    return domain(nice(domain(), {
	      floor: function(x) { return pows(Math.floor(logs(x))); },
	      ceil: function(x) { return pows(Math.ceil(logs(x))); }
	    }));
	  };
	
	  scale.copy = function() {
	    return copy(scale, log().base(base));
	  };
	
	  return scale;
	}
	
	function raise(x, exponent) {
	  return x < 0 ? -Math.pow(-x, exponent) : Math.pow(x, exponent);
	}
	
	function pow() {
	  var exponent = 1,
	      scale = continuous(deinterpolate, reinterpolate),
	      domain = scale.domain;
	
	  function deinterpolate(a, b) {
	    return (b = raise(b, exponent) - (a = raise(a, exponent)))
	        ? function(x) { return (raise(x, exponent) - a) / b; }
	        : constant(b);
	  }
	
	  function reinterpolate(a, b) {
	    b = raise(b, exponent) - (a = raise(a, exponent));
	    return function(t) { return raise(a + b * t, 1 / exponent); };
	  }
	
	  scale.exponent = function(_) {
	    return arguments.length ? (exponent = +_, domain(domain())) : exponent;
	  };
	
	  scale.copy = function() {
	    return copy(scale, pow().exponent(exponent));
	  };
	
	  return linearish(scale);
	}
	
	function sqrt() {
	  return pow().exponent(0.5);
	}
	
	function quantile$1() {
	  var domain = [],
	      range$$1 = [],
	      thresholds = [];
	
	  function rescale() {
	    var i = 0, n = Math.max(1, range$$1.length);
	    thresholds = new Array(n - 1);
	    while (++i < n) thresholds[i - 1] = d3Array.quantile(domain, i / n);
	    return scale;
	  }
	
	  function scale(x) {
	    if (!isNaN(x = +x)) return range$$1[d3Array.bisect(thresholds, x)];
	  }
	
	  scale.invertExtent = function(y) {
	    var i = range$$1.indexOf(y);
	    return i < 0 ? [NaN, NaN] : [
	      i > 0 ? thresholds[i - 1] : domain[0],
	      i < thresholds.length ? thresholds[i] : domain[domain.length - 1]
	    ];
	  };
	
	  scale.domain = function(_) {
	    if (!arguments.length) return domain.slice();
	    domain = [];
	    for (var i = 0, n = _.length, d; i < n; ++i) if (d = _[i], d != null && !isNaN(d = +d)) domain.push(d);
	    domain.sort(d3Array.ascending);
	    return rescale();
	  };
	
	  scale.range = function(_) {
	    return arguments.length ? (range$$1 = slice.call(_), rescale()) : range$$1.slice();
	  };
	
	  scale.quantiles = function() {
	    return thresholds.slice();
	  };
	
	  scale.copy = function() {
	    return quantile$1()
	        .domain(domain)
	        .range(range$$1);
	  };
	
	  return scale;
	}
	
	function quantize() {
	  var x0 = 0,
	      x1 = 1,
	      n = 1,
	      domain = [0.5],
	      range$$1 = [0, 1];
	
	  function scale(x) {
	    if (x <= x) return range$$1[d3Array.bisect(domain, x, 0, n)];
	  }
	
	  function rescale() {
	    var i = -1;
	    domain = new Array(n);
	    while (++i < n) domain[i] = ((i + 1) * x1 - (i - n) * x0) / (n + 1);
	    return scale;
	  }
	
	  scale.domain = function(_) {
	    return arguments.length ? (x0 = +_[0], x1 = +_[1], rescale()) : [x0, x1];
	  };
	
	  scale.range = function(_) {
	    return arguments.length ? (n = (range$$1 = slice.call(_)).length - 1, rescale()) : range$$1.slice();
	  };
	
	  scale.invertExtent = function(y) {
	    var i = range$$1.indexOf(y);
	    return i < 0 ? [NaN, NaN]
	        : i < 1 ? [x0, domain[0]]
	        : i >= n ? [domain[n - 1], x1]
	        : [domain[i - 1], domain[i]];
	  };
	
	  scale.copy = function() {
	    return quantize()
	        .domain([x0, x1])
	        .range(range$$1);
	  };
	
	  return linearish(scale);
	}
	
	function threshold() {
	  var domain = [0.5],
	      range$$1 = [0, 1],
	      n = 1;
	
	  function scale(x) {
	    if (x <= x) return range$$1[d3Array.bisect(domain, x, 0, n)];
	  }
	
	  scale.domain = function(_) {
	    return arguments.length ? (domain = slice.call(_), n = Math.min(domain.length, range$$1.length - 1), scale) : domain.slice();
	  };
	
	  scale.range = function(_) {
	    return arguments.length ? (range$$1 = slice.call(_), n = Math.min(domain.length, range$$1.length - 1), scale) : range$$1.slice();
	  };
	
	  scale.invertExtent = function(y) {
	    var i = range$$1.indexOf(y);
	    return [domain[i - 1], domain[i]];
	  };
	
	  scale.copy = function() {
	    return threshold()
	        .domain(domain)
	        .range(range$$1);
	  };
	
	  return scale;
	}
	
	var durationSecond = 1000;
	var durationMinute = durationSecond * 60;
	var durationHour = durationMinute * 60;
	var durationDay = durationHour * 24;
	var durationWeek = durationDay * 7;
	var durationMonth = durationDay * 30;
	var durationYear = durationDay * 365;
	
	function date(t) {
	  return new Date(t);
	}
	
	function number$1(t) {
	  return t instanceof Date ? +t : +new Date(+t);
	}
	
	function calendar(year, month, week, day, hour, minute, second, millisecond, format$$1) {
	  var scale = continuous(deinterpolateLinear, d3Interpolate.interpolateNumber),
	      invert = scale.invert,
	      domain = scale.domain;
	
	  var formatMillisecond = format$$1(".%L"),
	      formatSecond = format$$1(":%S"),
	      formatMinute = format$$1("%I:%M"),
	      formatHour = format$$1("%I %p"),
	      formatDay = format$$1("%a %d"),
	      formatWeek = format$$1("%b %d"),
	      formatMonth = format$$1("%B"),
	      formatYear = format$$1("%Y");
	
	  var tickIntervals = [
	    [second,  1,      durationSecond],
	    [second,  5,  5 * durationSecond],
	    [second, 15, 15 * durationSecond],
	    [second, 30, 30 * durationSecond],
	    [minute,  1,      durationMinute],
	    [minute,  5,  5 * durationMinute],
	    [minute, 15, 15 * durationMinute],
	    [minute, 30, 30 * durationMinute],
	    [  hour,  1,      durationHour  ],
	    [  hour,  3,  3 * durationHour  ],
	    [  hour,  6,  6 * durationHour  ],
	    [  hour, 12, 12 * durationHour  ],
	    [   day,  1,      durationDay   ],
	    [   day,  2,  2 * durationDay   ],
	    [  week,  1,      durationWeek  ],
	    [ month,  1,      durationMonth ],
	    [ month,  3,  3 * durationMonth ],
	    [  year,  1,      durationYear  ]
	  ];
	
	  function tickFormat(date) {
	    return (second(date) < date ? formatMillisecond
	        : minute(date) < date ? formatSecond
	        : hour(date) < date ? formatMinute
	        : day(date) < date ? formatHour
	        : month(date) < date ? (week(date) < date ? formatDay : formatWeek)
	        : year(date) < date ? formatMonth
	        : formatYear)(date);
	  }
	
	  function tickInterval(interval, start, stop, step) {
	    if (interval == null) interval = 10;
	
	    // If a desired tick count is specified, pick a reasonable tick interval
	    // based on the extent of the domain and a rough estimate of tick size.
	    // Otherwise, assume interval is already a time interval and use it.
	    if (typeof interval === "number") {
	      var target = Math.abs(stop - start) / interval,
	          i = d3Array.bisector(function(i) { return i[2]; }).right(tickIntervals, target);
	      if (i === tickIntervals.length) {
	        step = d3Array.tickStep(start / durationYear, stop / durationYear, interval);
	        interval = year;
	      } else if (i) {
	        i = tickIntervals[target / tickIntervals[i - 1][2] < tickIntervals[i][2] / target ? i - 1 : i];
	        step = i[1];
	        interval = i[0];
	      } else {
	        step = d3Array.tickStep(start, stop, interval);
	        interval = millisecond;
	      }
	    }
	
	    return step == null ? interval : interval.every(step);
	  }
	
	  scale.invert = function(y) {
	    return new Date(invert(y));
	  };
	
	  scale.domain = function(_) {
	    return arguments.length ? domain(map$1.call(_, number$1)) : domain().map(date);
	  };
	
	  scale.ticks = function(interval, step) {
	    var d = domain(),
	        t0 = d[0],
	        t1 = d[d.length - 1],
	        r = t1 < t0,
	        t;
	    if (r) t = t0, t0 = t1, t1 = t;
	    t = tickInterval(interval, t0, t1, step);
	    t = t ? t.range(t0, t1 + 1) : []; // inclusive stop
	    return r ? t.reverse() : t;
	  };
	
	  scale.tickFormat = function(count, specifier) {
	    return specifier == null ? tickFormat : format$$1(specifier);
	  };
	
	  scale.nice = function(interval, step) {
	    var d = domain();
	    return (interval = tickInterval(interval, d[0], d[d.length - 1], step))
	        ? domain(nice(d, interval))
	        : scale;
	  };
	
	  scale.copy = function() {
	    return copy(scale, calendar(year, month, week, day, hour, minute, second, millisecond, format$$1));
	  };
	
	  return scale;
	}
	
	var time = function() {
	  return calendar(d3Time.timeYear, d3Time.timeMonth, d3Time.timeWeek, d3Time.timeDay, d3Time.timeHour, d3Time.timeMinute, d3Time.timeSecond, d3Time.timeMillisecond, d3TimeFormat.timeFormat).domain([new Date(2000, 0, 1), new Date(2000, 0, 2)]);
	};
	
	var utcTime = function() {
	  return calendar(d3Time.utcYear, d3Time.utcMonth, d3Time.utcWeek, d3Time.utcDay, d3Time.utcHour, d3Time.utcMinute, d3Time.utcSecond, d3Time.utcMillisecond, d3TimeFormat.utcFormat).domain([Date.UTC(2000, 0, 1), Date.UTC(2000, 0, 2)]);
	};
	
	var colors = function(s) {
	  return s.match(/.{6}/g).map(function(x) {
	    return "#" + x;
	  });
	};
	
	var category10 = colors("1f77b4ff7f0e2ca02cd627289467bd8c564be377c27f7f7fbcbd2217becf");
	
	var category20b = colors("393b795254a36b6ecf9c9ede6379398ca252b5cf6bcedb9c8c6d31bd9e39e7ba52e7cb94843c39ad494ad6616be7969c7b4173a55194ce6dbdde9ed6");
	
	var category20c = colors("3182bd6baed69ecae1c6dbefe6550dfd8d3cfdae6bfdd0a231a35474c476a1d99bc7e9c0756bb19e9ac8bcbddcdadaeb636363969696bdbdbdd9d9d9");
	
	var category20 = colors("1f77b4aec7e8ff7f0effbb782ca02c98df8ad62728ff98969467bdc5b0d58c564bc49c94e377c2f7b6d27f7f7fc7c7c7bcbd22dbdb8d17becf9edae5");
	
	var cubehelix$1 = d3Interpolate.interpolateCubehelixLong(d3Color.cubehelix(300, 0.5, 0.0), d3Color.cubehelix(-240, 0.5, 1.0));
	
	var warm = d3Interpolate.interpolateCubehelixLong(d3Color.cubehelix(-100, 0.75, 0.35), d3Color.cubehelix(80, 1.50, 0.8));
	
	var cool = d3Interpolate.interpolateCubehelixLong(d3Color.cubehelix(260, 0.75, 0.35), d3Color.cubehelix(80, 1.50, 0.8));
	
	var rainbow = d3Color.cubehelix();
	
	var rainbow$1 = function(t) {
	  if (t < 0 || t > 1) t -= Math.floor(t);
	  var ts = Math.abs(t - 0.5);
	  rainbow.h = 360 * t - 100;
	  rainbow.s = 1.5 - 1.5 * ts;
	  rainbow.l = 0.8 - 0.9 * ts;
	  return rainbow + "";
	};
	
	function ramp(range$$1) {
	  var n = range$$1.length;
	  return function(t) {
	    return range$$1[Math.max(0, Math.min(n - 1, Math.floor(t * n)))];
	  };
	}
	
	var viridis = ramp(colors("44015444025645045745055946075a46085c460a5d460b5e470d60470e6147106347116447136548146748166848176948186a481a6c481b6d481c6e481d6f481f70482071482173482374482475482576482677482878482979472a7a472c7a472d7b472e7c472f7d46307e46327e46337f463480453581453781453882443983443a83443b84433d84433e85423f854240864241864142874144874045884046883f47883f48893e49893e4a893e4c8a3d4d8a3d4e8a3c4f8a3c508b3b518b3b528b3a538b3a548c39558c39568c38588c38598c375a8c375b8d365c8d365d8d355e8d355f8d34608d34618d33628d33638d32648e32658e31668e31678e31688e30698e306a8e2f6b8e2f6c8e2e6d8e2e6e8e2e6f8e2d708e2d718e2c718e2c728e2c738e2b748e2b758e2a768e2a778e2a788e29798e297a8e297b8e287c8e287d8e277e8e277f8e27808e26818e26828e26828e25838e25848e25858e24868e24878e23888e23898e238a8d228b8d228c8d228d8d218e8d218f8d21908d21918c20928c20928c20938c1f948c1f958b1f968b1f978b1f988b1f998a1f9a8a1e9b8a1e9c891e9d891f9e891f9f881fa0881fa1881fa1871fa28720a38620a48621a58521a68522a78522a88423a98324aa8325ab8225ac8226ad8127ad8128ae8029af7f2ab07f2cb17e2db27d2eb37c2fb47c31b57b32b67a34b67935b77937b87838b9773aba763bbb753dbc743fbc7340bd7242be7144bf7046c06f48c16e4ac16d4cc26c4ec36b50c46a52c56954c56856c66758c7655ac8645cc8635ec96260ca6063cb5f65cb5e67cc5c69cd5b6ccd5a6ece5870cf5773d05675d05477d1537ad1517cd2507fd34e81d34d84d44b86d54989d5488bd6468ed64590d74393d74195d84098d83e9bd93c9dd93ba0da39a2da37a5db36a8db34aadc32addc30b0dd2fb2dd2db5de2bb8de29bade28bddf26c0df25c2df23c5e021c8e020cae11fcde11dd0e11cd2e21bd5e21ad8e219dae319dde318dfe318e2e418e5e419e7e419eae51aece51befe51cf1e51df4e61ef6e620f8e621fbe723fde725"));
	
	var magma = ramp(colors("00000401000501010601010802010902020b02020d03030f03031204041405041606051806051a07061c08071e0907200a08220b09240c09260d0a290e0b2b100b2d110c2f120d31130d34140e36150e38160f3b180f3d19103f1a10421c10441d11471e114920114b21114e22115024125325125527125829115a2a115c2c115f2d11612f116331116533106734106936106b38106c390f6e3b0f703d0f713f0f72400f74420f75440f764510774710784910784a10794c117a4e117b4f127b51127c52137c54137d56147d57157e59157e5a167e5c167f5d177f5f187f601880621980641a80651a80671b80681c816a1c816b1d816d1d816e1e81701f81721f817320817521817621817822817922827b23827c23827e24828025828125818326818426818627818827818928818b29818c29818e2a81902a81912b81932b80942c80962c80982d80992d809b2e7f9c2e7f9e2f7fa02f7fa1307ea3307ea5317ea6317da8327daa337dab337cad347cae347bb0357bb2357bb3367ab5367ab73779b83779ba3878bc3978bd3977bf3a77c03a76c23b75c43c75c53c74c73d73c83e73ca3e72cc3f71cd4071cf4070d0416fd2426fd3436ed5446dd6456cd8456cd9466bdb476adc4869de4968df4a68e04c67e24d66e34e65e44f64e55064e75263e85362e95462ea5661eb5760ec5860ed5a5fee5b5eef5d5ef05f5ef1605df2625df2645cf3655cf4675cf4695cf56b5cf66c5cf66e5cf7705cf7725cf8745cf8765cf9785df9795df97b5dfa7d5efa7f5efa815ffb835ffb8560fb8761fc8961fc8a62fc8c63fc8e64fc9065fd9266fd9467fd9668fd9869fd9a6afd9b6bfe9d6cfe9f6dfea16efea36ffea571fea772fea973feaa74feac76feae77feb078feb27afeb47bfeb67cfeb77efeb97ffebb81febd82febf84fec185fec287fec488fec68afec88cfeca8dfecc8ffecd90fecf92fed194fed395fed597fed799fed89afdda9cfddc9efddea0fde0a1fde2a3fde3a5fde5a7fde7a9fde9aafdebacfcecaefceeb0fcf0b2fcf2b4fcf4b6fcf6b8fcf7b9fcf9bbfcfbbdfcfdbf"));
	
	var inferno = ramp(colors("00000401000501010601010802010a02020c02020e03021004031204031405041706041907051b08051d09061f0a07220b07240c08260d08290e092b10092d110a30120a32140b34150b37160b39180c3c190c3e1b0c411c0c431e0c451f0c48210c4a230c4c240c4f260c51280b53290b552b0b572d0b592f0a5b310a5c320a5e340a5f3609613809623909633b09643d09653e0966400a67420a68440a68450a69470b6a490b6a4a0c6b4c0c6b4d0d6c4f0d6c510e6c520e6d540f6d550f6d57106e59106e5a116e5c126e5d126e5f136e61136e62146e64156e65156e67166e69166e6a176e6c186e6d186e6f196e71196e721a6e741a6e751b6e771c6d781c6d7a1d6d7c1d6d7d1e6d7f1e6c801f6c82206c84206b85216b87216b88226a8a226a8c23698d23698f24699025689225689326679526679727669827669a28659b29649d29649f2a63a02a63a22b62a32c61a52c60a62d60a82e5fa92e5eab2f5ead305dae305cb0315bb1325ab3325ab43359b63458b73557b93556ba3655bc3754bd3853bf3952c03a51c13a50c33b4fc43c4ec63d4dc73e4cc83f4bca404acb4149cc4248ce4347cf4446d04545d24644d34743d44842d54a41d74b3fd84c3ed94d3dda4e3cdb503bdd513ade5238df5337e05536e15635e25734e35933e45a31e55c30e65d2fe75e2ee8602de9612bea632aeb6429eb6628ec6726ed6925ee6a24ef6c23ef6e21f06f20f1711ff1731df2741cf3761bf37819f47918f57b17f57d15f67e14f68013f78212f78410f8850ff8870ef8890cf98b0bf98c0af98e09fa9008fa9207fa9407fb9606fb9706fb9906fb9b06fb9d07fc9f07fca108fca309fca50afca60cfca80dfcaa0ffcac11fcae12fcb014fcb216fcb418fbb61afbb81dfbba1ffbbc21fbbe23fac026fac228fac42afac62df9c72ff9c932f9cb35f8cd37f8cf3af7d13df7d340f6d543f6d746f5d949f5db4cf4dd4ff4df53f4e156f3e35af3e55df2e661f2e865f2ea69f1ec6df1ed71f1ef75f1f179f2f27df2f482f3f586f3f68af4f88ef5f992f6fa96f8fb9af9fc9dfafda1fcffa4"));
	
	var plasma = ramp(colors("0d088710078813078916078a19068c1b068d1d068e20068f2206902406912605912805922a05932c05942e05952f059631059733059735049837049938049a3a049a3c049b3e049c3f049c41049d43039e44039e46039f48039f4903a04b03a14c02a14e02a25002a25102a35302a35502a45601a45801a45901a55b01a55c01a65e01a66001a66100a76300a76400a76600a76700a86900a86a00a86c00a86e00a86f00a87100a87201a87401a87501a87701a87801a87a02a87b02a87d03a87e03a88004a88104a78305a78405a78606a68707a68808a68a09a58b0aa58d0ba58e0ca48f0da4910ea3920fa39410a29511a19613a19814a099159f9a169f9c179e9d189d9e199da01a9ca11b9ba21d9aa31e9aa51f99a62098a72197a82296aa2395ab2494ac2694ad2793ae2892b02991b12a90b22b8fb32c8eb42e8db52f8cb6308bb7318ab83289ba3388bb3488bc3587bd3786be3885bf3984c03a83c13b82c23c81c33d80c43e7fc5407ec6417dc7427cc8437bc9447aca457acb4679cc4778cc4977cd4a76ce4b75cf4c74d04d73d14e72d24f71d35171d45270d5536fd5546ed6556dd7566cd8576bd9586ada5a6ada5b69db5c68dc5d67dd5e66de5f65de6164df6263e06363e16462e26561e26660e3685fe4695ee56a5de56b5de66c5ce76e5be76f5ae87059e97158e97257ea7457eb7556eb7655ec7754ed7953ed7a52ee7b51ef7c51ef7e50f07f4ff0804ef1814df1834cf2844bf3854bf3874af48849f48948f58b47f58c46f68d45f68f44f79044f79143f79342f89441f89540f9973ff9983ef99a3efa9b3dfa9c3cfa9e3bfb9f3afba139fba238fca338fca537fca636fca835fca934fdab33fdac33fdae32fdaf31fdb130fdb22ffdb42ffdb52efeb72dfeb82cfeba2cfebb2bfebd2afebe2afec029fdc229fdc328fdc527fdc627fdc827fdca26fdcb26fccd25fcce25fcd025fcd225fbd324fbd524fbd724fad824fada24f9dc24f9dd25f8df25f8e125f7e225f7e425f6e626f6e826f5e926f5eb27f4ed27f3ee27f3f027f2f227f1f426f1f525f0f724f0f921"));
	
	function sequential(interpolator) {
	  var x0 = 0,
	      x1 = 1,
	      clamp = false;
	
	  function scale(x) {
	    var t = (x - x0) / (x1 - x0);
	    return interpolator(clamp ? Math.max(0, Math.min(1, t)) : t);
	  }
	
	  scale.domain = function(_) {
	    return arguments.length ? (x0 = +_[0], x1 = +_[1], scale) : [x0, x1];
	  };
	
	  scale.clamp = function(_) {
	    return arguments.length ? (clamp = !!_, scale) : clamp;
	  };
	
	  scale.interpolator = function(_) {
	    return arguments.length ? (interpolator = _, scale) : interpolator;
	  };
	
	  scale.copy = function() {
	    return sequential(interpolator).domain([x0, x1]).clamp(clamp);
	  };
	
	  return linearish(scale);
	}
	
	exports.scaleBand = band;
	exports.scalePoint = point;
	exports.scaleIdentity = identity;
	exports.scaleLinear = linear;
	exports.scaleLog = log;
	exports.scaleOrdinal = ordinal;
	exports.scaleImplicit = implicit;
	exports.scalePow = pow;
	exports.scaleSqrt = sqrt;
	exports.scaleQuantile = quantile$1;
	exports.scaleQuantize = quantize;
	exports.scaleThreshold = threshold;
	exports.scaleTime = time;
	exports.scaleUtc = utcTime;
	exports.schemeCategory10 = category10;
	exports.schemeCategory20b = category20b;
	exports.schemeCategory20c = category20c;
	exports.schemeCategory20 = category20;
	exports.interpolateCubehelixDefault = cubehelix$1;
	exports.interpolateRainbow = rainbow$1;
	exports.interpolateWarm = warm;
	exports.interpolateCool = cool;
	exports.interpolateViridis = viridis;
	exports.interpolateMagma = magma;
	exports.interpolateInferno = inferno;
	exports.interpolatePlasma = plasma;
	exports.scaleSequential = sequential;
	
	Object.defineProperty(exports, '__esModule', { value: true });
	
	})));


/***/ }),
/* 11 */
/***/ (function(module, exports, __webpack_require__) {

	// https://d3js.org/d3-collection/ Version 1.0.4. Copyright 2017 Mike Bostock.
	(function (global, factory) {
		 true ? factory(exports) :
		typeof define === 'function' && define.amd ? define(['exports'], factory) :
		(factory((global.d3 = global.d3 || {})));
	}(this, (function (exports) { 'use strict';
	
	var prefix = "$";
	
	function Map() {}
	
	Map.prototype = map.prototype = {
	  constructor: Map,
	  has: function(key) {
	    return (prefix + key) in this;
	  },
	  get: function(key) {
	    return this[prefix + key];
	  },
	  set: function(key, value) {
	    this[prefix + key] = value;
	    return this;
	  },
	  remove: function(key) {
	    var property = prefix + key;
	    return property in this && delete this[property];
	  },
	  clear: function() {
	    for (var property in this) if (property[0] === prefix) delete this[property];
	  },
	  keys: function() {
	    var keys = [];
	    for (var property in this) if (property[0] === prefix) keys.push(property.slice(1));
	    return keys;
	  },
	  values: function() {
	    var values = [];
	    for (var property in this) if (property[0] === prefix) values.push(this[property]);
	    return values;
	  },
	  entries: function() {
	    var entries = [];
	    for (var property in this) if (property[0] === prefix) entries.push({key: property.slice(1), value: this[property]});
	    return entries;
	  },
	  size: function() {
	    var size = 0;
	    for (var property in this) if (property[0] === prefix) ++size;
	    return size;
	  },
	  empty: function() {
	    for (var property in this) if (property[0] === prefix) return false;
	    return true;
	  },
	  each: function(f) {
	    for (var property in this) if (property[0] === prefix) f(this[property], property.slice(1), this);
	  }
	};
	
	function map(object, f) {
	  var map = new Map;
	
	  // Copy constructor.
	  if (object instanceof Map) object.each(function(value, key) { map.set(key, value); });
	
	  // Index array by numeric index or specified key function.
	  else if (Array.isArray(object)) {
	    var i = -1,
	        n = object.length,
	        o;
	
	    if (f == null) while (++i < n) map.set(i, object[i]);
	    else while (++i < n) map.set(f(o = object[i], i, object), o);
	  }
	
	  // Convert object to map.
	  else if (object) for (var key in object) map.set(key, object[key]);
	
	  return map;
	}
	
	var nest = function() {
	  var keys = [],
	      sortKeys = [],
	      sortValues,
	      rollup,
	      nest;
	
	  function apply(array, depth, createResult, setResult) {
	    if (depth >= keys.length) {
	      if (sortValues != null) array.sort(sortValues);
	      return rollup != null ? rollup(array) : array;
	    }
	
	    var i = -1,
	        n = array.length,
	        key = keys[depth++],
	        keyValue,
	        value,
	        valuesByKey = map(),
	        values,
	        result = createResult();
	
	    while (++i < n) {
	      if (values = valuesByKey.get(keyValue = key(value = array[i]) + "")) {
	        values.push(value);
	      } else {
	        valuesByKey.set(keyValue, [value]);
	      }
	    }
	
	    valuesByKey.each(function(values, key) {
	      setResult(result, key, apply(values, depth, createResult, setResult));
	    });
	
	    return result;
	  }
	
	  function entries(map$$1, depth) {
	    if (++depth > keys.length) return map$$1;
	    var array, sortKey = sortKeys[depth - 1];
	    if (rollup != null && depth >= keys.length) array = map$$1.entries();
	    else array = [], map$$1.each(function(v, k) { array.push({key: k, values: entries(v, depth)}); });
	    return sortKey != null ? array.sort(function(a, b) { return sortKey(a.key, b.key); }) : array;
	  }
	
	  return nest = {
	    object: function(array) { return apply(array, 0, createObject, setObject); },
	    map: function(array) { return apply(array, 0, createMap, setMap); },
	    entries: function(array) { return entries(apply(array, 0, createMap, setMap), 0); },
	    key: function(d) { keys.push(d); return nest; },
	    sortKeys: function(order) { sortKeys[keys.length - 1] = order; return nest; },
	    sortValues: function(order) { sortValues = order; return nest; },
	    rollup: function(f) { rollup = f; return nest; }
	  };
	};
	
	function createObject() {
	  return {};
	}
	
	function setObject(object, key, value) {
	  object[key] = value;
	}
	
	function createMap() {
	  return map();
	}
	
	function setMap(map$$1, key, value) {
	  map$$1.set(key, value);
	}
	
	function Set() {}
	
	var proto = map.prototype;
	
	Set.prototype = set.prototype = {
	  constructor: Set,
	  has: proto.has,
	  add: function(value) {
	    value += "";
	    this[prefix + value] = value;
	    return this;
	  },
	  remove: proto.remove,
	  clear: proto.clear,
	  values: proto.keys,
	  size: proto.size,
	  empty: proto.empty,
	  each: proto.each
	};
	
	function set(object, f) {
	  var set = new Set;
	
	  // Copy constructor.
	  if (object instanceof Set) object.each(function(value) { set.add(value); });
	
	  // Otherwise, assume it’s an array.
	  else if (object) {
	    var i = -1, n = object.length;
	    if (f == null) while (++i < n) set.add(object[i]);
	    else while (++i < n) set.add(f(object[i], i, object));
	  }
	
	  return set;
	}
	
	var keys = function(map) {
	  var keys = [];
	  for (var key in map) keys.push(key);
	  return keys;
	};
	
	var values = function(map) {
	  var values = [];
	  for (var key in map) values.push(map[key]);
	  return values;
	};
	
	var entries = function(map) {
	  var entries = [];
	  for (var key in map) entries.push({key: key, value: map[key]});
	  return entries;
	};
	
	exports.nest = nest;
	exports.set = set;
	exports.map = map;
	exports.keys = keys;
	exports.values = values;
	exports.entries = entries;
	
	Object.defineProperty(exports, '__esModule', { value: true });
	
	})));


/***/ }),
/* 12 */
/***/ (function(module, exports, __webpack_require__) {

	// https://d3js.org/d3-interpolate/ Version 1.1.5. Copyright 2017 Mike Bostock.
	(function (global, factory) {
		 true ? factory(exports, __webpack_require__(7)) :
		typeof define === 'function' && define.amd ? define(['exports', 'd3-color'], factory) :
		(factory((global.d3 = global.d3 || {}),global.d3));
	}(this, (function (exports,d3Color) { 'use strict';
	
	function basis(t1, v0, v1, v2, v3) {
	  var t2 = t1 * t1, t3 = t2 * t1;
	  return ((1 - 3 * t1 + 3 * t2 - t3) * v0
	      + (4 - 6 * t2 + 3 * t3) * v1
	      + (1 + 3 * t1 + 3 * t2 - 3 * t3) * v2
	      + t3 * v3) / 6;
	}
	
	var basis$1 = function(values) {
	  var n = values.length - 1;
	  return function(t) {
	    var i = t <= 0 ? (t = 0) : t >= 1 ? (t = 1, n - 1) : Math.floor(t * n),
	        v1 = values[i],
	        v2 = values[i + 1],
	        v0 = i > 0 ? values[i - 1] : 2 * v1 - v2,
	        v3 = i < n - 1 ? values[i + 2] : 2 * v2 - v1;
	    return basis((t - i / n) * n, v0, v1, v2, v3);
	  };
	};
	
	var basisClosed = function(values) {
	  var n = values.length;
	  return function(t) {
	    var i = Math.floor(((t %= 1) < 0 ? ++t : t) * n),
	        v0 = values[(i + n - 1) % n],
	        v1 = values[i % n],
	        v2 = values[(i + 1) % n],
	        v3 = values[(i + 2) % n];
	    return basis((t - i / n) * n, v0, v1, v2, v3);
	  };
	};
	
	var constant = function(x) {
	  return function() {
	    return x;
	  };
	};
	
	function linear(a, d) {
	  return function(t) {
	    return a + t * d;
	  };
	}
	
	function exponential(a, b, y) {
	  return a = Math.pow(a, y), b = Math.pow(b, y) - a, y = 1 / y, function(t) {
	    return Math.pow(a + t * b, y);
	  };
	}
	
	function hue(a, b) {
	  var d = b - a;
	  return d ? linear(a, d > 180 || d < -180 ? d - 360 * Math.round(d / 360) : d) : constant(isNaN(a) ? b : a);
	}
	
	function gamma(y) {
	  return (y = +y) === 1 ? nogamma : function(a, b) {
	    return b - a ? exponential(a, b, y) : constant(isNaN(a) ? b : a);
	  };
	}
	
	function nogamma(a, b) {
	  var d = b - a;
	  return d ? linear(a, d) : constant(isNaN(a) ? b : a);
	}
	
	var rgb$1 = ((function rgbGamma(y) {
	  var color$$1 = gamma(y);
	
	  function rgb$$1(start, end) {
	    var r = color$$1((start = d3Color.rgb(start)).r, (end = d3Color.rgb(end)).r),
	        g = color$$1(start.g, end.g),
	        b = color$$1(start.b, end.b),
	        opacity = nogamma(start.opacity, end.opacity);
	    return function(t) {
	      start.r = r(t);
	      start.g = g(t);
	      start.b = b(t);
	      start.opacity = opacity(t);
	      return start + "";
	    };
	  }
	
	  rgb$$1.gamma = rgbGamma;
	
	  return rgb$$1;
	}))(1);
	
	function rgbSpline(spline) {
	  return function(colors) {
	    var n = colors.length,
	        r = new Array(n),
	        g = new Array(n),
	        b = new Array(n),
	        i, color$$1;
	    for (i = 0; i < n; ++i) {
	      color$$1 = d3Color.rgb(colors[i]);
	      r[i] = color$$1.r || 0;
	      g[i] = color$$1.g || 0;
	      b[i] = color$$1.b || 0;
	    }
	    r = spline(r);
	    g = spline(g);
	    b = spline(b);
	    color$$1.opacity = 1;
	    return function(t) {
	      color$$1.r = r(t);
	      color$$1.g = g(t);
	      color$$1.b = b(t);
	      return color$$1 + "";
	    };
	  };
	}
	
	var rgbBasis = rgbSpline(basis$1);
	var rgbBasisClosed = rgbSpline(basisClosed);
	
	var array = function(a, b) {
	  var nb = b ? b.length : 0,
	      na = a ? Math.min(nb, a.length) : 0,
	      x = new Array(nb),
	      c = new Array(nb),
	      i;
	
	  for (i = 0; i < na; ++i) x[i] = value(a[i], b[i]);
	  for (; i < nb; ++i) c[i] = b[i];
	
	  return function(t) {
	    for (i = 0; i < na; ++i) c[i] = x[i](t);
	    return c;
	  };
	};
	
	var date = function(a, b) {
	  var d = new Date;
	  return a = +a, b -= a, function(t) {
	    return d.setTime(a + b * t), d;
	  };
	};
	
	var number = function(a, b) {
	  return a = +a, b -= a, function(t) {
	    return a + b * t;
	  };
	};
	
	var object = function(a, b) {
	  var i = {},
	      c = {},
	      k;
	
	  if (a === null || typeof a !== "object") a = {};
	  if (b === null || typeof b !== "object") b = {};
	
	  for (k in b) {
	    if (k in a) {
	      i[k] = value(a[k], b[k]);
	    } else {
	      c[k] = b[k];
	    }
	  }
	
	  return function(t) {
	    for (k in i) c[k] = i[k](t);
	    return c;
	  };
	};
	
	var reA = /[-+]?(?:\d+\.?\d*|\.?\d+)(?:[eE][-+]?\d+)?/g;
	var reB = new RegExp(reA.source, "g");
	
	function zero(b) {
	  return function() {
	    return b;
	  };
	}
	
	function one(b) {
	  return function(t) {
	    return b(t) + "";
	  };
	}
	
	var string = function(a, b) {
	  var bi = reA.lastIndex = reB.lastIndex = 0, // scan index for next number in b
	      am, // current match in a
	      bm, // current match in b
	      bs, // string preceding current number in b, if any
	      i = -1, // index in s
	      s = [], // string constants and placeholders
	      q = []; // number interpolators
	
	  // Coerce inputs to strings.
	  a = a + "", b = b + "";
	
	  // Interpolate pairs of numbers in a & b.
	  while ((am = reA.exec(a))
	      && (bm = reB.exec(b))) {
	    if ((bs = bm.index) > bi) { // a string precedes the next number in b
	      bs = b.slice(bi, bs);
	      if (s[i]) s[i] += bs; // coalesce with previous string
	      else s[++i] = bs;
	    }
	    if ((am = am[0]) === (bm = bm[0])) { // numbers in a & b match
	      if (s[i]) s[i] += bm; // coalesce with previous string
	      else s[++i] = bm;
	    } else { // interpolate non-matching numbers
	      s[++i] = null;
	      q.push({i: i, x: number(am, bm)});
	    }
	    bi = reB.lastIndex;
	  }
	
	  // Add remains of b.
	  if (bi < b.length) {
	    bs = b.slice(bi);
	    if (s[i]) s[i] += bs; // coalesce with previous string
	    else s[++i] = bs;
	  }
	
	  // Special optimization for only a single match.
	  // Otherwise, interpolate each of the numbers and rejoin the string.
	  return s.length < 2 ? (q[0]
	      ? one(q[0].x)
	      : zero(b))
	      : (b = q.length, function(t) {
	          for (var i = 0, o; i < b; ++i) s[(o = q[i]).i] = o.x(t);
	          return s.join("");
	        });
	};
	
	var value = function(a, b) {
	  var t = typeof b, c;
	  return b == null || t === "boolean" ? constant(b)
	      : (t === "number" ? number
	      : t === "string" ? ((c = d3Color.color(b)) ? (b = c, rgb$1) : string)
	      : b instanceof d3Color.color ? rgb$1
	      : b instanceof Date ? date
	      : Array.isArray(b) ? array
	      : typeof b.valueOf !== "function" && typeof b.toString !== "function" || isNaN(b) ? object
	      : number)(a, b);
	};
	
	var round = function(a, b) {
	  return a = +a, b -= a, function(t) {
	    return Math.round(a + b * t);
	  };
	};
	
	var degrees = 180 / Math.PI;
	
	var identity = {
	  translateX: 0,
	  translateY: 0,
	  rotate: 0,
	  skewX: 0,
	  scaleX: 1,
	  scaleY: 1
	};
	
	var decompose = function(a, b, c, d, e, f) {
	  var scaleX, scaleY, skewX;
	  if (scaleX = Math.sqrt(a * a + b * b)) a /= scaleX, b /= scaleX;
	  if (skewX = a * c + b * d) c -= a * skewX, d -= b * skewX;
	  if (scaleY = Math.sqrt(c * c + d * d)) c /= scaleY, d /= scaleY, skewX /= scaleY;
	  if (a * d < b * c) a = -a, b = -b, skewX = -skewX, scaleX = -scaleX;
	  return {
	    translateX: e,
	    translateY: f,
	    rotate: Math.atan2(b, a) * degrees,
	    skewX: Math.atan(skewX) * degrees,
	    scaleX: scaleX,
	    scaleY: scaleY
	  };
	};
	
	var cssNode;
	var cssRoot;
	var cssView;
	var svgNode;
	
	function parseCss(value) {
	  if (value === "none") return identity;
	  if (!cssNode) cssNode = document.createElement("DIV"), cssRoot = document.documentElement, cssView = document.defaultView;
	  cssNode.style.transform = value;
	  value = cssView.getComputedStyle(cssRoot.appendChild(cssNode), null).getPropertyValue("transform");
	  cssRoot.removeChild(cssNode);
	  value = value.slice(7, -1).split(",");
	  return decompose(+value[0], +value[1], +value[2], +value[3], +value[4], +value[5]);
	}
	
	function parseSvg(value) {
	  if (value == null) return identity;
	  if (!svgNode) svgNode = document.createElementNS("http://www.w3.org/2000/svg", "g");
	  svgNode.setAttribute("transform", value);
	  if (!(value = svgNode.transform.baseVal.consolidate())) return identity;
	  value = value.matrix;
	  return decompose(value.a, value.b, value.c, value.d, value.e, value.f);
	}
	
	function interpolateTransform(parse, pxComma, pxParen, degParen) {
	
	  function pop(s) {
	    return s.length ? s.pop() + " " : "";
	  }
	
	  function translate(xa, ya, xb, yb, s, q) {
	    if (xa !== xb || ya !== yb) {
	      var i = s.push("translate(", null, pxComma, null, pxParen);
	      q.push({i: i - 4, x: number(xa, xb)}, {i: i - 2, x: number(ya, yb)});
	    } else if (xb || yb) {
	      s.push("translate(" + xb + pxComma + yb + pxParen);
	    }
	  }
	
	  function rotate(a, b, s, q) {
	    if (a !== b) {
	      if (a - b > 180) b += 360; else if (b - a > 180) a += 360; // shortest path
	      q.push({i: s.push(pop(s) + "rotate(", null, degParen) - 2, x: number(a, b)});
	    } else if (b) {
	      s.push(pop(s) + "rotate(" + b + degParen);
	    }
	  }
	
	  function skewX(a, b, s, q) {
	    if (a !== b) {
	      q.push({i: s.push(pop(s) + "skewX(", null, degParen) - 2, x: number(a, b)});
	    } else if (b) {
	      s.push(pop(s) + "skewX(" + b + degParen);
	    }
	  }
	
	  function scale(xa, ya, xb, yb, s, q) {
	    if (xa !== xb || ya !== yb) {
	      var i = s.push(pop(s) + "scale(", null, ",", null, ")");
	      q.push({i: i - 4, x: number(xa, xb)}, {i: i - 2, x: number(ya, yb)});
	    } else if (xb !== 1 || yb !== 1) {
	      s.push(pop(s) + "scale(" + xb + "," + yb + ")");
	    }
	  }
	
	  return function(a, b) {
	    var s = [], // string constants and placeholders
	        q = []; // number interpolators
	    a = parse(a), b = parse(b);
	    translate(a.translateX, a.translateY, b.translateX, b.translateY, s, q);
	    rotate(a.rotate, b.rotate, s, q);
	    skewX(a.skewX, b.skewX, s, q);
	    scale(a.scaleX, a.scaleY, b.scaleX, b.scaleY, s, q);
	    a = b = null; // gc
	    return function(t) {
	      var i = -1, n = q.length, o;
	      while (++i < n) s[(o = q[i]).i] = o.x(t);
	      return s.join("");
	    };
	  };
	}
	
	var interpolateTransformCss = interpolateTransform(parseCss, "px, ", "px)", "deg)");
	var interpolateTransformSvg = interpolateTransform(parseSvg, ", ", ")", ")");
	
	var rho = Math.SQRT2;
	var rho2 = 2;
	var rho4 = 4;
	var epsilon2 = 1e-12;
	
	function cosh(x) {
	  return ((x = Math.exp(x)) + 1 / x) / 2;
	}
	
	function sinh(x) {
	  return ((x = Math.exp(x)) - 1 / x) / 2;
	}
	
	function tanh(x) {
	  return ((x = Math.exp(2 * x)) - 1) / (x + 1);
	}
	
	// p0 = [ux0, uy0, w0]
	// p1 = [ux1, uy1, w1]
	var zoom = function(p0, p1) {
	  var ux0 = p0[0], uy0 = p0[1], w0 = p0[2],
	      ux1 = p1[0], uy1 = p1[1], w1 = p1[2],
	      dx = ux1 - ux0,
	      dy = uy1 - uy0,
	      d2 = dx * dx + dy * dy,
	      i,
	      S;
	
	  // Special case for u0 ≅ u1.
	  if (d2 < epsilon2) {
	    S = Math.log(w1 / w0) / rho;
	    i = function(t) {
	      return [
	        ux0 + t * dx,
	        uy0 + t * dy,
	        w0 * Math.exp(rho * t * S)
	      ];
	    };
	  }
	
	  // General case.
	  else {
	    var d1 = Math.sqrt(d2),
	        b0 = (w1 * w1 - w0 * w0 + rho4 * d2) / (2 * w0 * rho2 * d1),
	        b1 = (w1 * w1 - w0 * w0 - rho4 * d2) / (2 * w1 * rho2 * d1),
	        r0 = Math.log(Math.sqrt(b0 * b0 + 1) - b0),
	        r1 = Math.log(Math.sqrt(b1 * b1 + 1) - b1);
	    S = (r1 - r0) / rho;
	    i = function(t) {
	      var s = t * S,
	          coshr0 = cosh(r0),
	          u = w0 / (rho2 * d1) * (coshr0 * tanh(rho * s + r0) - sinh(r0));
	      return [
	        ux0 + u * dx,
	        uy0 + u * dy,
	        w0 * coshr0 / cosh(rho * s + r0)
	      ];
	    };
	  }
	
	  i.duration = S * 1000;
	
	  return i;
	};
	
	function hsl$1(hue$$1) {
	  return function(start, end) {
	    var h = hue$$1((start = d3Color.hsl(start)).h, (end = d3Color.hsl(end)).h),
	        s = nogamma(start.s, end.s),
	        l = nogamma(start.l, end.l),
	        opacity = nogamma(start.opacity, end.opacity);
	    return function(t) {
	      start.h = h(t);
	      start.s = s(t);
	      start.l = l(t);
	      start.opacity = opacity(t);
	      return start + "";
	    };
	  }
	}
	
	var hsl$2 = hsl$1(hue);
	var hslLong = hsl$1(nogamma);
	
	function lab$1(start, end) {
	  var l = nogamma((start = d3Color.lab(start)).l, (end = d3Color.lab(end)).l),
	      a = nogamma(start.a, end.a),
	      b = nogamma(start.b, end.b),
	      opacity = nogamma(start.opacity, end.opacity);
	  return function(t) {
	    start.l = l(t);
	    start.a = a(t);
	    start.b = b(t);
	    start.opacity = opacity(t);
	    return start + "";
	  };
	}
	
	function hcl$1(hue$$1) {
	  return function(start, end) {
	    var h = hue$$1((start = d3Color.hcl(start)).h, (end = d3Color.hcl(end)).h),
	        c = nogamma(start.c, end.c),
	        l = nogamma(start.l, end.l),
	        opacity = nogamma(start.opacity, end.opacity);
	    return function(t) {
	      start.h = h(t);
	      start.c = c(t);
	      start.l = l(t);
	      start.opacity = opacity(t);
	      return start + "";
	    };
	  }
	}
	
	var hcl$2 = hcl$1(hue);
	var hclLong = hcl$1(nogamma);
	
	function cubehelix$1(hue$$1) {
	  return (function cubehelixGamma(y) {
	    y = +y;
	
	    function cubehelix$$1(start, end) {
	      var h = hue$$1((start = d3Color.cubehelix(start)).h, (end = d3Color.cubehelix(end)).h),
	          s = nogamma(start.s, end.s),
	          l = nogamma(start.l, end.l),
	          opacity = nogamma(start.opacity, end.opacity);
	      return function(t) {
	        start.h = h(t);
	        start.s = s(t);
	        start.l = l(Math.pow(t, y));
	        start.opacity = opacity(t);
	        return start + "";
	      };
	    }
	
	    cubehelix$$1.gamma = cubehelixGamma;
	
	    return cubehelix$$1;
	  })(1);
	}
	
	var cubehelix$2 = cubehelix$1(hue);
	var cubehelixLong = cubehelix$1(nogamma);
	
	var quantize = function(interpolator, n) {
	  var samples = new Array(n);
	  for (var i = 0; i < n; ++i) samples[i] = interpolator(i / (n - 1));
	  return samples;
	};
	
	exports.interpolate = value;
	exports.interpolateArray = array;
	exports.interpolateBasis = basis$1;
	exports.interpolateBasisClosed = basisClosed;
	exports.interpolateDate = date;
	exports.interpolateNumber = number;
	exports.interpolateObject = object;
	exports.interpolateRound = round;
	exports.interpolateString = string;
	exports.interpolateTransformCss = interpolateTransformCss;
	exports.interpolateTransformSvg = interpolateTransformSvg;
	exports.interpolateZoom = zoom;
	exports.interpolateRgb = rgb$1;
	exports.interpolateRgbBasis = rgbBasis;
	exports.interpolateRgbBasisClosed = rgbBasisClosed;
	exports.interpolateHsl = hsl$2;
	exports.interpolateHslLong = hslLong;
	exports.interpolateLab = lab$1;
	exports.interpolateHcl = hcl$2;
	exports.interpolateHclLong = hclLong;
	exports.interpolateCubehelix = cubehelix$2;
	exports.interpolateCubehelixLong = cubehelixLong;
	exports.quantize = quantize;
	
	Object.defineProperty(exports, '__esModule', { value: true });
	
	})));


/***/ }),
/* 13 */
/***/ (function(module, exports, __webpack_require__) {

	// https://d3js.org/d3-time/ Version 1.0.7. Copyright 2017 Mike Bostock.
	(function (global, factory) {
		 true ? factory(exports) :
		typeof define === 'function' && define.amd ? define(['exports'], factory) :
		(factory((global.d3 = global.d3 || {})));
	}(this, (function (exports) { 'use strict';
	
	var t0 = new Date;
	var t1 = new Date;
	
	function newInterval(floori, offseti, count, field) {
	
	  function interval(date) {
	    return floori(date = new Date(+date)), date;
	  }
	
	  interval.floor = interval;
	
	  interval.ceil = function(date) {
	    return floori(date = new Date(date - 1)), offseti(date, 1), floori(date), date;
	  };
	
	  interval.round = function(date) {
	    var d0 = interval(date),
	        d1 = interval.ceil(date);
	    return date - d0 < d1 - date ? d0 : d1;
	  };
	
	  interval.offset = function(date, step) {
	    return offseti(date = new Date(+date), step == null ? 1 : Math.floor(step)), date;
	  };
	
	  interval.range = function(start, stop, step) {
	    var range = [];
	    start = interval.ceil(start);
	    step = step == null ? 1 : Math.floor(step);
	    if (!(start < stop) || !(step > 0)) return range; // also handles Invalid Date
	    do range.push(new Date(+start)); while (offseti(start, step), floori(start), start < stop)
	    return range;
	  };
	
	  interval.filter = function(test) {
	    return newInterval(function(date) {
	      if (date >= date) while (floori(date), !test(date)) date.setTime(date - 1);
	    }, function(date, step) {
	      if (date >= date) {
	        if (step < 0) while (++step <= 0) {
	          while (offseti(date, -1), !test(date)) {} // eslint-disable-line no-empty
	        } else while (--step >= 0) {
	          while (offseti(date, +1), !test(date)) {} // eslint-disable-line no-empty
	        }
	      }
	    });
	  };
	
	  if (count) {
	    interval.count = function(start, end) {
	      t0.setTime(+start), t1.setTime(+end);
	      floori(t0), floori(t1);
	      return Math.floor(count(t0, t1));
	    };
	
	    interval.every = function(step) {
	      step = Math.floor(step);
	      return !isFinite(step) || !(step > 0) ? null
	          : !(step > 1) ? interval
	          : interval.filter(field
	              ? function(d) { return field(d) % step === 0; }
	              : function(d) { return interval.count(0, d) % step === 0; });
	    };
	  }
	
	  return interval;
	}
	
	var millisecond = newInterval(function() {
	  // noop
	}, function(date, step) {
	  date.setTime(+date + step);
	}, function(start, end) {
	  return end - start;
	});
	
	// An optimized implementation for this simple case.
	millisecond.every = function(k) {
	  k = Math.floor(k);
	  if (!isFinite(k) || !(k > 0)) return null;
	  if (!(k > 1)) return millisecond;
	  return newInterval(function(date) {
	    date.setTime(Math.floor(date / k) * k);
	  }, function(date, step) {
	    date.setTime(+date + step * k);
	  }, function(start, end) {
	    return (end - start) / k;
	  });
	};
	
	var milliseconds = millisecond.range;
	
	var durationSecond = 1e3;
	var durationMinute = 6e4;
	var durationHour = 36e5;
	var durationDay = 864e5;
	var durationWeek = 6048e5;
	
	var second = newInterval(function(date) {
	  date.setTime(Math.floor(date / durationSecond) * durationSecond);
	}, function(date, step) {
	  date.setTime(+date + step * durationSecond);
	}, function(start, end) {
	  return (end - start) / durationSecond;
	}, function(date) {
	  return date.getUTCSeconds();
	});
	
	var seconds = second.range;
	
	var minute = newInterval(function(date) {
	  date.setTime(Math.floor(date / durationMinute) * durationMinute);
	}, function(date, step) {
	  date.setTime(+date + step * durationMinute);
	}, function(start, end) {
	  return (end - start) / durationMinute;
	}, function(date) {
	  return date.getMinutes();
	});
	
	var minutes = minute.range;
	
	var hour = newInterval(function(date) {
	  var offset = date.getTimezoneOffset() * durationMinute % durationHour;
	  if (offset < 0) offset += durationHour;
	  date.setTime(Math.floor((+date - offset) / durationHour) * durationHour + offset);
	}, function(date, step) {
	  date.setTime(+date + step * durationHour);
	}, function(start, end) {
	  return (end - start) / durationHour;
	}, function(date) {
	  return date.getHours();
	});
	
	var hours = hour.range;
	
	var day = newInterval(function(date) {
	  date.setHours(0, 0, 0, 0);
	}, function(date, step) {
	  date.setDate(date.getDate() + step);
	}, function(start, end) {
	  return (end - start - (end.getTimezoneOffset() - start.getTimezoneOffset()) * durationMinute) / durationDay;
	}, function(date) {
	  return date.getDate() - 1;
	});
	
	var days = day.range;
	
	function weekday(i) {
	  return newInterval(function(date) {
	    date.setDate(date.getDate() - (date.getDay() + 7 - i) % 7);
	    date.setHours(0, 0, 0, 0);
	  }, function(date, step) {
	    date.setDate(date.getDate() + step * 7);
	  }, function(start, end) {
	    return (end - start - (end.getTimezoneOffset() - start.getTimezoneOffset()) * durationMinute) / durationWeek;
	  });
	}
	
	var sunday = weekday(0);
	var monday = weekday(1);
	var tuesday = weekday(2);
	var wednesday = weekday(3);
	var thursday = weekday(4);
	var friday = weekday(5);
	var saturday = weekday(6);
	
	var sundays = sunday.range;
	var mondays = monday.range;
	var tuesdays = tuesday.range;
	var wednesdays = wednesday.range;
	var thursdays = thursday.range;
	var fridays = friday.range;
	var saturdays = saturday.range;
	
	var month = newInterval(function(date) {
	  date.setDate(1);
	  date.setHours(0, 0, 0, 0);
	}, function(date, step) {
	  date.setMonth(date.getMonth() + step);
	}, function(start, end) {
	  return end.getMonth() - start.getMonth() + (end.getFullYear() - start.getFullYear()) * 12;
	}, function(date) {
	  return date.getMonth();
	});
	
	var months = month.range;
	
	var year = newInterval(function(date) {
	  date.setMonth(0, 1);
	  date.setHours(0, 0, 0, 0);
	}, function(date, step) {
	  date.setFullYear(date.getFullYear() + step);
	}, function(start, end) {
	  return end.getFullYear() - start.getFullYear();
	}, function(date) {
	  return date.getFullYear();
	});
	
	// An optimized implementation for this simple case.
	year.every = function(k) {
	  return !isFinite(k = Math.floor(k)) || !(k > 0) ? null : newInterval(function(date) {
	    date.setFullYear(Math.floor(date.getFullYear() / k) * k);
	    date.setMonth(0, 1);
	    date.setHours(0, 0, 0, 0);
	  }, function(date, step) {
	    date.setFullYear(date.getFullYear() + step * k);
	  });
	};
	
	var years = year.range;
	
	var utcMinute = newInterval(function(date) {
	  date.setUTCSeconds(0, 0);
	}, function(date, step) {
	  date.setTime(+date + step * durationMinute);
	}, function(start, end) {
	  return (end - start) / durationMinute;
	}, function(date) {
	  return date.getUTCMinutes();
	});
	
	var utcMinutes = utcMinute.range;
	
	var utcHour = newInterval(function(date) {
	  date.setUTCMinutes(0, 0, 0);
	}, function(date, step) {
	  date.setTime(+date + step * durationHour);
	}, function(start, end) {
	  return (end - start) / durationHour;
	}, function(date) {
	  return date.getUTCHours();
	});
	
	var utcHours = utcHour.range;
	
	var utcDay = newInterval(function(date) {
	  date.setUTCHours(0, 0, 0, 0);
	}, function(date, step) {
	  date.setUTCDate(date.getUTCDate() + step);
	}, function(start, end) {
	  return (end - start) / durationDay;
	}, function(date) {
	  return date.getUTCDate() - 1;
	});
	
	var utcDays = utcDay.range;
	
	function utcWeekday(i) {
	  return newInterval(function(date) {
	    date.setUTCDate(date.getUTCDate() - (date.getUTCDay() + 7 - i) % 7);
	    date.setUTCHours(0, 0, 0, 0);
	  }, function(date, step) {
	    date.setUTCDate(date.getUTCDate() + step * 7);
	  }, function(start, end) {
	    return (end - start) / durationWeek;
	  });
	}
	
	var utcSunday = utcWeekday(0);
	var utcMonday = utcWeekday(1);
	var utcTuesday = utcWeekday(2);
	var utcWednesday = utcWeekday(3);
	var utcThursday = utcWeekday(4);
	var utcFriday = utcWeekday(5);
	var utcSaturday = utcWeekday(6);
	
	var utcSundays = utcSunday.range;
	var utcMondays = utcMonday.range;
	var utcTuesdays = utcTuesday.range;
	var utcWednesdays = utcWednesday.range;
	var utcThursdays = utcThursday.range;
	var utcFridays = utcFriday.range;
	var utcSaturdays = utcSaturday.range;
	
	var utcMonth = newInterval(function(date) {
	  date.setUTCDate(1);
	  date.setUTCHours(0, 0, 0, 0);
	}, function(date, step) {
	  date.setUTCMonth(date.getUTCMonth() + step);
	}, function(start, end) {
	  return end.getUTCMonth() - start.getUTCMonth() + (end.getUTCFullYear() - start.getUTCFullYear()) * 12;
	}, function(date) {
	  return date.getUTCMonth();
	});
	
	var utcMonths = utcMonth.range;
	
	var utcYear = newInterval(function(date) {
	  date.setUTCMonth(0, 1);
	  date.setUTCHours(0, 0, 0, 0);
	}, function(date, step) {
	  date.setUTCFullYear(date.getUTCFullYear() + step);
	}, function(start, end) {
	  return end.getUTCFullYear() - start.getUTCFullYear();
	}, function(date) {
	  return date.getUTCFullYear();
	});
	
	// An optimized implementation for this simple case.
	utcYear.every = function(k) {
	  return !isFinite(k = Math.floor(k)) || !(k > 0) ? null : newInterval(function(date) {
	    date.setUTCFullYear(Math.floor(date.getUTCFullYear() / k) * k);
	    date.setUTCMonth(0, 1);
	    date.setUTCHours(0, 0, 0, 0);
	  }, function(date, step) {
	    date.setUTCFullYear(date.getUTCFullYear() + step * k);
	  });
	};
	
	var utcYears = utcYear.range;
	
	exports.timeInterval = newInterval;
	exports.timeMillisecond = millisecond;
	exports.timeMilliseconds = milliseconds;
	exports.utcMillisecond = millisecond;
	exports.utcMilliseconds = milliseconds;
	exports.timeSecond = second;
	exports.timeSeconds = seconds;
	exports.utcSecond = second;
	exports.utcSeconds = seconds;
	exports.timeMinute = minute;
	exports.timeMinutes = minutes;
	exports.timeHour = hour;
	exports.timeHours = hours;
	exports.timeDay = day;
	exports.timeDays = days;
	exports.timeWeek = sunday;
	exports.timeWeeks = sundays;
	exports.timeSunday = sunday;
	exports.timeSundays = sundays;
	exports.timeMonday = monday;
	exports.timeMondays = mondays;
	exports.timeTuesday = tuesday;
	exports.timeTuesdays = tuesdays;
	exports.timeWednesday = wednesday;
	exports.timeWednesdays = wednesdays;
	exports.timeThursday = thursday;
	exports.timeThursdays = thursdays;
	exports.timeFriday = friday;
	exports.timeFridays = fridays;
	exports.timeSaturday = saturday;
	exports.timeSaturdays = saturdays;
	exports.timeMonth = month;
	exports.timeMonths = months;
	exports.timeYear = year;
	exports.timeYears = years;
	exports.utcMinute = utcMinute;
	exports.utcMinutes = utcMinutes;
	exports.utcHour = utcHour;
	exports.utcHours = utcHours;
	exports.utcDay = utcDay;
	exports.utcDays = utcDays;
	exports.utcWeek = utcSunday;
	exports.utcWeeks = utcSundays;
	exports.utcSunday = utcSunday;
	exports.utcSundays = utcSundays;
	exports.utcMonday = utcMonday;
	exports.utcMondays = utcMondays;
	exports.utcTuesday = utcTuesday;
	exports.utcTuesdays = utcTuesdays;
	exports.utcWednesday = utcWednesday;
	exports.utcWednesdays = utcWednesdays;
	exports.utcThursday = utcThursday;
	exports.utcThursdays = utcThursdays;
	exports.utcFriday = utcFriday;
	exports.utcFridays = utcFridays;
	exports.utcSaturday = utcSaturday;
	exports.utcSaturdays = utcSaturdays;
	exports.utcMonth = utcMonth;
	exports.utcMonths = utcMonths;
	exports.utcYear = utcYear;
	exports.utcYears = utcYears;
	
	Object.defineProperty(exports, '__esModule', { value: true });
	
	})));


/***/ }),
/* 14 */
/***/ (function(module, exports, __webpack_require__) {

	// https://d3js.org/d3-time-format/ Version 2.0.5. Copyright 2017 Mike Bostock.
	(function (global, factory) {
		 true ? factory(exports, __webpack_require__(13)) :
		typeof define === 'function' && define.amd ? define(['exports', 'd3-time'], factory) :
		(factory((global.d3 = global.d3 || {}),global.d3));
	}(this, (function (exports,d3Time) { 'use strict';
	
	function localDate(d) {
	  if (0 <= d.y && d.y < 100) {
	    var date = new Date(-1, d.m, d.d, d.H, d.M, d.S, d.L);
	    date.setFullYear(d.y);
	    return date;
	  }
	  return new Date(d.y, d.m, d.d, d.H, d.M, d.S, d.L);
	}
	
	function utcDate(d) {
	  if (0 <= d.y && d.y < 100) {
	    var date = new Date(Date.UTC(-1, d.m, d.d, d.H, d.M, d.S, d.L));
	    date.setUTCFullYear(d.y);
	    return date;
	  }
	  return new Date(Date.UTC(d.y, d.m, d.d, d.H, d.M, d.S, d.L));
	}
	
	function newYear(y) {
	  return {y: y, m: 0, d: 1, H: 0, M: 0, S: 0, L: 0};
	}
	
	function formatLocale(locale) {
	  var locale_dateTime = locale.dateTime,
	      locale_date = locale.date,
	      locale_time = locale.time,
	      locale_periods = locale.periods,
	      locale_weekdays = locale.days,
	      locale_shortWeekdays = locale.shortDays,
	      locale_months = locale.months,
	      locale_shortMonths = locale.shortMonths;
	
	  var periodRe = formatRe(locale_periods),
	      periodLookup = formatLookup(locale_periods),
	      weekdayRe = formatRe(locale_weekdays),
	      weekdayLookup = formatLookup(locale_weekdays),
	      shortWeekdayRe = formatRe(locale_shortWeekdays),
	      shortWeekdayLookup = formatLookup(locale_shortWeekdays),
	      monthRe = formatRe(locale_months),
	      monthLookup = formatLookup(locale_months),
	      shortMonthRe = formatRe(locale_shortMonths),
	      shortMonthLookup = formatLookup(locale_shortMonths);
	
	  var formats = {
	    "a": formatShortWeekday,
	    "A": formatWeekday,
	    "b": formatShortMonth,
	    "B": formatMonth,
	    "c": null,
	    "d": formatDayOfMonth,
	    "e": formatDayOfMonth,
	    "H": formatHour24,
	    "I": formatHour12,
	    "j": formatDayOfYear,
	    "L": formatMilliseconds,
	    "m": formatMonthNumber,
	    "M": formatMinutes,
	    "p": formatPeriod,
	    "S": formatSeconds,
	    "U": formatWeekNumberSunday,
	    "w": formatWeekdayNumber,
	    "W": formatWeekNumberMonday,
	    "x": null,
	    "X": null,
	    "y": formatYear,
	    "Y": formatFullYear,
	    "Z": formatZone,
	    "%": formatLiteralPercent
	  };
	
	  var utcFormats = {
	    "a": formatUTCShortWeekday,
	    "A": formatUTCWeekday,
	    "b": formatUTCShortMonth,
	    "B": formatUTCMonth,
	    "c": null,
	    "d": formatUTCDayOfMonth,
	    "e": formatUTCDayOfMonth,
	    "H": formatUTCHour24,
	    "I": formatUTCHour12,
	    "j": formatUTCDayOfYear,
	    "L": formatUTCMilliseconds,
	    "m": formatUTCMonthNumber,
	    "M": formatUTCMinutes,
	    "p": formatUTCPeriod,
	    "S": formatUTCSeconds,
	    "U": formatUTCWeekNumberSunday,
	    "w": formatUTCWeekdayNumber,
	    "W": formatUTCWeekNumberMonday,
	    "x": null,
	    "X": null,
	    "y": formatUTCYear,
	    "Y": formatUTCFullYear,
	    "Z": formatUTCZone,
	    "%": formatLiteralPercent
	  };
	
	  var parses = {
	    "a": parseShortWeekday,
	    "A": parseWeekday,
	    "b": parseShortMonth,
	    "B": parseMonth,
	    "c": parseLocaleDateTime,
	    "d": parseDayOfMonth,
	    "e": parseDayOfMonth,
	    "H": parseHour24,
	    "I": parseHour24,
	    "j": parseDayOfYear,
	    "L": parseMilliseconds,
	    "m": parseMonthNumber,
	    "M": parseMinutes,
	    "p": parsePeriod,
	    "S": parseSeconds,
	    "U": parseWeekNumberSunday,
	    "w": parseWeekdayNumber,
	    "W": parseWeekNumberMonday,
	    "x": parseLocaleDate,
	    "X": parseLocaleTime,
	    "y": parseYear,
	    "Y": parseFullYear,
	    "Z": parseZone,
	    "%": parseLiteralPercent
	  };
	
	  // These recursive directive definitions must be deferred.
	  formats.x = newFormat(locale_date, formats);
	  formats.X = newFormat(locale_time, formats);
	  formats.c = newFormat(locale_dateTime, formats);
	  utcFormats.x = newFormat(locale_date, utcFormats);
	  utcFormats.X = newFormat(locale_time, utcFormats);
	  utcFormats.c = newFormat(locale_dateTime, utcFormats);
	
	  function newFormat(specifier, formats) {
	    return function(date) {
	      var string = [],
	          i = -1,
	          j = 0,
	          n = specifier.length,
	          c,
	          pad,
	          format;
	
	      if (!(date instanceof Date)) date = new Date(+date);
	
	      while (++i < n) {
	        if (specifier.charCodeAt(i) === 37) {
	          string.push(specifier.slice(j, i));
	          if ((pad = pads[c = specifier.charAt(++i)]) != null) c = specifier.charAt(++i);
	          else pad = c === "e" ? " " : "0";
	          if (format = formats[c]) c = format(date, pad);
	          string.push(c);
	          j = i + 1;
	        }
	      }
	
	      string.push(specifier.slice(j, i));
	      return string.join("");
	    };
	  }
	
	  function newParse(specifier, newDate) {
	    return function(string) {
	      var d = newYear(1900),
	          i = parseSpecifier(d, specifier, string += "", 0);
	      if (i != string.length) return null;
	
	      // The am-pm flag is 0 for AM, and 1 for PM.
	      if ("p" in d) d.H = d.H % 12 + d.p * 12;
	
	      // Convert day-of-week and week-of-year to day-of-year.
	      if ("W" in d || "U" in d) {
	        if (!("w" in d)) d.w = "W" in d ? 1 : 0;
	        var day = "Z" in d ? utcDate(newYear(d.y)).getUTCDay() : newDate(newYear(d.y)).getDay();
	        d.m = 0;
	        d.d = "W" in d ? (d.w + 6) % 7 + d.W * 7 - (day + 5) % 7 : d.w + d.U * 7 - (day + 6) % 7;
	      }
	
	      // If a time zone is specified, all fields are interpreted as UTC and then
	      // offset according to the specified time zone.
	      if ("Z" in d) {
	        d.H += d.Z / 100 | 0;
	        d.M += d.Z % 100;
	        return utcDate(d);
	      }
	
	      // Otherwise, all fields are in local time.
	      return newDate(d);
	    };
	  }
	
	  function parseSpecifier(d, specifier, string, j) {
	    var i = 0,
	        n = specifier.length,
	        m = string.length,
	        c,
	        parse;
	
	    while (i < n) {
	      if (j >= m) return -1;
	      c = specifier.charCodeAt(i++);
	      if (c === 37) {
	        c = specifier.charAt(i++);
	        parse = parses[c in pads ? specifier.charAt(i++) : c];
	        if (!parse || ((j = parse(d, string, j)) < 0)) return -1;
	      } else if (c != string.charCodeAt(j++)) {
	        return -1;
	      }
	    }
	
	    return j;
	  }
	
	  function parsePeriod(d, string, i) {
	    var n = periodRe.exec(string.slice(i));
	    return n ? (d.p = periodLookup[n[0].toLowerCase()], i + n[0].length) : -1;
	  }
	
	  function parseShortWeekday(d, string, i) {
	    var n = shortWeekdayRe.exec(string.slice(i));
	    return n ? (d.w = shortWeekdayLookup[n[0].toLowerCase()], i + n[0].length) : -1;
	  }
	
	  function parseWeekday(d, string, i) {
	    var n = weekdayRe.exec(string.slice(i));
	    return n ? (d.w = weekdayLookup[n[0].toLowerCase()], i + n[0].length) : -1;
	  }
	
	  function parseShortMonth(d, string, i) {
	    var n = shortMonthRe.exec(string.slice(i));
	    return n ? (d.m = shortMonthLookup[n[0].toLowerCase()], i + n[0].length) : -1;
	  }
	
	  function parseMonth(d, string, i) {
	    var n = monthRe.exec(string.slice(i));
	    return n ? (d.m = monthLookup[n[0].toLowerCase()], i + n[0].length) : -1;
	  }
	
	  function parseLocaleDateTime(d, string, i) {
	    return parseSpecifier(d, locale_dateTime, string, i);
	  }
	
	  function parseLocaleDate(d, string, i) {
	    return parseSpecifier(d, locale_date, string, i);
	  }
	
	  function parseLocaleTime(d, string, i) {
	    return parseSpecifier(d, locale_time, string, i);
	  }
	
	  function formatShortWeekday(d) {
	    return locale_shortWeekdays[d.getDay()];
	  }
	
	  function formatWeekday(d) {
	    return locale_weekdays[d.getDay()];
	  }
	
	  function formatShortMonth(d) {
	    return locale_shortMonths[d.getMonth()];
	  }
	
	  function formatMonth(d) {
	    return locale_months[d.getMonth()];
	  }
	
	  function formatPeriod(d) {
	    return locale_periods[+(d.getHours() >= 12)];
	  }
	
	  function formatUTCShortWeekday(d) {
	    return locale_shortWeekdays[d.getUTCDay()];
	  }
	
	  function formatUTCWeekday(d) {
	    return locale_weekdays[d.getUTCDay()];
	  }
	
	  function formatUTCShortMonth(d) {
	    return locale_shortMonths[d.getUTCMonth()];
	  }
	
	  function formatUTCMonth(d) {
	    return locale_months[d.getUTCMonth()];
	  }
	
	  function formatUTCPeriod(d) {
	    return locale_periods[+(d.getUTCHours() >= 12)];
	  }
	
	  return {
	    format: function(specifier) {
	      var f = newFormat(specifier += "", formats);
	      f.toString = function() { return specifier; };
	      return f;
	    },
	    parse: function(specifier) {
	      var p = newParse(specifier += "", localDate);
	      p.toString = function() { return specifier; };
	      return p;
	    },
	    utcFormat: function(specifier) {
	      var f = newFormat(specifier += "", utcFormats);
	      f.toString = function() { return specifier; };
	      return f;
	    },
	    utcParse: function(specifier) {
	      var p = newParse(specifier, utcDate);
	      p.toString = function() { return specifier; };
	      return p;
	    }
	  };
	}
	
	var pads = {"-": "", "_": " ", "0": "0"};
	var numberRe = /^\s*\d+/;
	var percentRe = /^%/;
	var requoteRe = /[\\\^\$\*\+\?\|\[\]\(\)\.\{\}]/g;
	
	function pad(value, fill, width) {
	  var sign = value < 0 ? "-" : "",
	      string = (sign ? -value : value) + "",
	      length = string.length;
	  return sign + (length < width ? new Array(width - length + 1).join(fill) + string : string);
	}
	
	function requote(s) {
	  return s.replace(requoteRe, "\\$&");
	}
	
	function formatRe(names) {
	  return new RegExp("^(?:" + names.map(requote).join("|") + ")", "i");
	}
	
	function formatLookup(names) {
	  var map = {}, i = -1, n = names.length;
	  while (++i < n) map[names[i].toLowerCase()] = i;
	  return map;
	}
	
	function parseWeekdayNumber(d, string, i) {
	  var n = numberRe.exec(string.slice(i, i + 1));
	  return n ? (d.w = +n[0], i + n[0].length) : -1;
	}
	
	function parseWeekNumberSunday(d, string, i) {
	  var n = numberRe.exec(string.slice(i));
	  return n ? (d.U = +n[0], i + n[0].length) : -1;
	}
	
	function parseWeekNumberMonday(d, string, i) {
	  var n = numberRe.exec(string.slice(i));
	  return n ? (d.W = +n[0], i + n[0].length) : -1;
	}
	
	function parseFullYear(d, string, i) {
	  var n = numberRe.exec(string.slice(i, i + 4));
	  return n ? (d.y = +n[0], i + n[0].length) : -1;
	}
	
	function parseYear(d, string, i) {
	  var n = numberRe.exec(string.slice(i, i + 2));
	  return n ? (d.y = +n[0] + (+n[0] > 68 ? 1900 : 2000), i + n[0].length) : -1;
	}
	
	function parseZone(d, string, i) {
	  var n = /^(Z)|([+-]\d\d)(?:\:?(\d\d))?/.exec(string.slice(i, i + 6));
	  return n ? (d.Z = n[1] ? 0 : -(n[2] + (n[3] || "00")), i + n[0].length) : -1;
	}
	
	function parseMonthNumber(d, string, i) {
	  var n = numberRe.exec(string.slice(i, i + 2));
	  return n ? (d.m = n[0] - 1, i + n[0].length) : -1;
	}
	
	function parseDayOfMonth(d, string, i) {
	  var n = numberRe.exec(string.slice(i, i + 2));
	  return n ? (d.d = +n[0], i + n[0].length) : -1;
	}
	
	function parseDayOfYear(d, string, i) {
	  var n = numberRe.exec(string.slice(i, i + 3));
	  return n ? (d.m = 0, d.d = +n[0], i + n[0].length) : -1;
	}
	
	function parseHour24(d, string, i) {
	  var n = numberRe.exec(string.slice(i, i + 2));
	  return n ? (d.H = +n[0], i + n[0].length) : -1;
	}
	
	function parseMinutes(d, string, i) {
	  var n = numberRe.exec(string.slice(i, i + 2));
	  return n ? (d.M = +n[0], i + n[0].length) : -1;
	}
	
	function parseSeconds(d, string, i) {
	  var n = numberRe.exec(string.slice(i, i + 2));
	  return n ? (d.S = +n[0], i + n[0].length) : -1;
	}
	
	function parseMilliseconds(d, string, i) {
	  var n = numberRe.exec(string.slice(i, i + 3));
	  return n ? (d.L = +n[0], i + n[0].length) : -1;
	}
	
	function parseLiteralPercent(d, string, i) {
	  var n = percentRe.exec(string.slice(i, i + 1));
	  return n ? i + n[0].length : -1;
	}
	
	function formatDayOfMonth(d, p) {
	  return pad(d.getDate(), p, 2);
	}
	
	function formatHour24(d, p) {
	  return pad(d.getHours(), p, 2);
	}
	
	function formatHour12(d, p) {
	  return pad(d.getHours() % 12 || 12, p, 2);
	}
	
	function formatDayOfYear(d, p) {
	  return pad(1 + d3Time.timeDay.count(d3Time.timeYear(d), d), p, 3);
	}
	
	function formatMilliseconds(d, p) {
	  return pad(d.getMilliseconds(), p, 3);
	}
	
	function formatMonthNumber(d, p) {
	  return pad(d.getMonth() + 1, p, 2);
	}
	
	function formatMinutes(d, p) {
	  return pad(d.getMinutes(), p, 2);
	}
	
	function formatSeconds(d, p) {
	  return pad(d.getSeconds(), p, 2);
	}
	
	function formatWeekNumberSunday(d, p) {
	  return pad(d3Time.timeSunday.count(d3Time.timeYear(d), d), p, 2);
	}
	
	function formatWeekdayNumber(d) {
	  return d.getDay();
	}
	
	function formatWeekNumberMonday(d, p) {
	  return pad(d3Time.timeMonday.count(d3Time.timeYear(d), d), p, 2);
	}
	
	function formatYear(d, p) {
	  return pad(d.getFullYear() % 100, p, 2);
	}
	
	function formatFullYear(d, p) {
	  return pad(d.getFullYear() % 10000, p, 4);
	}
	
	function formatZone(d) {
	  var z = d.getTimezoneOffset();
	  return (z > 0 ? "-" : (z *= -1, "+"))
	      + pad(z / 60 | 0, "0", 2)
	      + pad(z % 60, "0", 2);
	}
	
	function formatUTCDayOfMonth(d, p) {
	  return pad(d.getUTCDate(), p, 2);
	}
	
	function formatUTCHour24(d, p) {
	  return pad(d.getUTCHours(), p, 2);
	}
	
	function formatUTCHour12(d, p) {
	  return pad(d.getUTCHours() % 12 || 12, p, 2);
	}
	
	function formatUTCDayOfYear(d, p) {
	  return pad(1 + d3Time.utcDay.count(d3Time.utcYear(d), d), p, 3);
	}
	
	function formatUTCMilliseconds(d, p) {
	  return pad(d.getUTCMilliseconds(), p, 3);
	}
	
	function formatUTCMonthNumber(d, p) {
	  return pad(d.getUTCMonth() + 1, p, 2);
	}
	
	function formatUTCMinutes(d, p) {
	  return pad(d.getUTCMinutes(), p, 2);
	}
	
	function formatUTCSeconds(d, p) {
	  return pad(d.getUTCSeconds(), p, 2);
	}
	
	function formatUTCWeekNumberSunday(d, p) {
	  return pad(d3Time.utcSunday.count(d3Time.utcYear(d), d), p, 2);
	}
	
	function formatUTCWeekdayNumber(d) {
	  return d.getUTCDay();
	}
	
	function formatUTCWeekNumberMonday(d, p) {
	  return pad(d3Time.utcMonday.count(d3Time.utcYear(d), d), p, 2);
	}
	
	function formatUTCYear(d, p) {
	  return pad(d.getUTCFullYear() % 100, p, 2);
	}
	
	function formatUTCFullYear(d, p) {
	  return pad(d.getUTCFullYear() % 10000, p, 4);
	}
	
	function formatUTCZone() {
	  return "+0000";
	}
	
	function formatLiteralPercent() {
	  return "%";
	}
	
	var locale$1;
	
	
	
	
	
	defaultLocale({
	  dateTime: "%x, %X",
	  date: "%-m/%-d/%Y",
	  time: "%-I:%M:%S %p",
	  periods: ["AM", "PM"],
	  days: ["Sunday", "Monday", "Tuesday", "Wednesday", "Thursday", "Friday", "Saturday"],
	  shortDays: ["Sun", "Mon", "Tue", "Wed", "Thu", "Fri", "Sat"],
	  months: ["January", "February", "March", "April", "May", "June", "July", "August", "September", "October", "November", "December"],
	  shortMonths: ["Jan", "Feb", "Mar", "Apr", "May", "Jun", "Jul", "Aug", "Sep", "Oct", "Nov", "Dec"]
	});
	
	function defaultLocale(definition) {
	  locale$1 = formatLocale(definition);
	  exports.timeFormat = locale$1.format;
	  exports.timeParse = locale$1.parse;
	  exports.utcFormat = locale$1.utcFormat;
	  exports.utcParse = locale$1.utcParse;
	  return locale$1;
	}
	
	var isoSpecifier = "%Y-%m-%dT%H:%M:%S.%LZ";
	
	function formatIsoNative(date) {
	  return date.toISOString();
	}
	
	var formatIso = Date.prototype.toISOString
	    ? formatIsoNative
	    : exports.utcFormat(isoSpecifier);
	
	function parseIsoNative(string) {
	  var date = new Date(string);
	  return isNaN(date) ? null : date;
	}
	
	var parseIso = +new Date("2000-01-01T00:00:00.000Z")
	    ? parseIsoNative
	    : exports.utcParse(isoSpecifier);
	
	exports.timeFormatDefaultLocale = defaultLocale;
	exports.timeFormatLocale = formatLocale;
	exports.isoFormat = formatIso;
	exports.isoParse = parseIso;
	
	Object.defineProperty(exports, '__esModule', { value: true });
	
	})));


/***/ }),
/* 15 */
/***/ (function(module, exports, __webpack_require__) {

	// https://d3js.org/d3-transition/ Version 1.1.0. Copyright 2017 Mike Bostock.
	(function (global, factory) {
		 true ? factory(exports, __webpack_require__(1), __webpack_require__(8), __webpack_require__(16), __webpack_require__(12), __webpack_require__(7), __webpack_require__(5)) :
		typeof define === 'function' && define.amd ? define(['exports', 'd3-selection', 'd3-dispatch', 'd3-timer', 'd3-interpolate', 'd3-color', 'd3-ease'], factory) :
		(factory((global.d3 = global.d3 || {}),global.d3,global.d3,global.d3,global.d3,global.d3,global.d3));
	}(this, (function (exports,d3Selection,d3Dispatch,d3Timer,d3Interpolate,d3Color,d3Ease) { 'use strict';
	
	var emptyOn = d3Dispatch.dispatch("start", "end", "interrupt");
	var emptyTween = [];
	
	var CREATED = 0;
	var SCHEDULED = 1;
	var STARTING = 2;
	var STARTED = 3;
	var RUNNING = 4;
	var ENDING = 5;
	var ENDED = 6;
	
	var schedule = function(node, name, id, index, group, timing) {
	  var schedules = node.__transition;
	  if (!schedules) node.__transition = {};
	  else if (id in schedules) return;
	  create(node, id, {
	    name: name,
	    index: index, // For context during callback.
	    group: group, // For context during callback.
	    on: emptyOn,
	    tween: emptyTween,
	    time: timing.time,
	    delay: timing.delay,
	    duration: timing.duration,
	    ease: timing.ease,
	    timer: null,
	    state: CREATED
	  });
	};
	
	function init(node, id) {
	  var schedule = node.__transition;
	  if (!schedule || !(schedule = schedule[id]) || schedule.state > CREATED) throw new Error("too late");
	  return schedule;
	}
	
	function set(node, id) {
	  var schedule = node.__transition;
	  if (!schedule || !(schedule = schedule[id]) || schedule.state > STARTING) throw new Error("too late");
	  return schedule;
	}
	
	function get(node, id) {
	  var schedule = node.__transition;
	  if (!schedule || !(schedule = schedule[id])) throw new Error("too late");
	  return schedule;
	}
	
	function create(node, id, self) {
	  var schedules = node.__transition,
	      tween;
	
	  // Initialize the self timer when the transition is created.
	  // Note the actual delay is not known until the first callback!
	  schedules[id] = self;
	  self.timer = d3Timer.timer(schedule, 0, self.time);
	
	  function schedule(elapsed) {
	    self.state = SCHEDULED;
	    self.timer.restart(start, self.delay, self.time);
	
	    // If the elapsed delay is less than our first sleep, start immediately.
	    if (self.delay <= elapsed) start(elapsed - self.delay);
	  }
	
	  function start(elapsed) {
	    var i, j, n, o;
	
	    // If the state is not SCHEDULED, then we previously errored on start.
	    if (self.state !== SCHEDULED) return stop();
	
	    for (i in schedules) {
	      o = schedules[i];
	      if (o.name !== self.name) continue;
	
	      // While this element already has a starting transition during this frame,
	      // defer starting an interrupting transition until that transition has a
	      // chance to tick (and possibly end); see d3/d3-transition#54!
	      if (o.state === STARTED) return d3Timer.timeout(start);
	
	      // Interrupt the active transition, if any.
	      // Dispatch the interrupt event.
	      if (o.state === RUNNING) {
	        o.state = ENDED;
	        o.timer.stop();
	        o.on.call("interrupt", node, node.__data__, o.index, o.group);
	        delete schedules[i];
	      }
	
	      // Cancel any pre-empted transitions. No interrupt event is dispatched
	      // because the cancelled transitions never started. Note that this also
	      // removes this transition from the pending list!
	      else if (+i < id) {
	        o.state = ENDED;
	        o.timer.stop();
	        delete schedules[i];
	      }
	    }
	
	    // Defer the first tick to end of the current frame; see d3/d3#1576.
	    // Note the transition may be canceled after start and before the first tick!
	    // Note this must be scheduled before the start event; see d3/d3-transition#16!
	    // Assuming this is successful, subsequent callbacks go straight to tick.
	    d3Timer.timeout(function() {
	      if (self.state === STARTED) {
	        self.state = RUNNING;
	        self.timer.restart(tick, self.delay, self.time);
	        tick(elapsed);
	      }
	    });
	
	    // Dispatch the start event.
	    // Note this must be done before the tween are initialized.
	    self.state = STARTING;
	    self.on.call("start", node, node.__data__, self.index, self.group);
	    if (self.state !== STARTING) return; // interrupted
	    self.state = STARTED;
	
	    // Initialize the tween, deleting null tween.
	    tween = new Array(n = self.tween.length);
	    for (i = 0, j = -1; i < n; ++i) {
	      if (o = self.tween[i].value.call(node, node.__data__, self.index, self.group)) {
	        tween[++j] = o;
	      }
	    }
	    tween.length = j + 1;
	  }
	
	  function tick(elapsed) {
	    var t = elapsed < self.duration ? self.ease.call(null, elapsed / self.duration) : (self.timer.restart(stop), self.state = ENDING, 1),
	        i = -1,
	        n = tween.length;
	
	    while (++i < n) {
	      tween[i].call(null, t);
	    }
	
	    // Dispatch the end event.
	    if (self.state === ENDING) {
	      self.on.call("end", node, node.__data__, self.index, self.group);
	      stop();
	    }
	  }
	
	  function stop() {
	    self.state = ENDED;
	    self.timer.stop();
	    delete schedules[id];
	    for (var i in schedules) return; // eslint-disable-line no-unused-vars
	    delete node.__transition;
	  }
	}
	
	var interrupt = function(node, name) {
	  var schedules = node.__transition,
	      schedule,
	      active,
	      empty = true,
	      i;
	
	  if (!schedules) return;
	
	  name = name == null ? null : name + "";
	
	  for (i in schedules) {
	    if ((schedule = schedules[i]).name !== name) { empty = false; continue; }
	    active = schedule.state > STARTING && schedule.state < ENDING;
	    schedule.state = ENDED;
	    schedule.timer.stop();
	    if (active) schedule.on.call("interrupt", node, node.__data__, schedule.index, schedule.group);
	    delete schedules[i];
	  }
	
	  if (empty) delete node.__transition;
	};
	
	var selection_interrupt = function(name) {
	  return this.each(function() {
	    interrupt(this, name);
	  });
	};
	
	function tweenRemove(id, name) {
	  var tween0, tween1;
	  return function() {
	    var schedule = set(this, id),
	        tween = schedule.tween;
	
	    // If this node shared tween with the previous node,
	    // just assign the updated shared tween and we’re done!
	    // Otherwise, copy-on-write.
	    if (tween !== tween0) {
	      tween1 = tween0 = tween;
	      for (var i = 0, n = tween1.length; i < n; ++i) {
	        if (tween1[i].name === name) {
	          tween1 = tween1.slice();
	          tween1.splice(i, 1);
	          break;
	        }
	      }
	    }
	
	    schedule.tween = tween1;
	  };
	}
	
	function tweenFunction(id, name, value) {
	  var tween0, tween1;
	  if (typeof value !== "function") throw new Error;
	  return function() {
	    var schedule = set(this, id),
	        tween = schedule.tween;
	
	    // If this node shared tween with the previous node,
	    // just assign the updated shared tween and we’re done!
	    // Otherwise, copy-on-write.
	    if (tween !== tween0) {
	      tween1 = (tween0 = tween).slice();
	      for (var t = {name: name, value: value}, i = 0, n = tween1.length; i < n; ++i) {
	        if (tween1[i].name === name) {
	          tween1[i] = t;
	          break;
	        }
	      }
	      if (i === n) tween1.push(t);
	    }
	
	    schedule.tween = tween1;
	  };
	}
	
	var transition_tween = function(name, value) {
	  var id = this._id;
	
	  name += "";
	
	  if (arguments.length < 2) {
	    var tween = get(this.node(), id).tween;
	    for (var i = 0, n = tween.length, t; i < n; ++i) {
	      if ((t = tween[i]).name === name) {
	        return t.value;
	      }
	    }
	    return null;
	  }
	
	  return this.each((value == null ? tweenRemove : tweenFunction)(id, name, value));
	};
	
	function tweenValue(transition, name, value) {
	  var id = transition._id;
	
	  transition.each(function() {
	    var schedule = set(this, id);
	    (schedule.value || (schedule.value = {}))[name] = value.apply(this, arguments);
	  });
	
	  return function(node) {
	    return get(node, id).value[name];
	  };
	}
	
	var interpolate = function(a, b) {
	  var c;
	  return (typeof b === "number" ? d3Interpolate.interpolateNumber
	      : b instanceof d3Color.color ? d3Interpolate.interpolateRgb
	      : (c = d3Color.color(b)) ? (b = c, d3Interpolate.interpolateRgb)
	      : d3Interpolate.interpolateString)(a, b);
	};
	
	function attrRemove(name) {
	  return function() {
	    this.removeAttribute(name);
	  };
	}
	
	function attrRemoveNS(fullname) {
	  return function() {
	    this.removeAttributeNS(fullname.space, fullname.local);
	  };
	}
	
	function attrConstant(name, interpolate$$1, value1) {
	  var value00,
	      interpolate0;
	  return function() {
	    var value0 = this.getAttribute(name);
	    return value0 === value1 ? null
	        : value0 === value00 ? interpolate0
	        : interpolate0 = interpolate$$1(value00 = value0, value1);
	  };
	}
	
	function attrConstantNS(fullname, interpolate$$1, value1) {
	  var value00,
	      interpolate0;
	  return function() {
	    var value0 = this.getAttributeNS(fullname.space, fullname.local);
	    return value0 === value1 ? null
	        : value0 === value00 ? interpolate0
	        : interpolate0 = interpolate$$1(value00 = value0, value1);
	  };
	}
	
	function attrFunction(name, interpolate$$1, value) {
	  var value00,
	      value10,
	      interpolate0;
	  return function() {
	    var value0, value1 = value(this);
	    if (value1 == null) return void this.removeAttribute(name);
	    value0 = this.getAttribute(name);
	    return value0 === value1 ? null
	        : value0 === value00 && value1 === value10 ? interpolate0
	        : interpolate0 = interpolate$$1(value00 = value0, value10 = value1);
	  };
	}
	
	function attrFunctionNS(fullname, interpolate$$1, value) {
	  var value00,
	      value10,
	      interpolate0;
	  return function() {
	    var value0, value1 = value(this);
	    if (value1 == null) return void this.removeAttributeNS(fullname.space, fullname.local);
	    value0 = this.getAttributeNS(fullname.space, fullname.local);
	    return value0 === value1 ? null
	        : value0 === value00 && value1 === value10 ? interpolate0
	        : interpolate0 = interpolate$$1(value00 = value0, value10 = value1);
	  };
	}
	
	var transition_attr = function(name, value) {
	  var fullname = d3Selection.namespace(name), i = fullname === "transform" ? d3Interpolate.interpolateTransformSvg : interpolate;
	  return this.attrTween(name, typeof value === "function"
	      ? (fullname.local ? attrFunctionNS : attrFunction)(fullname, i, tweenValue(this, "attr." + name, value))
	      : value == null ? (fullname.local ? attrRemoveNS : attrRemove)(fullname)
	      : (fullname.local ? attrConstantNS : attrConstant)(fullname, i, value + ""));
	};
	
	function attrTweenNS(fullname, value) {
	  function tween() {
	    var node = this, i = value.apply(node, arguments);
	    return i && function(t) {
	      node.setAttributeNS(fullname.space, fullname.local, i(t));
	    };
	  }
	  tween._value = value;
	  return tween;
	}
	
	function attrTween(name, value) {
	  function tween() {
	    var node = this, i = value.apply(node, arguments);
	    return i && function(t) {
	      node.setAttribute(name, i(t));
	    };
	  }
	  tween._value = value;
	  return tween;
	}
	
	var transition_attrTween = function(name, value) {
	  var key = "attr." + name;
	  if (arguments.length < 2) return (key = this.tween(key)) && key._value;
	  if (value == null) return this.tween(key, null);
	  if (typeof value !== "function") throw new Error;
	  var fullname = d3Selection.namespace(name);
	  return this.tween(key, (fullname.local ? attrTweenNS : attrTween)(fullname, value));
	};
	
	function delayFunction(id, value) {
	  return function() {
	    init(this, id).delay = +value.apply(this, arguments);
	  };
	}
	
	function delayConstant(id, value) {
	  return value = +value, function() {
	    init(this, id).delay = value;
	  };
	}
	
	var transition_delay = function(value) {
	  var id = this._id;
	
	  return arguments.length
	      ? this.each((typeof value === "function"
	          ? delayFunction
	          : delayConstant)(id, value))
	      : get(this.node(), id).delay;
	};
	
	function durationFunction(id, value) {
	  return function() {
	    set(this, id).duration = +value.apply(this, arguments);
	  };
	}
	
	function durationConstant(id, value) {
	  return value = +value, function() {
	    set(this, id).duration = value;
	  };
	}
	
	var transition_duration = function(value) {
	  var id = this._id;
	
	  return arguments.length
	      ? this.each((typeof value === "function"
	          ? durationFunction
	          : durationConstant)(id, value))
	      : get(this.node(), id).duration;
	};
	
	function easeConstant(id, value) {
	  if (typeof value !== "function") throw new Error;
	  return function() {
	    set(this, id).ease = value;
	  };
	}
	
	var transition_ease = function(value) {
	  var id = this._id;
	
	  return arguments.length
	      ? this.each(easeConstant(id, value))
	      : get(this.node(), id).ease;
	};
	
	var transition_filter = function(match) {
	  if (typeof match !== "function") match = d3Selection.matcher(match);
	
	  for (var groups = this._groups, m = groups.length, subgroups = new Array(m), j = 0; j < m; ++j) {
	    for (var group = groups[j], n = group.length, subgroup = subgroups[j] = [], node, i = 0; i < n; ++i) {
	      if ((node = group[i]) && match.call(node, node.__data__, i, group)) {
	        subgroup.push(node);
	      }
	    }
	  }
	
	  return new Transition(subgroups, this._parents, this._name, this._id);
	};
	
	var transition_merge = function(transition) {
	  if (transition._id !== this._id) throw new Error;
	
	  for (var groups0 = this._groups, groups1 = transition._groups, m0 = groups0.length, m1 = groups1.length, m = Math.min(m0, m1), merges = new Array(m0), j = 0; j < m; ++j) {
	    for (var group0 = groups0[j], group1 = groups1[j], n = group0.length, merge = merges[j] = new Array(n), node, i = 0; i < n; ++i) {
	      if (node = group0[i] || group1[i]) {
	        merge[i] = node;
	      }
	    }
	  }
	
	  for (; j < m0; ++j) {
	    merges[j] = groups0[j];
	  }
	
	  return new Transition(merges, this._parents, this._name, this._id);
	};
	
	function start(name) {
	  return (name + "").trim().split(/^|\s+/).every(function(t) {
	    var i = t.indexOf(".");
	    if (i >= 0) t = t.slice(0, i);
	    return !t || t === "start";
	  });
	}
	
	function onFunction(id, name, listener) {
	  var on0, on1, sit = start(name) ? init : set;
	  return function() {
	    var schedule = sit(this, id),
	        on = schedule.on;
	
	    // If this node shared a dispatch with the previous node,
	    // just assign the updated shared dispatch and we’re done!
	    // Otherwise, copy-on-write.
	    if (on !== on0) (on1 = (on0 = on).copy()).on(name, listener);
	
	    schedule.on = on1;
	  };
	}
	
	var transition_on = function(name, listener) {
	  var id = this._id;
	
	  return arguments.length < 2
	      ? get(this.node(), id).on.on(name)
	      : this.each(onFunction(id, name, listener));
	};
	
	function removeFunction(id) {
	  return function() {
	    var parent = this.parentNode;
	    for (var i in this.__transition) if (+i !== id) return;
	    if (parent) parent.removeChild(this);
	  };
	}
	
	var transition_remove = function() {
	  return this.on("end.remove", removeFunction(this._id));
	};
	
	var transition_select = function(select) {
	  var name = this._name,
	      id = this._id;
	
	  if (typeof select !== "function") select = d3Selection.selector(select);
	
	  for (var groups = this._groups, m = groups.length, subgroups = new Array(m), j = 0; j < m; ++j) {
	    for (var group = groups[j], n = group.length, subgroup = subgroups[j] = new Array(n), node, subnode, i = 0; i < n; ++i) {
	      if ((node = group[i]) && (subnode = select.call(node, node.__data__, i, group))) {
	        if ("__data__" in node) subnode.__data__ = node.__data__;
	        subgroup[i] = subnode;
	        schedule(subgroup[i], name, id, i, subgroup, get(node, id));
	      }
	    }
	  }
	
	  return new Transition(subgroups, this._parents, name, id);
	};
	
	var transition_selectAll = function(select) {
	  var name = this._name,
	      id = this._id;
	
	  if (typeof select !== "function") select = d3Selection.selectorAll(select);
	
	  for (var groups = this._groups, m = groups.length, subgroups = [], parents = [], j = 0; j < m; ++j) {
	    for (var group = groups[j], n = group.length, node, i = 0; i < n; ++i) {
	      if (node = group[i]) {
	        for (var children = select.call(node, node.__data__, i, group), child, inherit = get(node, id), k = 0, l = children.length; k < l; ++k) {
	          if (child = children[k]) {
	            schedule(child, name, id, k, children, inherit);
	          }
	        }
	        subgroups.push(children);
	        parents.push(node);
	      }
	    }
	  }
	
	  return new Transition(subgroups, parents, name, id);
	};
	
	var Selection = d3Selection.selection.prototype.constructor;
	
	var transition_selection = function() {
	  return new Selection(this._groups, this._parents);
	};
	
	function styleRemove(name, interpolate$$1) {
	  var value00,
	      value10,
	      interpolate0;
	  return function() {
	    var value0 = d3Selection.style(this, name),
	        value1 = (this.style.removeProperty(name), d3Selection.style(this, name));
	    return value0 === value1 ? null
	        : value0 === value00 && value1 === value10 ? interpolate0
	        : interpolate0 = interpolate$$1(value00 = value0, value10 = value1);
	  };
	}
	
	function styleRemoveEnd(name) {
	  return function() {
	    this.style.removeProperty(name);
	  };
	}
	
	function styleConstant(name, interpolate$$1, value1) {
	  var value00,
	      interpolate0;
	  return function() {
	    var value0 = d3Selection.style(this, name);
	    return value0 === value1 ? null
	        : value0 === value00 ? interpolate0
	        : interpolate0 = interpolate$$1(value00 = value0, value1);
	  };
	}
	
	function styleFunction(name, interpolate$$1, value) {
	  var value00,
	      value10,
	      interpolate0;
	  return function() {
	    var value0 = d3Selection.style(this, name),
	        value1 = value(this);
	    if (value1 == null) value1 = (this.style.removeProperty(name), d3Selection.style(this, name));
	    return value0 === value1 ? null
	        : value0 === value00 && value1 === value10 ? interpolate0
	        : interpolate0 = interpolate$$1(value00 = value0, value10 = value1);
	  };
	}
	
	var transition_style = function(name, value, priority) {
	  var i = (name += "") === "transform" ? d3Interpolate.interpolateTransformCss : interpolate;
	  return value == null ? this
	          .styleTween(name, styleRemove(name, i))
	          .on("end.style." + name, styleRemoveEnd(name))
	      : this.styleTween(name, typeof value === "function"
	          ? styleFunction(name, i, tweenValue(this, "style." + name, value))
	          : styleConstant(name, i, value + ""), priority);
	};
	
	function styleTween(name, value, priority) {
	  function tween() {
	    var node = this, i = value.apply(node, arguments);
	    return i && function(t) {
	      node.style.setProperty(name, i(t), priority);
	    };
	  }
	  tween._value = value;
	  return tween;
	}
	
	var transition_styleTween = function(name, value, priority) {
	  var key = "style." + (name += "");
	  if (arguments.length < 2) return (key = this.tween(key)) && key._value;
	  if (value == null) return this.tween(key, null);
	  if (typeof value !== "function") throw new Error;
	  return this.tween(key, styleTween(name, value, priority == null ? "" : priority));
	};
	
	function textConstant(value) {
	  return function() {
	    this.textContent = value;
	  };
	}
	
	function textFunction(value) {
	  return function() {
	    var value1 = value(this);
	    this.textContent = value1 == null ? "" : value1;
	  };
	}
	
	var transition_text = function(value) {
	  return this.tween("text", typeof value === "function"
	      ? textFunction(tweenValue(this, "text", value))
	      : textConstant(value == null ? "" : value + ""));
	};
	
	var transition_transition = function() {
	  var name = this._name,
	      id0 = this._id,
	      id1 = newId();
	
	  for (var groups = this._groups, m = groups.length, j = 0; j < m; ++j) {
	    for (var group = groups[j], n = group.length, node, i = 0; i < n; ++i) {
	      if (node = group[i]) {
	        var inherit = get(node, id0);
	        schedule(node, name, id1, i, group, {
	          time: inherit.time + inherit.delay + inherit.duration,
	          delay: 0,
	          duration: inherit.duration,
	          ease: inherit.ease
	        });
	      }
	    }
	  }
	
	  return new Transition(groups, this._parents, name, id1);
	};
	
	var id = 0;
	
	function Transition(groups, parents, name, id) {
	  this._groups = groups;
	  this._parents = parents;
	  this._name = name;
	  this._id = id;
	}
	
	function transition(name) {
	  return d3Selection.selection().transition(name);
	}
	
	function newId() {
	  return ++id;
	}
	
	var selection_prototype = d3Selection.selection.prototype;
	
	Transition.prototype = transition.prototype = {
	  constructor: Transition,
	  select: transition_select,
	  selectAll: transition_selectAll,
	  filter: transition_filter,
	  merge: transition_merge,
	  selection: transition_selection,
	  transition: transition_transition,
	  call: selection_prototype.call,
	  nodes: selection_prototype.nodes,
	  node: selection_prototype.node,
	  size: selection_prototype.size,
	  empty: selection_prototype.empty,
	  each: selection_prototype.each,
	  on: transition_on,
	  attr: transition_attr,
	  attrTween: transition_attrTween,
	  style: transition_style,
	  styleTween: transition_styleTween,
	  text: transition_text,
	  remove: transition_remove,
	  tween: transition_tween,
	  delay: transition_delay,
	  duration: transition_duration,
	  ease: transition_ease
	};
	
	var defaultTiming = {
	  time: null, // Set on use.
	  delay: 0,
	  duration: 250,
	  ease: d3Ease.easeCubicInOut
	};
	
	function inherit(node, id) {
	  var timing;
	  while (!(timing = node.__transition) || !(timing = timing[id])) {
	    if (!(node = node.parentNode)) {
	      return defaultTiming.time = d3Timer.now(), defaultTiming;
	    }
	  }
	  return timing;
	}
	
	var selection_transition = function(name) {
	  var id,
	      timing;
	
	  if (name instanceof Transition) {
	    id = name._id, name = name._name;
	  } else {
	    id = newId(), (timing = defaultTiming).time = d3Timer.now(), name = name == null ? null : name + "";
	  }
	
	  for (var groups = this._groups, m = groups.length, j = 0; j < m; ++j) {
	    for (var group = groups[j], n = group.length, node, i = 0; i < n; ++i) {
	      if (node = group[i]) {
	        schedule(node, name, id, i, group, timing || inherit(node, id));
	      }
	    }
	  }
	
	  return new Transition(groups, this._parents, name, id);
	};
	
	d3Selection.selection.prototype.interrupt = selection_interrupt;
	d3Selection.selection.prototype.transition = selection_transition;
	
	var root = [null];
	
	var active = function(node, name) {
	  var schedules = node.__transition,
	      schedule,
	      i;
	
	  if (schedules) {
	    name = name == null ? null : name + "";
	    for (i in schedules) {
	      if ((schedule = schedules[i]).state > SCHEDULED && schedule.name === name) {
	        return new Transition([[node]], root, name, +i);
	      }
	    }
	  }
	
	  return null;
	};
	
	exports.transition = transition;
	exports.active = active;
	exports.interrupt = interrupt;
	
	Object.defineProperty(exports, '__esModule', { value: true });
	
	})));


/***/ }),
/* 16 */
/***/ (function(module, exports, __webpack_require__) {

	// https://d3js.org/d3-timer/ Version 1.0.6. Copyright 2017 Mike Bostock.
	(function (global, factory) {
		 true ? factory(exports) :
		typeof define === 'function' && define.amd ? define(['exports'], factory) :
		(factory((global.d3 = global.d3 || {})));
	}(this, (function (exports) { 'use strict';
	
	var frame = 0;
	var timeout = 0;
	var interval = 0;
	var pokeDelay = 1000;
	var taskHead;
	var taskTail;
	var clockLast = 0;
	var clockNow = 0;
	var clockSkew = 0;
	var clock = typeof performance === "object" && performance.now ? performance : Date;
	var setFrame = typeof window === "object" && window.requestAnimationFrame ? window.requestAnimationFrame.bind(window) : function(f) { setTimeout(f, 17); };
	
	function now() {
	  return clockNow || (setFrame(clearNow), clockNow = clock.now() + clockSkew);
	}
	
	function clearNow() {
	  clockNow = 0;
	}
	
	function Timer() {
	  this._call =
	  this._time =
	  this._next = null;
	}
	
	Timer.prototype = timer.prototype = {
	  constructor: Timer,
	  restart: function(callback, delay, time) {
	    if (typeof callback !== "function") throw new TypeError("callback is not a function");
	    time = (time == null ? now() : +time) + (delay == null ? 0 : +delay);
	    if (!this._next && taskTail !== this) {
	      if (taskTail) taskTail._next = this;
	      else taskHead = this;
	      taskTail = this;
	    }
	    this._call = callback;
	    this._time = time;
	    sleep();
	  },
	  stop: function() {
	    if (this._call) {
	      this._call = null;
	      this._time = Infinity;
	      sleep();
	    }
	  }
	};
	
	function timer(callback, delay, time) {
	  var t = new Timer;
	  t.restart(callback, delay, time);
	  return t;
	}
	
	function timerFlush() {
	  now(); // Get the current time, if not already set.
	  ++frame; // Pretend we’ve set an alarm, if we haven’t already.
	  var t = taskHead, e;
	  while (t) {
	    if ((e = clockNow - t._time) >= 0) t._call.call(null, e);
	    t = t._next;
	  }
	  --frame;
	}
	
	function wake() {
	  clockNow = (clockLast = clock.now()) + clockSkew;
	  frame = timeout = 0;
	  try {
	    timerFlush();
	  } finally {
	    frame = 0;
	    nap();
	    clockNow = 0;
	  }
	}
	
	function poke() {
	  var now = clock.now(), delay = now - clockLast;
	  if (delay > pokeDelay) clockSkew -= delay, clockLast = now;
	}
	
	function nap() {
	  var t0, t1 = taskHead, t2, time = Infinity;
	  while (t1) {
	    if (t1._call) {
	      if (time > t1._time) time = t1._time;
	      t0 = t1, t1 = t1._next;
	    } else {
	      t2 = t1._next, t1._next = null;
	      t1 = t0 ? t0._next = t2 : taskHead = t2;
	    }
	  }
	  taskTail = t0;
	  sleep(time);
	}
	
	function sleep(time) {
	  if (frame) return; // Soonest alarm already set, or will be.
	  if (timeout) timeout = clearTimeout(timeout);
	  var delay = time - clockNow;
	  if (delay > 24) {
	    if (time < Infinity) timeout = setTimeout(wake, delay);
	    if (interval) interval = clearInterval(interval);
	  } else {
	    if (!interval) clockLast = clockNow, interval = setInterval(poke, pokeDelay);
	    frame = 1, setFrame(wake);
	  }
	}
	
	var timeout$1 = function(callback, delay, time) {
	  var t = new Timer;
	  delay = delay == null ? 0 : +delay;
	  t.restart(function(elapsed) {
	    t.stop();
	    callback(elapsed + delay);
	  }, delay, time);
	  return t;
	};
	
	var interval$1 = function(callback, delay, time) {
	  var t = new Timer, total = delay;
	  if (delay == null) return t.restart(callback, delay, time), t;
	  delay = +delay, time = time == null ? now() : +time;
	  t.restart(function tick(elapsed) {
	    elapsed += total;
	    t.restart(tick, total += delay, time);
	    callback(elapsed);
	  }, delay, time);
	  return t;
	};
	
	exports.now = now;
	exports.timer = timer;
	exports.timerFlush = timerFlush;
	exports.timeout = timeout$1;
	exports.interval = interval$1;
	
	Object.defineProperty(exports, '__esModule', { value: true });
	
	})));


/***/ }),
/* 17 */,
/* 18 */
/***/ (function(module, exports, __webpack_require__) {

	var __WEBPACK_AMD_DEFINE_RESULT__;'use strict';
	
	!(__WEBPACK_AMD_DEFINE_RESULT__ = function (require) {
	    'use strict';
	
	    var _require = __webpack_require__(19),
	        colorSchemas = _require.colorSchemas;
	
	    var constants = __webpack_require__(20);
	    var serializeWithStyles = __webpack_require__(21);
	
	    var encoder = window.btoa;
	
	    if (!encoder) {
	        encoder = __webpack_require__(22).encode;
	    }
	
	    // Base64 doesn't work really well with Unicode strings, so we need to use this function
	    // Ref: https://developer.mozilla.org/en-US/docs/Web/API/WindowBase64/Base64_encoding_and_decoding
	    var b64EncodeUnicode = function b64EncodeUnicode(str) {
	        return encoder(encodeURIComponent(str).replace(/%([0-9A-F]{2})/g, function (match, p1) {
	            return String.fromCharCode('0x' + p1);
	        }));
	    };
	
	    var config = {
	        styleClass: 'britechartStyle',
	        defaultFilename: 'britechart.png',
	        chartBackground: 'white',
	        imageSourceBase: 'data:image/svg+xml;base64,',
	        titleFontSize: '15px',
	        titleFontFamily: '\'Benton Sans\', sans-serif',
	        titleTopOffset: 30,
	        get styleBackgroundString() {
	            return '<style>svg{background:' + this.chartBackground + ';}</style>';
	        }
	    };
	
	    /**
	     * Main function to be used as a method by chart instances to export charts to png
	     * @param  {array} svgs         (or an svg element) pass in both chart & legend as array or just chart as svg or in array
	     * @param  {string} filename    [download to be called <filename>.png]
	     * @param  {string} title       Title for the image
	     */
	    function exportChart(d3svg, filename, title) {
	        var img = createImage(convertSvgToHtml.call(this, d3svg, title));
	
	        img.onload = handleImageLoad.bind(img, createCanvas(this.width(), this.height()), filename);
	    }
	
	    /**
	     * adds background styles to raw html
	     * @param {string} html raw html
	     */
	    function addBackground(html) {
	        return html.replace('>', '>' + config.styleBackgroundString);
	    }
	
	    /**
	     * takes d3 svg el, adds proper svg tags, adds inline styles
	     * from stylesheets, adds white background and returns string
	     * @param  {object} d3svg TYPE d3 svg element
	     * @return {string} string of passed d3
	     */
	    function convertSvgToHtml(d3svg, title) {
	        if (!d3svg) {
	            return;
	        }
	
	        d3svg.attr('version', 1.1).attr('xmlns', 'http://www.w3.org/2000/svg');
	        var serializer = serializeWithStyles.initializeSerializer();
	        var html = serializer(d3svg.node());
	
	        html = formatHtmlByBrowser(html);
	        html = prependTitle.call(this, html, title, parseInt(d3svg.attr('width'), 10));
	        html = addBackground(html);
	
	        return html;
	    }
	
	    /**
	     * Create Canvas
	     * @param  {number} width
	     * @param  {number} height
	     * @return {object} TYPE canvas element
	     */
	    function createCanvas(width, height) {
	        var canvas = document.createElement('canvas');
	
	        canvas.height = height;
	        canvas.width = width;
	
	        return canvas;
	    }
	
	    /**
	     * Create Image
	     * @param  {string} svgHtml string representation of svg el
	     * @return {object}  TYPE element <img>, src points at svg
	     */
	    function createImage(svgHtml) {
	        var img = new Image();
	
	        img.src = '' + config.imageSourceBase + b64EncodeUnicode(svgHtml);
	
	        return img;
	    };
	
	    /**
	     * Draws image on canvas
	     * @param  {object} image TYPE:el <img>, to be drawn
	     * @param  {object} canvas TYPE: el <canvas>, to draw on
	     */
	    function drawImageOnCanvas(image, canvas) {
	        canvas.getContext('2d').drawImage(image, 0, 0);
	
	        return canvas;
	    }
	
	    /**
	     * Triggers browser to download image, convert canvas to url,
	     * we need to append the link el to the dom before clicking it for Firefox to register
	     * point <a> at it and trigger click
	     * @param  {object} canvas TYPE: el <canvas>
	     * @param  {string} filename
	     * @param  {string} extensionType
	     */
	    function downloadCanvas(canvas) {
	        var filename = arguments.length > 1 && arguments[1] !== undefined ? arguments[1] : config.defaultFilename;
	        var extensionType = arguments.length > 2 && arguments[2] !== undefined ? arguments[2] : 'image/png';
	
	        var url = canvas.toDataURL(extensionType);
	        var link = document.createElement('a');
	
	        link.href = url;
	        link.download = filename;
	        document.body.appendChild(link);
	        link.click();
	        document.body.removeChild(link);
	    }
	
	    /**
	     * Some browsers need special formatting, we handle that here
	     * @param  {string} html string of svg html
	     * @return {string} string of svg html
	     */
	    function formatHtmlByBrowser(html) {
	        if (navigator.userAgent.search('FireFox') > -1) {
	            return html.replace(/url.*&quot;\)/, 'url(&quot;#' + constants.lineGradientId + '&quot;);');
	        }
	
	        return html;
	    }
	
	    /**
	     * Handles on load event fired by img.onload, this=img
	     * @param  {object} canvas TYPE: el <canvas>
	     * @param  {string} filename
	     * @param  {object} e
	     */
	    function handleImageLoad(canvas, filename, e) {
	        e.preventDefault();
	
	        downloadCanvas(drawImageOnCanvas(this, canvas), filename);
	    }
	
	    /**
	     * if passed, append title to the raw html to appear on graph
	     * @param  {string} html     raw html string
	     * @param  {string} title    title of the graph
	     * @param  {number} svgWidth width of graph container
	     * @return {string}         raw html with title prepended
	     */
	    function prependTitle(html, title, svgWidth) {
	        if (!title || !svgWidth) {
	            return html;
	        }
	        var grey = colorSchemas.grey;
	
	
	        html = html.replace(/<g/, '<text x="' + this.margin().left + '" y="' + config.titleTopOffset + '" font-family="' + config.titleFontFamily + '" font-size="' + config.titleFontSize + '" fill="' + grey[6] + '"> ' + title + ' </text><g ');
	
	        return html;
	    }
	
	    return {
	        exportChart: exportChart,
	        convertSvgToHtml: convertSvgToHtml,
	        createImage: createImage,
	        drawImageOnCanvas: drawImageOnCanvas
	    };
	}.call(exports, __webpack_require__, exports, module), __WEBPACK_AMD_DEFINE_RESULT__ !== undefined && (module.exports = __WEBPACK_AMD_DEFINE_RESULT__));

/***/ }),
/* 19 */
/***/ (function(module, exports, __webpack_require__) {

	var __WEBPACK_AMD_DEFINE_RESULT__;'use strict';
	
	!(__WEBPACK_AMD_DEFINE_RESULT__ = function () {
	
	    // Color Gradients
	    var britechartGradients = {
	        greenBlue: ['#39C7EA', '#4CDCBA'],
	        orangePink: ['#FBC670', '#F766B8'],
	        bluePurple: ['#3DC3C9', '#824a9e']
	    };
	
	    // Color Schemas
	    // Standard Color Schema for Britecharts
	    var britecharts = ['#6aedc7', //green
	    '#39c2c9', //blue
	    '#ffce00', //yellow
	    '#ffa71a', //orange
	    '#f866b9', //pink
	    '#998ce3' //purple
	    ];
	
	    // Grey Schema for Britecharts
	    var grey = ['#F8F8FA', '#EFF2F5', '#D2D6DF', '#C3C6CF', '#ADB0B6', '#666A73', '#45494E', '#363A43', '#282C35'];
	
	    // Orange Palette
	    var orange = ['#fcc870', '#ffa71a', '#fb8825', '#f6682f', '#db5a2c', '#bf4c28', '#a43b1c', '#892a10', '#f9e9c5'];
	    // Blue Palette
	    var blueGreen = ['#ccf7f6', '#70e4e0', '#00d8d2', '#00acaf', '#007f8c', '#005e66', '#003c3f', '#002d2f', '#0d2223'];
	    // LightBlue Palette
	    var teal = ['#ccfffe', '#94f7f4', '#00fff8', '#1de1e1', '#39c2c9', '#2e9a9d', '#227270', '#1a5957', '#133f3e'];
	    // Green Palette
	    var green = ['#edfff7', '#d7ffef', '#c0ffe7', '#95f5d7', '#6aedc7', '#59c3a3', '#479980', '#34816a', '#206953'];
	    // Yellow Palette
	    var yellow = ['#f9f2b3', '#fbe986', '#fce05a', '#fed72d', '#ffce00', '#fcc11c', '#f9b438', '#eda629', '#e09819'];
	    // Pink Palette
	    var pink = ['#fdd1ea', '#fb9cd2', '#f866b9', '#fc40b6', '#ff1ab3', '#e3239d', '#c62c86', '#a62073', '#85135f'];
	    // Purple Palette
	    var purple = ['#ddd6fc', '#bbb1f0', '#998ce3', '#8e6bc1', '#824a9e', '#77337f', '#6b1c60', '#591650', '#470f3f'];
	    // Red Palette
	    var red = ['#ffd8d4', '#ffb5b0', '#ff938c', '#ff766c', '#ff584c', '#f04b42', '#e03d38', '#be2e29', '#9c1e19'];
	
	    var aloeGreen = ['#7bdcc0'];
	
	    return {
	        colorSchemas: {
	            britecharts: britecharts,
	            grey: grey,
	            orange: orange,
	            blueGreen: blueGreen,
	            teal: teal,
	            green: green,
	            yellow: yellow,
	            pink: pink,
	            purple: purple,
	            red: red
	        },
	        colorSchemasHuman: {
	            'britecharts': 'Britecharts Default',
	            'grey': 'Britecharts Grey',
	            'orange': 'Orange',
	            'blueGreen': 'Blue',
	            'teal': 'Light Blue',
	            'green': 'Green',
	            'yellow': 'Yellow',
	            'pink': 'Pink',
	            'purple': 'Purple',
	            'red': 'Red'
	        },
	        singleColors: {
	            aloeGreen: aloeGreen
	        },
	        colorGradients: britechartGradients,
	        colorGradientsHuman: {
	            greenBlue: 'Green To Blue',
	            orangePink: 'Orange to Pink',
	            bluePurple: 'Blue to Purple'
	        }
	    };
	}.call(exports, __webpack_require__, exports, module), __WEBPACK_AMD_DEFINE_RESULT__ !== undefined && (module.exports = __WEBPACK_AMD_DEFINE_RESULT__));

/***/ }),
/* 20 */
/***/ (function(module, exports, __webpack_require__) {

	var __WEBPACK_AMD_DEFINE_RESULT__;'use strict';
	
	!(__WEBPACK_AMD_DEFINE_RESULT__ = function () {
	
	    var axisTimeCombinations = {
	        MINUTE_HOUR: 'minute-hour',
	        HOUR_DAY: 'hour-daymonth',
	        DAY_MONTH: 'day-month',
	        MONTH_YEAR: 'month-year'
	    };
	
	    var timeBenchmarks = {
	        ONE_AND_A_HALF_YEARS: 47304000000,
	        ONE_YEAR: 31536000365,
	        ONE_DAY: 86400001
	    };
	
	    return {
	        axisTimeCombinations: axisTimeCombinations,
	        timeBenchmarks: timeBenchmarks,
	        lineGradientId: 'lineGradientId'
	    };
	}.call(exports, __webpack_require__, exports, module), __WEBPACK_AMD_DEFINE_RESULT__ !== undefined && (module.exports = __WEBPACK_AMD_DEFINE_RESULT__));

/***/ }),
/* 21 */
/***/ (function(module, exports) {

	'use strict';
	
	module.exports = function () {
	
	    'use strict';
	
	    return {
	
	        /**
	         * returns serializer function, only run it when you know you want to serialize your chart
	         * @return {func} serializer to add styles in line to dom string
	         */
	        initializeSerializer: function initializeSerializer() {
	
	            // Mapping between tag names and css default values lookup tables. This allows to exclude default values in the result.
	            var defaultStylesByTagName = {};
	
	            // Styles inherited from style sheets will not be rendered for elements with these tag names
	            var noStyleTags = { 'BASE': true, 'HEAD': true, 'HTML': true, 'META': true, 'NOFRAME': true, 'NOSCRIPT': true, 'PARAM': true, 'SCRIPT': true, 'STYLE': true, 'TITLE': true };
	
	            // This list determines which css default values lookup tables are precomputed at load time
	            // Lookup tables for other tag names will be automatically built at runtime if needed
	            var tagNames = ['A', 'ABBR', 'ADDRESS', 'AREA', 'ARTICLE', 'ASIDE', 'AUDIO', 'B', 'BASE', 'BDI', 'BDO', 'BLOCKQUOTE', 'BODY', 'BR', 'BUTTON', 'CANVAS', 'CAPTION', 'CENTER', 'CITE', 'CODE', 'COL', 'COLGROUP', 'COMMAND', 'DATALIST', 'DD', 'DEL', 'DETAILS', 'DFN', 'DIV', 'DL', 'DT', 'EM', 'EMBED', 'FIELDSET', 'FIGCAPTION', 'FIGURE', 'FONT', 'FOOTER', 'FORM', 'H1', 'H2', 'H3', 'H4', 'H5', 'H6', 'HEAD', 'HEADER', 'HGROUP', 'HR', 'HTML', 'I', 'IFRAME', 'IMG', 'INPUT', 'INS', 'KBD', 'LABEL', 'LEGEND', 'LI', 'LINK', 'MAP', 'MARK', 'MATH', 'MENU', 'META', 'METER', 'NAV', 'NOBR', 'NOSCRIPT', 'OBJECT', 'OL', 'OPTION', 'OPTGROUP', 'OUTPUT', 'P', 'PARAM', 'PRE', 'PROGRESS', 'Q', 'RP', 'RT', 'RUBY', 'S', 'SAMP', 'SCRIPT', 'SECTION', 'SELECT', 'SMALL', 'SOURCE', 'SPAN', 'STRONG', 'STYLE', 'SUB', 'SUMMARY', 'SUP', 'SVG', 'TABLE', 'TBODY', 'TD', 'TEXTAREA', 'TFOOT', 'TH', 'THEAD', 'TIME', 'TITLE', 'TR', 'TRACK', 'U', 'UL', 'VAR', 'VIDEO', 'WBR'];
	
	            // Precompute the lookup tables.
	            [].forEach.call(tagNames, function (name) {
	                if (!noStyleTags[name]) {
	                    defaultStylesByTagName[name] = computeDefaultStyleByTagName(name);
	                }
	            });
	
	            function computeDefaultStyleByTagName(tagName) {
	                var defaultStyle = {},
	                    element = document.body.appendChild(document.createElement(tagName)),
	                    computedStyle = window.getComputedStyle(element);
	
	                [].forEach.call(computedStyle, function (style) {
	                    defaultStyle[style] = computedStyle[style];
	                });
	                document.body.removeChild(element);
	                return defaultStyle;
	            }
	
	            function getDefaultStyleByTagName(tagName) {
	                tagName = tagName.toUpperCase();
	                if (!defaultStylesByTagName[tagName]) {
	                    defaultStylesByTagName[tagName] = computeDefaultStyleByTagName(tagName);
	                }
	                return defaultStylesByTagName[tagName];
	            };
	
	            function serializeWithStyles(elem) {
	
	                var cssTexts = [],
	                    elements = void 0,
	                    computedStyle = void 0,
	                    defaultStyle = void 0,
	                    result = void 0;
	
	                if (!elem || elem.nodeType !== Node.ELEMENT_NODE) {
	                    // 'Error: Object passed in to serializeWithSyles not of nodeType Node.ELEMENT_NODE'
	
	                    return;
	                }
	
	                cssTexts = [];
	                elements = elem.querySelectorAll('*');
	
	                [].forEach.call(elements, function (el, i) {
	                    if (!noStyleTags[el.tagName]) {
	                        computedStyle = window.getComputedStyle(el);
	                        defaultStyle = getDefaultStyleByTagName(el.tagName);
	                        cssTexts[i] = el.style.cssText;
	                        [].forEach.call(computedStyle, function (cssPropName) {
	                            if (computedStyle[cssPropName] !== defaultStyle[cssPropName]) {
	                                el.style[cssPropName] = computedStyle[cssPropName];
	                            }
	                        });
	                    }
	                });
	
	                result = elem.outerHTML;
	                elements = [].map.call(elements, function (el, i) {
	                    el.style.cssText = cssTexts[i];
	                    return el;
	                });
	
	                return result;
	            };
	
	            return serializeWithStyles;
	        }
	    };
	}();

/***/ }),
/* 22 */
/***/ (function(module, exports, __webpack_require__) {

	var __WEBPACK_AMD_DEFINE_RESULT__;/* WEBPACK VAR INJECTION */(function(module, global) {/*! http://mths.be/base64 v0.1.0 by @mathias | MIT license */
	;(function(root) {
	
		// Detect free variables `exports`.
		var freeExports = typeof exports == 'object' && exports;
	
		// Detect free variable `module`.
		var freeModule = typeof module == 'object' && module &&
			module.exports == freeExports && module;
	
		// Detect free variable `global`, from Node.js or Browserified code, and use
		// it as `root`.
		var freeGlobal = typeof global == 'object' && global;
		if (freeGlobal.global === freeGlobal || freeGlobal.window === freeGlobal) {
			root = freeGlobal;
		}
	
		/*--------------------------------------------------------------------------*/
	
		var InvalidCharacterError = function(message) {
			this.message = message;
		};
		InvalidCharacterError.prototype = new Error;
		InvalidCharacterError.prototype.name = 'InvalidCharacterError';
	
		var error = function(message) {
			// Note: the error messages used throughout this file match those used by
			// the native `atob`/`btoa` implementation in Chromium.
			throw new InvalidCharacterError(message);
		};
	
		var TABLE = 'ABCDEFGHIJKLMNOPQRSTUVWXYZabcdefghijklmnopqrstuvwxyz0123456789+/';
		// http://whatwg.org/html/common-microsyntaxes.html#space-character
		var REGEX_SPACE_CHARACTERS = /[\t\n\f\r ]/g;
	
		// `decode` is designed to be fully compatible with `atob` as described in the
		// HTML Standard. http://whatwg.org/html/webappapis.html#dom-windowbase64-atob
		// The optimized base64-decoding algorithm used is based on @atk’s excellent
		// implementation. https://gist.github.com/atk/1020396
		var decode = function(input) {
			input = String(input)
				.replace(REGEX_SPACE_CHARACTERS, '');
			var length = input.length;
			if (length % 4 == 0) {
				input = input.replace(/==?$/, '');
				length = input.length;
			}
			if (
				length % 4 == 1 ||
				// http://whatwg.org/C#alphanumeric-ascii-characters
				/[^+a-zA-Z0-9/]/.test(input)
			) {
				error(
					'Invalid character: the string to be decoded is not correctly encoded.'
				);
			}
			var bitCounter = 0;
			var bitStorage;
			var buffer;
			var output = '';
			var position = -1;
			while (++position < length) {
				buffer = TABLE.indexOf(input.charAt(position));
				bitStorage = bitCounter % 4 ? bitStorage * 64 + buffer : buffer;
				// Unless this is the first of a group of 4 characters…
				if (bitCounter++ % 4) {
					// …convert the first 8 bits to a single ASCII character.
					output += String.fromCharCode(
						0xFF & bitStorage >> (-2 * bitCounter & 6)
					);
				}
			}
			return output;
		};
	
		// `encode` is designed to be fully compatible with `btoa` as described in the
		// HTML Standard: http://whatwg.org/html/webappapis.html#dom-windowbase64-btoa
		var encode = function(input) {
			input = String(input);
			if (/[^\0-\xFF]/.test(input)) {
				// Note: no need to special-case astral symbols here, as surrogates are
				// matched, and the input is supposed to only contain ASCII anyway.
				error(
					'The string to be encoded contains characters outside of the ' +
					'Latin1 range.'
				);
			}
			var padding = input.length % 3;
			var output = '';
			var position = -1;
			var a;
			var b;
			var c;
			var d;
			var buffer;
			// Make sure any padding is handled outside of the loop.
			var length = input.length - padding;
	
			while (++position < length) {
				// Read three bytes, i.e. 24 bits.
				a = input.charCodeAt(position) << 16;
				b = input.charCodeAt(++position) << 8;
				c = input.charCodeAt(++position);
				buffer = a + b + c;
				// Turn the 24 bits into four chunks of 6 bits each, and append the
				// matching character for each of them to the output.
				output += (
					TABLE.charAt(buffer >> 18 & 0x3F) +
					TABLE.charAt(buffer >> 12 & 0x3F) +
					TABLE.charAt(buffer >> 6 & 0x3F) +
					TABLE.charAt(buffer & 0x3F)
				);
			}
	
			if (padding == 2) {
				a = input.charCodeAt(position) << 8;
				b = input.charCodeAt(++position);
				buffer = a + b;
				output += (
					TABLE.charAt(buffer >> 10) +
					TABLE.charAt((buffer >> 4) & 0x3F) +
					TABLE.charAt((buffer << 2) & 0x3F) +
					'='
				);
			} else if (padding == 1) {
				buffer = input.charCodeAt(position);
				output += (
					TABLE.charAt(buffer >> 2) +
					TABLE.charAt((buffer << 4) & 0x3F) +
					'=='
				);
			}
	
			return output;
		};
	
		var base64 = {
			'encode': encode,
			'decode': decode,
			'version': '0.1.0'
		};
	
		// Some AMD build optimizers, like r.js, check for specific condition patterns
		// like the following:
		if (
			true
		) {
			!(__WEBPACK_AMD_DEFINE_RESULT__ = function() {
				return base64;
			}.call(exports, __webpack_require__, exports, module), __WEBPACK_AMD_DEFINE_RESULT__ !== undefined && (module.exports = __WEBPACK_AMD_DEFINE_RESULT__));
		}	else if (freeExports && !freeExports.nodeType) {
			if (freeModule) { // in Node.js or RingoJS v0.8.0+
				freeModule.exports = base64;
			} else { // in Narwhal or RingoJS v0.7.0-
				for (var key in base64) {
					base64.hasOwnProperty(key) && (freeExports[key] = base64[key]);
				}
			}
		} else { // in Rhino or a web browser
			root.base64 = base64;
		}
	
	}(this));
	
	/* WEBPACK VAR INJECTION */}.call(exports, __webpack_require__(23)(module), (function() { return this; }())))

/***/ }),
/* 23 */
/***/ (function(module, exports) {

	module.exports = function(module) {
		if(!module.webpackPolyfill) {
			module.deprecate = function() {};
			module.paths = [];
			// module.parent = undefined by default
			module.children = [];
			module.webpackPolyfill = 1;
		}
		return module;
	}


/***/ }),
/* 24 */,
/* 25 */,
/* 26 */
/***/ (function(module, exports, __webpack_require__) {

	var __WEBPACK_AMD_DEFINE_ARRAY__, __WEBPACK_AMD_DEFINE_RESULT__;//     Underscore.js 1.8.3
	//     http://underscorejs.org
	//     (c) 2009-2015 Jeremy Ashkenas, DocumentCloud and Investigative Reporters & Editors
	//     Underscore may be freely distributed under the MIT license.
	
	(function() {
	
	  // Baseline setup
	  // --------------
	
	  // Establish the root object, `window` in the browser, or `exports` on the server.
	  var root = this;
	
	  // Save the previous value of the `_` variable.
	  var previousUnderscore = root._;
	
	  // Save bytes in the minified (but not gzipped) version:
	  var ArrayProto = Array.prototype, ObjProto = Object.prototype, FuncProto = Function.prototype;
	
	  // Create quick reference variables for speed access to core prototypes.
	  var
	    push             = ArrayProto.push,
	    slice            = ArrayProto.slice,
	    toString         = ObjProto.toString,
	    hasOwnProperty   = ObjProto.hasOwnProperty;
	
	  // All **ECMAScript 5** native function implementations that we hope to use
	  // are declared here.
	  var
	    nativeIsArray      = Array.isArray,
	    nativeKeys         = Object.keys,
	    nativeBind         = FuncProto.bind,
	    nativeCreate       = Object.create;
	
	  // Naked function reference for surrogate-prototype-swapping.
	  var Ctor = function(){};
	
	  // Create a safe reference to the Underscore object for use below.
	  var _ = function(obj) {
	    if (obj instanceof _) return obj;
	    if (!(this instanceof _)) return new _(obj);
	    this._wrapped = obj;
	  };
	
	  // Export the Underscore object for **Node.js**, with
	  // backwards-compatibility for the old `require()` API. If we're in
	  // the browser, add `_` as a global object.
	  if (true) {
	    if (typeof module !== 'undefined' && module.exports) {
	      exports = module.exports = _;
	    }
	    exports._ = _;
	  } else {
	    root._ = _;
	  }
	
	  // Current version.
	  _.VERSION = '1.8.3';
	
	  // Internal function that returns an efficient (for current engines) version
	  // of the passed-in callback, to be repeatedly applied in other Underscore
	  // functions.
	  var optimizeCb = function(func, context, argCount) {
	    if (context === void 0) return func;
	    switch (argCount == null ? 3 : argCount) {
	      case 1: return function(value) {
	        return func.call(context, value);
	      };
	      case 2: return function(value, other) {
	        return func.call(context, value, other);
	      };
	      case 3: return function(value, index, collection) {
	        return func.call(context, value, index, collection);
	      };
	      case 4: return function(accumulator, value, index, collection) {
	        return func.call(context, accumulator, value, index, collection);
	      };
	    }
	    return function() {
	      return func.apply(context, arguments);
	    };
	  };
	
	  // A mostly-internal function to generate callbacks that can be applied
	  // to each element in a collection, returning the desired result — either
	  // identity, an arbitrary callback, a property matcher, or a property accessor.
	  var cb = function(value, context, argCount) {
	    if (value == null) return _.identity;
	    if (_.isFunction(value)) return optimizeCb(value, context, argCount);
	    if (_.isObject(value)) return _.matcher(value);
	    return _.property(value);
	  };
	  _.iteratee = function(value, context) {
	    return cb(value, context, Infinity);
	  };
	
	  // An internal function for creating assigner functions.
	  var createAssigner = function(keysFunc, undefinedOnly) {
	    return function(obj) {
	      var length = arguments.length;
	      if (length < 2 || obj == null) return obj;
	      for (var index = 1; index < length; index++) {
	        var source = arguments[index],
	            keys = keysFunc(source),
	            l = keys.length;
	        for (var i = 0; i < l; i++) {
	          var key = keys[i];
	          if (!undefinedOnly || obj[key] === void 0) obj[key] = source[key];
	        }
	      }
	      return obj;
	    };
	  };
	
	  // An internal function for creating a new object that inherits from another.
	  var baseCreate = function(prototype) {
	    if (!_.isObject(prototype)) return {};
	    if (nativeCreate) return nativeCreate(prototype);
	    Ctor.prototype = prototype;
	    var result = new Ctor;
	    Ctor.prototype = null;
	    return result;
	  };
	
	  var property = function(key) {
	    return function(obj) {
	      return obj == null ? void 0 : obj[key];
	    };
	  };
	
	  // Helper for collection methods to determine whether a collection
	  // should be iterated as an array or as an object
	  // Related: http://people.mozilla.org/~jorendorff/es6-draft.html#sec-tolength
	  // Avoids a very nasty iOS 8 JIT bug on ARM-64. #2094
	  var MAX_ARRAY_INDEX = Math.pow(2, 53) - 1;
	  var getLength = property('length');
	  var isArrayLike = function(collection) {
	    var length = getLength(collection);
	    return typeof length == 'number' && length >= 0 && length <= MAX_ARRAY_INDEX;
	  };
	
	  // Collection Functions
	  // --------------------
	
	  // The cornerstone, an `each` implementation, aka `forEach`.
	  // Handles raw objects in addition to array-likes. Treats all
	  // sparse array-likes as if they were dense.
	  _.each = _.forEach = function(obj, iteratee, context) {
	    iteratee = optimizeCb(iteratee, context);
	    var i, length;
	    if (isArrayLike(obj)) {
	      for (i = 0, length = obj.length; i < length; i++) {
	        iteratee(obj[i], i, obj);
	      }
	    } else {
	      var keys = _.keys(obj);
	      for (i = 0, length = keys.length; i < length; i++) {
	        iteratee(obj[keys[i]], keys[i], obj);
	      }
	    }
	    return obj;
	  };
	
	  // Return the results of applying the iteratee to each element.
	  _.map = _.collect = function(obj, iteratee, context) {
	    iteratee = cb(iteratee, context);
	    var keys = !isArrayLike(obj) && _.keys(obj),
	        length = (keys || obj).length,
	        results = Array(length);
	    for (var index = 0; index < length; index++) {
	      var currentKey = keys ? keys[index] : index;
	      results[index] = iteratee(obj[currentKey], currentKey, obj);
	    }
	    return results;
	  };
	
	  // Create a reducing function iterating left or right.
	  function createReduce(dir) {
	    // Optimized iterator function as using arguments.length
	    // in the main function will deoptimize the, see #1991.
	    function iterator(obj, iteratee, memo, keys, index, length) {
	      for (; index >= 0 && index < length; index += dir) {
	        var currentKey = keys ? keys[index] : index;
	        memo = iteratee(memo, obj[currentKey], currentKey, obj);
	      }
	      return memo;
	    }
	
	    return function(obj, iteratee, memo, context) {
	      iteratee = optimizeCb(iteratee, context, 4);
	      var keys = !isArrayLike(obj) && _.keys(obj),
	          length = (keys || obj).length,
	          index = dir > 0 ? 0 : length - 1;
	      // Determine the initial value if none is provided.
	      if (arguments.length < 3) {
	        memo = obj[keys ? keys[index] : index];
	        index += dir;
	      }
	      return iterator(obj, iteratee, memo, keys, index, length);
	    };
	  }
	
	  // **Reduce** builds up a single result from a list of values, aka `inject`,
	  // or `foldl`.
	  _.reduce = _.foldl = _.inject = createReduce(1);
	
	  // The right-associative version of reduce, also known as `foldr`.
	  _.reduceRight = _.foldr = createReduce(-1);
	
	  // Return the first value which passes a truth test. Aliased as `detect`.
	  _.find = _.detect = function(obj, predicate, context) {
	    var key;
	    if (isArrayLike(obj)) {
	      key = _.findIndex(obj, predicate, context);
	    } else {
	      key = _.findKey(obj, predicate, context);
	    }
	    if (key !== void 0 && key !== -1) return obj[key];
	  };
	
	  // Return all the elements that pass a truth test.
	  // Aliased as `select`.
	  _.filter = _.select = function(obj, predicate, context) {
	    var results = [];
	    predicate = cb(predicate, context);
	    _.each(obj, function(value, index, list) {
	      if (predicate(value, index, list)) results.push(value);
	    });
	    return results;
	  };
	
	  // Return all the elements for which a truth test fails.
	  _.reject = function(obj, predicate, context) {
	    return _.filter(obj, _.negate(cb(predicate)), context);
	  };
	
	  // Determine whether all of the elements match a truth test.
	  // Aliased as `all`.
	  _.every = _.all = function(obj, predicate, context) {
	    predicate = cb(predicate, context);
	    var keys = !isArrayLike(obj) && _.keys(obj),
	        length = (keys || obj).length;
	    for (var index = 0; index < length; index++) {
	      var currentKey = keys ? keys[index] : index;
	      if (!predicate(obj[currentKey], currentKey, obj)) return false;
	    }
	    return true;
	  };
	
	  // Determine if at least one element in the object matches a truth test.
	  // Aliased as `any`.
	  _.some = _.any = function(obj, predicate, context) {
	    predicate = cb(predicate, context);
	    var keys = !isArrayLike(obj) && _.keys(obj),
	        length = (keys || obj).length;
	    for (var index = 0; index < length; index++) {
	      var currentKey = keys ? keys[index] : index;
	      if (predicate(obj[currentKey], currentKey, obj)) return true;
	    }
	    return false;
	  };
	
	  // Determine if the array or object contains a given item (using `===`).
	  // Aliased as `includes` and `include`.
	  _.contains = _.includes = _.include = function(obj, item, fromIndex, guard) {
	    if (!isArrayLike(obj)) obj = _.values(obj);
	    if (typeof fromIndex != 'number' || guard) fromIndex = 0;
	    return _.indexOf(obj, item, fromIndex) >= 0;
	  };
	
	  // Invoke a method (with arguments) on every item in a collection.
	  _.invoke = function(obj, method) {
	    var args = slice.call(arguments, 2);
	    var isFunc = _.isFunction(method);
	    return _.map(obj, function(value) {
	      var func = isFunc ? method : value[method];
	      return func == null ? func : func.apply(value, args);
	    });
	  };
	
	  // Convenience version of a common use case of `map`: fetching a property.
	  _.pluck = function(obj, key) {
	    return _.map(obj, _.property(key));
	  };
	
	  // Convenience version of a common use case of `filter`: selecting only objects
	  // containing specific `key:value` pairs.
	  _.where = function(obj, attrs) {
	    return _.filter(obj, _.matcher(attrs));
	  };
	
	  // Convenience version of a common use case of `find`: getting the first object
	  // containing specific `key:value` pairs.
	  _.findWhere = function(obj, attrs) {
	    return _.find(obj, _.matcher(attrs));
	  };
	
	  // Return the maximum element (or element-based computation).
	  _.max = function(obj, iteratee, context) {
	    var result = -Infinity, lastComputed = -Infinity,
	        value, computed;
	    if (iteratee == null && obj != null) {
	      obj = isArrayLike(obj) ? obj : _.values(obj);
	      for (var i = 0, length = obj.length; i < length; i++) {
	        value = obj[i];
	        if (value > result) {
	          result = value;
	        }
	      }
	    } else {
	      iteratee = cb(iteratee, context);
	      _.each(obj, function(value, index, list) {
	        computed = iteratee(value, index, list);
	        if (computed > lastComputed || computed === -Infinity && result === -Infinity) {
	          result = value;
	          lastComputed = computed;
	        }
	      });
	    }
	    return result;
	  };
	
	  // Return the minimum element (or element-based computation).
	  _.min = function(obj, iteratee, context) {
	    var result = Infinity, lastComputed = Infinity,
	        value, computed;
	    if (iteratee == null && obj != null) {
	      obj = isArrayLike(obj) ? obj : _.values(obj);
	      for (var i = 0, length = obj.length; i < length; i++) {
	        value = obj[i];
	        if (value < result) {
	          result = value;
	        }
	      }
	    } else {
	      iteratee = cb(iteratee, context);
	      _.each(obj, function(value, index, list) {
	        computed = iteratee(value, index, list);
	        if (computed < lastComputed || computed === Infinity && result === Infinity) {
	          result = value;
	          lastComputed = computed;
	        }
	      });
	    }
	    return result;
	  };
	
	  // Shuffle a collection, using the modern version of the
	  // [Fisher-Yates shuffle](http://en.wikipedia.org/wiki/Fisher–Yates_shuffle).
	  _.shuffle = function(obj) {
	    var set = isArrayLike(obj) ? obj : _.values(obj);
	    var length = set.length;
	    var shuffled = Array(length);
	    for (var index = 0, rand; index < length; index++) {
	      rand = _.random(0, index);
	      if (rand !== index) shuffled[index] = shuffled[rand];
	      shuffled[rand] = set[index];
	    }
	    return shuffled;
	  };
	
	  // Sample **n** random values from a collection.
	  // If **n** is not specified, returns a single random element.
	  // The internal `guard` argument allows it to work with `map`.
	  _.sample = function(obj, n, guard) {
	    if (n == null || guard) {
	      if (!isArrayLike(obj)) obj = _.values(obj);
	      return obj[_.random(obj.length - 1)];
	    }
	    return _.shuffle(obj).slice(0, Math.max(0, n));
	  };
	
	  // Sort the object's values by a criterion produced by an iteratee.
	  _.sortBy = function(obj, iteratee, context) {
	    iteratee = cb(iteratee, context);
	    return _.pluck(_.map(obj, function(value, index, list) {
	      return {
	        value: value,
	        index: index,
	        criteria: iteratee(value, index, list)
	      };
	    }).sort(function(left, right) {
	      var a = left.criteria;
	      var b = right.criteria;
	      if (a !== b) {
	        if (a > b || a === void 0) return 1;
	        if (a < b || b === void 0) return -1;
	      }
	      return left.index - right.index;
	    }), 'value');
	  };
	
	  // An internal function used for aggregate "group by" operations.
	  var group = function(behavior) {
	    return function(obj, iteratee, context) {
	      var result = {};
	      iteratee = cb(iteratee, context);
	      _.each(obj, function(value, index) {
	        var key = iteratee(value, index, obj);
	        behavior(result, value, key);
	      });
	      return result;
	    };
	  };
	
	  // Groups the object's values by a criterion. Pass either a string attribute
	  // to group by, or a function that returns the criterion.
	  _.groupBy = group(function(result, value, key) {
	    if (_.has(result, key)) result[key].push(value); else result[key] = [value];
	  });
	
	  // Indexes the object's values by a criterion, similar to `groupBy`, but for
	  // when you know that your index values will be unique.
	  _.indexBy = group(function(result, value, key) {
	    result[key] = value;
	  });
	
	  // Counts instances of an object that group by a certain criterion. Pass
	  // either a string attribute to count by, or a function that returns the
	  // criterion.
	  _.countBy = group(function(result, value, key) {
	    if (_.has(result, key)) result[key]++; else result[key] = 1;
	  });
	
	  // Safely create a real, live array from anything iterable.
	  _.toArray = function(obj) {
	    if (!obj) return [];
	    if (_.isArray(obj)) return slice.call(obj);
	    if (isArrayLike(obj)) return _.map(obj, _.identity);
	    return _.values(obj);
	  };
	
	  // Return the number of elements in an object.
	  _.size = function(obj) {
	    if (obj == null) return 0;
	    return isArrayLike(obj) ? obj.length : _.keys(obj).length;
	  };
	
	  // Split a collection into two arrays: one whose elements all satisfy the given
	  // predicate, and one whose elements all do not satisfy the predicate.
	  _.partition = function(obj, predicate, context) {
	    predicate = cb(predicate, context);
	    var pass = [], fail = [];
	    _.each(obj, function(value, key, obj) {
	      (predicate(value, key, obj) ? pass : fail).push(value);
	    });
	    return [pass, fail];
	  };
	
	  // Array Functions
	  // ---------------
	
	  // Get the first element of an array. Passing **n** will return the first N
	  // values in the array. Aliased as `head` and `take`. The **guard** check
	  // allows it to work with `_.map`.
	  _.first = _.head = _.take = function(array, n, guard) {
	    if (array == null) return void 0;
	    if (n == null || guard) return array[0];
	    return _.initial(array, array.length - n);
	  };
	
	  // Returns everything but the last entry of the array. Especially useful on
	  // the arguments object. Passing **n** will return all the values in
	  // the array, excluding the last N.
	  _.initial = function(array, n, guard) {
	    return slice.call(array, 0, Math.max(0, array.length - (n == null || guard ? 1 : n)));
	  };
	
	  // Get the last element of an array. Passing **n** will return the last N
	  // values in the array.
	  _.last = function(array, n, guard) {
	    if (array == null) return void 0;
	    if (n == null || guard) return array[array.length - 1];
	    return _.rest(array, Math.max(0, array.length - n));
	  };
	
	  // Returns everything but the first entry of the array. Aliased as `tail` and `drop`.
	  // Especially useful on the arguments object. Passing an **n** will return
	  // the rest N values in the array.
	  _.rest = _.tail = _.drop = function(array, n, guard) {
	    return slice.call(array, n == null || guard ? 1 : n);
	  };
	
	  // Trim out all falsy values from an array.
	  _.compact = function(array) {
	    return _.filter(array, _.identity);
	  };
	
	  // Internal implementation of a recursive `flatten` function.
	  var flatten = function(input, shallow, strict, startIndex) {
	    var output = [], idx = 0;
	    for (var i = startIndex || 0, length = getLength(input); i < length; i++) {
	      var value = input[i];
	      if (isArrayLike(value) && (_.isArray(value) || _.isArguments(value))) {
	        //flatten current level of array or arguments object
	        if (!shallow) value = flatten(value, shallow, strict);
	        var j = 0, len = value.length;
	        output.length += len;
	        while (j < len) {
	          output[idx++] = value[j++];
	        }
	      } else if (!strict) {
	        output[idx++] = value;
	      }
	    }
	    return output;
	  };
	
	  // Flatten out an array, either recursively (by default), or just one level.
	  _.flatten = function(array, shallow) {
	    return flatten(array, shallow, false);
	  };
	
	  // Return a version of the array that does not contain the specified value(s).
	  _.without = function(array) {
	    return _.difference(array, slice.call(arguments, 1));
	  };
	
	  // Produce a duplicate-free version of the array. If the array has already
	  // been sorted, you have the option of using a faster algorithm.
	  // Aliased as `unique`.
	  _.uniq = _.unique = function(array, isSorted, iteratee, context) {
	    if (!_.isBoolean(isSorted)) {
	      context = iteratee;
	      iteratee = isSorted;
	      isSorted = false;
	    }
	    if (iteratee != null) iteratee = cb(iteratee, context);
	    var result = [];
	    var seen = [];
	    for (var i = 0, length = getLength(array); i < length; i++) {
	      var value = array[i],
	          computed = iteratee ? iteratee(value, i, array) : value;
	      if (isSorted) {
	        if (!i || seen !== computed) result.push(value);
	        seen = computed;
	      } else if (iteratee) {
	        if (!_.contains(seen, computed)) {
	          seen.push(computed);
	          result.push(value);
	        }
	      } else if (!_.contains(result, value)) {
	        result.push(value);
	      }
	    }
	    return result;
	  };
	
	  // Produce an array that contains the union: each distinct element from all of
	  // the passed-in arrays.
	  _.union = function() {
	    return _.uniq(flatten(arguments, true, true));
	  };
	
	  // Produce an array that contains every item shared between all the
	  // passed-in arrays.
	  _.intersection = function(array) {
	    var result = [];
	    var argsLength = arguments.length;
	    for (var i = 0, length = getLength(array); i < length; i++) {
	      var item = array[i];
	      if (_.contains(result, item)) continue;
	      for (var j = 1; j < argsLength; j++) {
	        if (!_.contains(arguments[j], item)) break;
	      }
	      if (j === argsLength) result.push(item);
	    }
	    return result;
	  };
	
	  // Take the difference between one array and a number of other arrays.
	  // Only the elements present in just the first array will remain.
	  _.difference = function(array) {
	    var rest = flatten(arguments, true, true, 1);
	    return _.filter(array, function(value){
	      return !_.contains(rest, value);
	    });
	  };
	
	  // Zip together multiple lists into a single array -- elements that share
	  // an index go together.
	  _.zip = function() {
	    return _.unzip(arguments);
	  };
	
	  // Complement of _.zip. Unzip accepts an array of arrays and groups
	  // each array's elements on shared indices
	  _.unzip = function(array) {
	    var length = array && _.max(array, getLength).length || 0;
	    var result = Array(length);
	
	    for (var index = 0; index < length; index++) {
	      result[index] = _.pluck(array, index);
	    }
	    return result;
	  };
	
	  // Converts lists into objects. Pass either a single array of `[key, value]`
	  // pairs, or two parallel arrays of the same length -- one of keys, and one of
	  // the corresponding values.
	  _.object = function(list, values) {
	    var result = {};
	    for (var i = 0, length = getLength(list); i < length; i++) {
	      if (values) {
	        result[list[i]] = values[i];
	      } else {
	        result[list[i][0]] = list[i][1];
	      }
	    }
	    return result;
	  };
	
	  // Generator function to create the findIndex and findLastIndex functions
	  function createPredicateIndexFinder(dir) {
	    return function(array, predicate, context) {
	      predicate = cb(predicate, context);
	      var length = getLength(array);
	      var index = dir > 0 ? 0 : length - 1;
	      for (; index >= 0 && index < length; index += dir) {
	        if (predicate(array[index], index, array)) return index;
	      }
	      return -1;
	    };
	  }
	
	  // Returns the first index on an array-like that passes a predicate test
	  _.findIndex = createPredicateIndexFinder(1);
	  _.findLastIndex = createPredicateIndexFinder(-1);
	
	  // Use a comparator function to figure out the smallest index at which
	  // an object should be inserted so as to maintain order. Uses binary search.
	  _.sortedIndex = function(array, obj, iteratee, context) {
	    iteratee = cb(iteratee, context, 1);
	    var value = iteratee(obj);
	    var low = 0, high = getLength(array);
	    while (low < high) {
	      var mid = Math.floor((low + high) / 2);
	      if (iteratee(array[mid]) < value) low = mid + 1; else high = mid;
	    }
	    return low;
	  };
	
	  // Generator function to create the indexOf and lastIndexOf functions
	  function createIndexFinder(dir, predicateFind, sortedIndex) {
	    return function(array, item, idx) {
	      var i = 0, length = getLength(array);
	      if (typeof idx == 'number') {
	        if (dir > 0) {
	            i = idx >= 0 ? idx : Math.max(idx + length, i);
	        } else {
	            length = idx >= 0 ? Math.min(idx + 1, length) : idx + length + 1;
	        }
	      } else if (sortedIndex && idx && length) {
	        idx = sortedIndex(array, item);
	        return array[idx] === item ? idx : -1;
	      }
	      if (item !== item) {
	        idx = predicateFind(slice.call(array, i, length), _.isNaN);
	        return idx >= 0 ? idx + i : -1;
	      }
	      for (idx = dir > 0 ? i : length - 1; idx >= 0 && idx < length; idx += dir) {
	        if (array[idx] === item) return idx;
	      }
	      return -1;
	    };
	  }
	
	  // Return the position of the first occurrence of an item in an array,
	  // or -1 if the item is not included in the array.
	  // If the array is large and already in sort order, pass `true`
	  // for **isSorted** to use binary search.
	  _.indexOf = createIndexFinder(1, _.findIndex, _.sortedIndex);
	  _.lastIndexOf = createIndexFinder(-1, _.findLastIndex);
	
	  // Generate an integer Array containing an arithmetic progression. A port of
	  // the native Python `range()` function. See
	  // [the Python documentation](http://docs.python.org/library/functions.html#range).
	  _.range = function(start, stop, step) {
	    if (stop == null) {
	      stop = start || 0;
	      start = 0;
	    }
	    step = step || 1;
	
	    var length = Math.max(Math.ceil((stop - start) / step), 0);
	    var range = Array(length);
	
	    for (var idx = 0; idx < length; idx++, start += step) {
	      range[idx] = start;
	    }
	
	    return range;
	  };
	
	  // Function (ahem) Functions
	  // ------------------
	
	  // Determines whether to execute a function as a constructor
	  // or a normal function with the provided arguments
	  var executeBound = function(sourceFunc, boundFunc, context, callingContext, args) {
	    if (!(callingContext instanceof boundFunc)) return sourceFunc.apply(context, args);
	    var self = baseCreate(sourceFunc.prototype);
	    var result = sourceFunc.apply(self, args);
	    if (_.isObject(result)) return result;
	    return self;
	  };
	
	  // Create a function bound to a given object (assigning `this`, and arguments,
	  // optionally). Delegates to **ECMAScript 5**'s native `Function.bind` if
	  // available.
	  _.bind = function(func, context) {
	    if (nativeBind && func.bind === nativeBind) return nativeBind.apply(func, slice.call(arguments, 1));
	    if (!_.isFunction(func)) throw new TypeError('Bind must be called on a function');
	    var args = slice.call(arguments, 2);
	    var bound = function() {
	      return executeBound(func, bound, context, this, args.concat(slice.call(arguments)));
	    };
	    return bound;
	  };
	
	  // Partially apply a function by creating a version that has had some of its
	  // arguments pre-filled, without changing its dynamic `this` context. _ acts
	  // as a placeholder, allowing any combination of arguments to be pre-filled.
	  _.partial = function(func) {
	    var boundArgs = slice.call(arguments, 1);
	    var bound = function() {
	      var position = 0, length = boundArgs.length;
	      var args = Array(length);
	      for (var i = 0; i < length; i++) {
	        args[i] = boundArgs[i] === _ ? arguments[position++] : boundArgs[i];
	      }
	      while (position < arguments.length) args.push(arguments[position++]);
	      return executeBound(func, bound, this, this, args);
	    };
	    return bound;
	  };
	
	  // Bind a number of an object's methods to that object. Remaining arguments
	  // are the method names to be bound. Useful for ensuring that all callbacks
	  // defined on an object belong to it.
	  _.bindAll = function(obj) {
	    var i, length = arguments.length, key;
	    if (length <= 1) throw new Error('bindAll must be passed function names');
	    for (i = 1; i < length; i++) {
	      key = arguments[i];
	      obj[key] = _.bind(obj[key], obj);
	    }
	    return obj;
	  };
	
	  // Memoize an expensive function by storing its results.
	  _.memoize = function(func, hasher) {
	    var memoize = function(key) {
	      var cache = memoize.cache;
	      var address = '' + (hasher ? hasher.apply(this, arguments) : key);
	      if (!_.has(cache, address)) cache[address] = func.apply(this, arguments);
	      return cache[address];
	    };
	    memoize.cache = {};
	    return memoize;
	  };
	
	  // Delays a function for the given number of milliseconds, and then calls
	  // it with the arguments supplied.
	  _.delay = function(func, wait) {
	    var args = slice.call(arguments, 2);
	    return setTimeout(function(){
	      return func.apply(null, args);
	    }, wait);
	  };
	
	  // Defers a function, scheduling it to run after the current call stack has
	  // cleared.
	  _.defer = _.partial(_.delay, _, 1);
	
	  // Returns a function, that, when invoked, will only be triggered at most once
	  // during a given window of time. Normally, the throttled function will run
	  // as much as it can, without ever going more than once per `wait` duration;
	  // but if you'd like to disable the execution on the leading edge, pass
	  // `{leading: false}`. To disable execution on the trailing edge, ditto.
	  _.throttle = function(func, wait, options) {
	    var context, args, result;
	    var timeout = null;
	    var previous = 0;
	    if (!options) options = {};
	    var later = function() {
	      previous = options.leading === false ? 0 : _.now();
	      timeout = null;
	      result = func.apply(context, args);
	      if (!timeout) context = args = null;
	    };
	    return function() {
	      var now = _.now();
	      if (!previous && options.leading === false) previous = now;
	      var remaining = wait - (now - previous);
	      context = this;
	      args = arguments;
	      if (remaining <= 0 || remaining > wait) {
	        if (timeout) {
	          clearTimeout(timeout);
	          timeout = null;
	        }
	        previous = now;
	        result = func.apply(context, args);
	        if (!timeout) context = args = null;
	      } else if (!timeout && options.trailing !== false) {
	        timeout = setTimeout(later, remaining);
	      }
	      return result;
	    };
	  };
	
	  // Returns a function, that, as long as it continues to be invoked, will not
	  // be triggered. The function will be called after it stops being called for
	  // N milliseconds. If `immediate` is passed, trigger the function on the
	  // leading edge, instead of the trailing.
	  _.debounce = function(func, wait, immediate) {
	    var timeout, args, context, timestamp, result;
	
	    var later = function() {
	      var last = _.now() - timestamp;
	
	      if (last < wait && last >= 0) {
	        timeout = setTimeout(later, wait - last);
	      } else {
	        timeout = null;
	        if (!immediate) {
	          result = func.apply(context, args);
	          if (!timeout) context = args = null;
	        }
	      }
	    };
	
	    return function() {
	      context = this;
	      args = arguments;
	      timestamp = _.now();
	      var callNow = immediate && !timeout;
	      if (!timeout) timeout = setTimeout(later, wait);
	      if (callNow) {
	        result = func.apply(context, args);
	        context = args = null;
	      }
	
	      return result;
	    };
	  };
	
	  // Returns the first function passed as an argument to the second,
	  // allowing you to adjust arguments, run code before and after, and
	  // conditionally execute the original function.
	  _.wrap = function(func, wrapper) {
	    return _.partial(wrapper, func);
	  };
	
	  // Returns a negated version of the passed-in predicate.
	  _.negate = function(predicate) {
	    return function() {
	      return !predicate.apply(this, arguments);
	    };
	  };
	
	  // Returns a function that is the composition of a list of functions, each
	  // consuming the return value of the function that follows.
	  _.compose = function() {
	    var args = arguments;
	    var start = args.length - 1;
	    return function() {
	      var i = start;
	      var result = args[start].apply(this, arguments);
	      while (i--) result = args[i].call(this, result);
	      return result;
	    };
	  };
	
	  // Returns a function that will only be executed on and after the Nth call.
	  _.after = function(times, func) {
	    return function() {
	      if (--times < 1) {
	        return func.apply(this, arguments);
	      }
	    };
	  };
	
	  // Returns a function that will only be executed up to (but not including) the Nth call.
	  _.before = function(times, func) {
	    var memo;
	    return function() {
	      if (--times > 0) {
	        memo = func.apply(this, arguments);
	      }
	      if (times <= 1) func = null;
	      return memo;
	    };
	  };
	
	  // Returns a function that will be executed at most one time, no matter how
	  // often you call it. Useful for lazy initialization.
	  _.once = _.partial(_.before, 2);
	
	  // Object Functions
	  // ----------------
	
	  // Keys in IE < 9 that won't be iterated by `for key in ...` and thus missed.
	  var hasEnumBug = !{toString: null}.propertyIsEnumerable('toString');
	  var nonEnumerableProps = ['valueOf', 'isPrototypeOf', 'toString',
	                      'propertyIsEnumerable', 'hasOwnProperty', 'toLocaleString'];
	
	  function collectNonEnumProps(obj, keys) {
	    var nonEnumIdx = nonEnumerableProps.length;
	    var constructor = obj.constructor;
	    var proto = (_.isFunction(constructor) && constructor.prototype) || ObjProto;
	
	    // Constructor is a special case.
	    var prop = 'constructor';
	    if (_.has(obj, prop) && !_.contains(keys, prop)) keys.push(prop);
	
	    while (nonEnumIdx--) {
	      prop = nonEnumerableProps[nonEnumIdx];
	      if (prop in obj && obj[prop] !== proto[prop] && !_.contains(keys, prop)) {
	        keys.push(prop);
	      }
	    }
	  }
	
	  // Retrieve the names of an object's own properties.
	  // Delegates to **ECMAScript 5**'s native `Object.keys`
	  _.keys = function(obj) {
	    if (!_.isObject(obj)) return [];
	    if (nativeKeys) return nativeKeys(obj);
	    var keys = [];
	    for (var key in obj) if (_.has(obj, key)) keys.push(key);
	    // Ahem, IE < 9.
	    if (hasEnumBug) collectNonEnumProps(obj, keys);
	    return keys;
	  };
	
	  // Retrieve all the property names of an object.
	  _.allKeys = function(obj) {
	    if (!_.isObject(obj)) return [];
	    var keys = [];
	    for (var key in obj) keys.push(key);
	    // Ahem, IE < 9.
	    if (hasEnumBug) collectNonEnumProps(obj, keys);
	    return keys;
	  };
	
	  // Retrieve the values of an object's properties.
	  _.values = function(obj) {
	    var keys = _.keys(obj);
	    var length = keys.length;
	    var values = Array(length);
	    for (var i = 0; i < length; i++) {
	      values[i] = obj[keys[i]];
	    }
	    return values;
	  };
	
	  // Returns the results of applying the iteratee to each element of the object
	  // In contrast to _.map it returns an object
	  _.mapObject = function(obj, iteratee, context) {
	    iteratee = cb(iteratee, context);
	    var keys =  _.keys(obj),
	          length = keys.length,
	          results = {},
	          currentKey;
	      for (var index = 0; index < length; index++) {
	        currentKey = keys[index];
	        results[currentKey] = iteratee(obj[currentKey], currentKey, obj);
	      }
	      return results;
	  };
	
	  // Convert an object into a list of `[key, value]` pairs.
	  _.pairs = function(obj) {
	    var keys = _.keys(obj);
	    var length = keys.length;
	    var pairs = Array(length);
	    for (var i = 0; i < length; i++) {
	      pairs[i] = [keys[i], obj[keys[i]]];
	    }
	    return pairs;
	  };
	
	  // Invert the keys and values of an object. The values must be serializable.
	  _.invert = function(obj) {
	    var result = {};
	    var keys = _.keys(obj);
	    for (var i = 0, length = keys.length; i < length; i++) {
	      result[obj[keys[i]]] = keys[i];
	    }
	    return result;
	  };
	
	  // Return a sorted list of the function names available on the object.
	  // Aliased as `methods`
	  _.functions = _.methods = function(obj) {
	    var names = [];
	    for (var key in obj) {
	      if (_.isFunction(obj[key])) names.push(key);
	    }
	    return names.sort();
	  };
	
	  // Extend a given object with all the properties in passed-in object(s).
	  _.extend = createAssigner(_.allKeys);
	
	  // Assigns a given object with all the own properties in the passed-in object(s)
	  // (https://developer.mozilla.org/docs/Web/JavaScript/Reference/Global_Objects/Object/assign)
	  _.extendOwn = _.assign = createAssigner(_.keys);
	
	  // Returns the first key on an object that passes a predicate test
	  _.findKey = function(obj, predicate, context) {
	    predicate = cb(predicate, context);
	    var keys = _.keys(obj), key;
	    for (var i = 0, length = keys.length; i < length; i++) {
	      key = keys[i];
	      if (predicate(obj[key], key, obj)) return key;
	    }
	  };
	
	  // Return a copy of the object only containing the whitelisted properties.
	  _.pick = function(object, oiteratee, context) {
	    var result = {}, obj = object, iteratee, keys;
	    if (obj == null) return result;
	    if (_.isFunction(oiteratee)) {
	      keys = _.allKeys(obj);
	      iteratee = optimizeCb(oiteratee, context);
	    } else {
	      keys = flatten(arguments, false, false, 1);
	      iteratee = function(value, key, obj) { return key in obj; };
	      obj = Object(obj);
	    }
	    for (var i = 0, length = keys.length; i < length; i++) {
	      var key = keys[i];
	      var value = obj[key];
	      if (iteratee(value, key, obj)) result[key] = value;
	    }
	    return result;
	  };
	
	   // Return a copy of the object without the blacklisted properties.
	  _.omit = function(obj, iteratee, context) {
	    if (_.isFunction(iteratee)) {
	      iteratee = _.negate(iteratee);
	    } else {
	      var keys = _.map(flatten(arguments, false, false, 1), String);
	      iteratee = function(value, key) {
	        return !_.contains(keys, key);
	      };
	    }
	    return _.pick(obj, iteratee, context);
	  };
	
	  // Fill in a given object with default properties.
	  _.defaults = createAssigner(_.allKeys, true);
	
	  // Creates an object that inherits from the given prototype object.
	  // If additional properties are provided then they will be added to the
	  // created object.
	  _.create = function(prototype, props) {
	    var result = baseCreate(prototype);
	    if (props) _.extendOwn(result, props);
	    return result;
	  };
	
	  // Create a (shallow-cloned) duplicate of an object.
	  _.clone = function(obj) {
	    if (!_.isObject(obj)) return obj;
	    return _.isArray(obj) ? obj.slice() : _.extend({}, obj);
	  };
	
	  // Invokes interceptor with the obj, and then returns obj.
	  // The primary purpose of this method is to "tap into" a method chain, in
	  // order to perform operations on intermediate results within the chain.
	  _.tap = function(obj, interceptor) {
	    interceptor(obj);
	    return obj;
	  };
	
	  // Returns whether an object has a given set of `key:value` pairs.
	  _.isMatch = function(object, attrs) {
	    var keys = _.keys(attrs), length = keys.length;
	    if (object == null) return !length;
	    var obj = Object(object);
	    for (var i = 0; i < length; i++) {
	      var key = keys[i];
	      if (attrs[key] !== obj[key] || !(key in obj)) return false;
	    }
	    return true;
	  };
	
	
	  // Internal recursive comparison function for `isEqual`.
	  var eq = function(a, b, aStack, bStack) {
	    // Identical objects are equal. `0 === -0`, but they aren't identical.
	    // See the [Harmony `egal` proposal](http://wiki.ecmascript.org/doku.php?id=harmony:egal).
	    if (a === b) return a !== 0 || 1 / a === 1 / b;
	    // A strict comparison is necessary because `null == undefined`.
	    if (a == null || b == null) return a === b;
	    // Unwrap any wrapped objects.
	    if (a instanceof _) a = a._wrapped;
	    if (b instanceof _) b = b._wrapped;
	    // Compare `[[Class]]` names.
	    var className = toString.call(a);
	    if (className !== toString.call(b)) return false;
	    switch (className) {
	      // Strings, numbers, regular expressions, dates, and booleans are compared by value.
	      case '[object RegExp]':
	      // RegExps are coerced to strings for comparison (Note: '' + /a/i === '/a/i')
	      case '[object String]':
	        // Primitives and their corresponding object wrappers are equivalent; thus, `"5"` is
	        // equivalent to `new String("5")`.
	        return '' + a === '' + b;
	      case '[object Number]':
	        // `NaN`s are equivalent, but non-reflexive.
	        // Object(NaN) is equivalent to NaN
	        if (+a !== +a) return +b !== +b;
	        // An `egal` comparison is performed for other numeric values.
	        return +a === 0 ? 1 / +a === 1 / b : +a === +b;
	      case '[object Date]':
	      case '[object Boolean]':
	        // Coerce dates and booleans to numeric primitive values. Dates are compared by their
	        // millisecond representations. Note that invalid dates with millisecond representations
	        // of `NaN` are not equivalent.
	        return +a === +b;
	    }
	
	    var areArrays = className === '[object Array]';
	    if (!areArrays) {
	      if (typeof a != 'object' || typeof b != 'object') return false;
	
	      // Objects with different constructors are not equivalent, but `Object`s or `Array`s
	      // from different frames are.
	      var aCtor = a.constructor, bCtor = b.constructor;
	      if (aCtor !== bCtor && !(_.isFunction(aCtor) && aCtor instanceof aCtor &&
	                               _.isFunction(bCtor) && bCtor instanceof bCtor)
	                          && ('constructor' in a && 'constructor' in b)) {
	        return false;
	      }
	    }
	    // Assume equality for cyclic structures. The algorithm for detecting cyclic
	    // structures is adapted from ES 5.1 section 15.12.3, abstract operation `JO`.
	
	    // Initializing stack of traversed objects.
	    // It's done here since we only need them for objects and arrays comparison.
	    aStack = aStack || [];
	    bStack = bStack || [];
	    var length = aStack.length;
	    while (length--) {
	      // Linear search. Performance is inversely proportional to the number of
	      // unique nested structures.
	      if (aStack[length] === a) return bStack[length] === b;
	    }
	
	    // Add the first object to the stack of traversed objects.
	    aStack.push(a);
	    bStack.push(b);
	
	    // Recursively compare objects and arrays.
	    if (areArrays) {
	      // Compare array lengths to determine if a deep comparison is necessary.
	      length = a.length;
	      if (length !== b.length) return false;
	      // Deep compare the contents, ignoring non-numeric properties.
	      while (length--) {
	        if (!eq(a[length], b[length], aStack, bStack)) return false;
	      }
	    } else {
	      // Deep compare objects.
	      var keys = _.keys(a), key;
	      length = keys.length;
	      // Ensure that both objects contain the same number of properties before comparing deep equality.
	      if (_.keys(b).length !== length) return false;
	      while (length--) {
	        // Deep compare each member
	        key = keys[length];
	        if (!(_.has(b, key) && eq(a[key], b[key], aStack, bStack))) return false;
	      }
	    }
	    // Remove the first object from the stack of traversed objects.
	    aStack.pop();
	    bStack.pop();
	    return true;
	  };
	
	  // Perform a deep comparison to check if two objects are equal.
	  _.isEqual = function(a, b) {
	    return eq(a, b);
	  };
	
	  // Is a given array, string, or object empty?
	  // An "empty" object has no enumerable own-properties.
	  _.isEmpty = function(obj) {
	    if (obj == null) return true;
	    if (isArrayLike(obj) && (_.isArray(obj) || _.isString(obj) || _.isArguments(obj))) return obj.length === 0;
	    return _.keys(obj).length === 0;
	  };
	
	  // Is a given value a DOM element?
	  _.isElement = function(obj) {
	    return !!(obj && obj.nodeType === 1);
	  };
	
	  // Is a given value an array?
	  // Delegates to ECMA5's native Array.isArray
	  _.isArray = nativeIsArray || function(obj) {
	    return toString.call(obj) === '[object Array]';
	  };
	
	  // Is a given variable an object?
	  _.isObject = function(obj) {
	    var type = typeof obj;
	    return type === 'function' || type === 'object' && !!obj;
	  };
	
	  // Add some isType methods: isArguments, isFunction, isString, isNumber, isDate, isRegExp, isError.
	  _.each(['Arguments', 'Function', 'String', 'Number', 'Date', 'RegExp', 'Error'], function(name) {
	    _['is' + name] = function(obj) {
	      return toString.call(obj) === '[object ' + name + ']';
	    };
	  });
	
	  // Define a fallback version of the method in browsers (ahem, IE < 9), where
	  // there isn't any inspectable "Arguments" type.
	  if (!_.isArguments(arguments)) {
	    _.isArguments = function(obj) {
	      return _.has(obj, 'callee');
	    };
	  }
	
	  // Optimize `isFunction` if appropriate. Work around some typeof bugs in old v8,
	  // IE 11 (#1621), and in Safari 8 (#1929).
	  if (typeof /./ != 'function' && typeof Int8Array != 'object') {
	    _.isFunction = function(obj) {
	      return typeof obj == 'function' || false;
	    };
	  }
	
	  // Is a given object a finite number?
	  _.isFinite = function(obj) {
	    return isFinite(obj) && !isNaN(parseFloat(obj));
	  };
	
	  // Is the given value `NaN`? (NaN is the only number which does not equal itself).
	  _.isNaN = function(obj) {
	    return _.isNumber(obj) && obj !== +obj;
	  };
	
	  // Is a given value a boolean?
	  _.isBoolean = function(obj) {
	    return obj === true || obj === false || toString.call(obj) === '[object Boolean]';
	  };
	
	  // Is a given value equal to null?
	  _.isNull = function(obj) {
	    return obj === null;
	  };
	
	  // Is a given variable undefined?
	  _.isUndefined = function(obj) {
	    return obj === void 0;
	  };
	
	  // Shortcut function for checking if an object has a given property directly
	  // on itself (in other words, not on a prototype).
	  _.has = function(obj, key) {
	    return obj != null && hasOwnProperty.call(obj, key);
	  };
	
	  // Utility Functions
	  // -----------------
	
	  // Run Underscore.js in *noConflict* mode, returning the `_` variable to its
	  // previous owner. Returns a reference to the Underscore object.
	  _.noConflict = function() {
	    root._ = previousUnderscore;
	    return this;
	  };
	
	  // Keep the identity function around for default iteratees.
	  _.identity = function(value) {
	    return value;
	  };
	
	  // Predicate-generating functions. Often useful outside of Underscore.
	  _.constant = function(value) {
	    return function() {
	      return value;
	    };
	  };
	
	  _.noop = function(){};
	
	  _.property = property;
	
	  // Generates a function for a given object that returns a given property.
	  _.propertyOf = function(obj) {
	    return obj == null ? function(){} : function(key) {
	      return obj[key];
	    };
	  };
	
	  // Returns a predicate for checking whether an object has a given set of
	  // `key:value` pairs.
	  _.matcher = _.matches = function(attrs) {
	    attrs = _.extendOwn({}, attrs);
	    return function(obj) {
	      return _.isMatch(obj, attrs);
	    };
	  };
	
	  // Run a function **n** times.
	  _.times = function(n, iteratee, context) {
	    var accum = Array(Math.max(0, n));
	    iteratee = optimizeCb(iteratee, context, 1);
	    for (var i = 0; i < n; i++) accum[i] = iteratee(i);
	    return accum;
	  };
	
	  // Return a random integer between min and max (inclusive).
	  _.random = function(min, max) {
	    if (max == null) {
	      max = min;
	      min = 0;
	    }
	    return min + Math.floor(Math.random() * (max - min + 1));
	  };
	
	  // A (possibly faster) way to get the current timestamp as an integer.
	  _.now = Date.now || function() {
	    return new Date().getTime();
	  };
	
	   // List of HTML entities for escaping.
	  var escapeMap = {
	    '&': '&amp;',
	    '<': '&lt;',
	    '>': '&gt;',
	    '"': '&quot;',
	    "'": '&#x27;',
	    '`': '&#x60;'
	  };
	  var unescapeMap = _.invert(escapeMap);
	
	  // Functions for escaping and unescaping strings to/from HTML interpolation.
	  var createEscaper = function(map) {
	    var escaper = function(match) {
	      return map[match];
	    };
	    // Regexes for identifying a key that needs to be escaped
	    var source = '(?:' + _.keys(map).join('|') + ')';
	    var testRegexp = RegExp(source);
	    var replaceRegexp = RegExp(source, 'g');
	    return function(string) {
	      string = string == null ? '' : '' + string;
	      return testRegexp.test(string) ? string.replace(replaceRegexp, escaper) : string;
	    };
	  };
	  _.escape = createEscaper(escapeMap);
	  _.unescape = createEscaper(unescapeMap);
	
	  // If the value of the named `property` is a function then invoke it with the
	  // `object` as context; otherwise, return it.
	  _.result = function(object, property, fallback) {
	    var value = object == null ? void 0 : object[property];
	    if (value === void 0) {
	      value = fallback;
	    }
	    return _.isFunction(value) ? value.call(object) : value;
	  };
	
	  // Generate a unique integer id (unique within the entire client session).
	  // Useful for temporary DOM ids.
	  var idCounter = 0;
	  _.uniqueId = function(prefix) {
	    var id = ++idCounter + '';
	    return prefix ? prefix + id : id;
	  };
	
	  // By default, Underscore uses ERB-style template delimiters, change the
	  // following template settings to use alternative delimiters.
	  _.templateSettings = {
	    evaluate    : /<%([\s\S]+?)%>/g,
	    interpolate : /<%=([\s\S]+?)%>/g,
	    escape      : /<%-([\s\S]+?)%>/g
	  };
	
	  // When customizing `templateSettings`, if you don't want to define an
	  // interpolation, evaluation or escaping regex, we need one that is
	  // guaranteed not to match.
	  var noMatch = /(.)^/;
	
	  // Certain characters need to be escaped so that they can be put into a
	  // string literal.
	  var escapes = {
	    "'":      "'",
	    '\\':     '\\',
	    '\r':     'r',
	    '\n':     'n',
	    '\u2028': 'u2028',
	    '\u2029': 'u2029'
	  };
	
	  var escaper = /\\|'|\r|\n|\u2028|\u2029/g;
	
	  var escapeChar = function(match) {
	    return '\\' + escapes[match];
	  };
	
	  // JavaScript micro-templating, similar to John Resig's implementation.
	  // Underscore templating handles arbitrary delimiters, preserves whitespace,
	  // and correctly escapes quotes within interpolated code.
	  // NB: `oldSettings` only exists for backwards compatibility.
	  _.template = function(text, settings, oldSettings) {
	    if (!settings && oldSettings) settings = oldSettings;
	    settings = _.defaults({}, settings, _.templateSettings);
	
	    // Combine delimiters into one regular expression via alternation.
	    var matcher = RegExp([
	      (settings.escape || noMatch).source,
	      (settings.interpolate || noMatch).source,
	      (settings.evaluate || noMatch).source
	    ].join('|') + '|$', 'g');
	
	    // Compile the template source, escaping string literals appropriately.
	    var index = 0;
	    var source = "__p+='";
	    text.replace(matcher, function(match, escape, interpolate, evaluate, offset) {
	      source += text.slice(index, offset).replace(escaper, escapeChar);
	      index = offset + match.length;
	
	      if (escape) {
	        source += "'+\n((__t=(" + escape + "))==null?'':_.escape(__t))+\n'";
	      } else if (interpolate) {
	        source += "'+\n((__t=(" + interpolate + "))==null?'':__t)+\n'";
	      } else if (evaluate) {
	        source += "';\n" + evaluate + "\n__p+='";
	      }
	
	      // Adobe VMs need the match returned to produce the correct offest.
	      return match;
	    });
	    source += "';\n";
	
	    // If a variable is not specified, place data values in local scope.
	    if (!settings.variable) source = 'with(obj||{}){\n' + source + '}\n';
	
	    source = "var __t,__p='',__j=Array.prototype.join," +
	      "print=function(){__p+=__j.call(arguments,'');};\n" +
	      source + 'return __p;\n';
	
	    try {
	      var render = new Function(settings.variable || 'obj', '_', source);
	    } catch (e) {
	      e.source = source;
	      throw e;
	    }
	
	    var template = function(data) {
	      return render.call(this, data, _);
	    };
	
	    // Provide the compiled source as a convenience for precompilation.
	    var argument = settings.variable || 'obj';
	    template.source = 'function(' + argument + '){\n' + source + '}';
	
	    return template;
	  };
	
	  // Add a "chain" function. Start chaining a wrapped Underscore object.
	  _.chain = function(obj) {
	    var instance = _(obj);
	    instance._chain = true;
	    return instance;
	  };
	
	  // OOP
	  // ---------------
	  // If Underscore is called as a function, it returns a wrapped object that
	  // can be used OO-style. This wrapper holds altered versions of all the
	  // underscore functions. Wrapped objects may be chained.
	
	  // Helper function to continue chaining intermediate results.
	  var result = function(instance, obj) {
	    return instance._chain ? _(obj).chain() : obj;
	  };
	
	  // Add your own custom functions to the Underscore object.
	  _.mixin = function(obj) {
	    _.each(_.functions(obj), function(name) {
	      var func = _[name] = obj[name];
	      _.prototype[name] = function() {
	        var args = [this._wrapped];
	        push.apply(args, arguments);
	        return result(this, func.apply(_, args));
	      };
	    });
	  };
	
	  // Add all of the Underscore functions to the wrapper object.
	  _.mixin(_);
	
	  // Add all mutator Array functions to the wrapper.
	  _.each(['pop', 'push', 'reverse', 'shift', 'sort', 'splice', 'unshift'], function(name) {
	    var method = ArrayProto[name];
	    _.prototype[name] = function() {
	      var obj = this._wrapped;
	      method.apply(obj, arguments);
	      if ((name === 'shift' || name === 'splice') && obj.length === 0) delete obj[0];
	      return result(this, obj);
	    };
	  });
	
	  // Add all accessor Array functions to the wrapper.
	  _.each(['concat', 'join', 'slice'], function(name) {
	    var method = ArrayProto[name];
	    _.prototype[name] = function() {
	      return result(this, method.apply(this._wrapped, arguments));
	    };
	  });
	
	  // Extracts the result from a wrapped and chained object.
	  _.prototype.value = function() {
	    return this._wrapped;
	  };
	
	  // Provide unwrapping proxy for some methods used in engine operations
	  // such as arithmetic and JSON stringification.
	  _.prototype.valueOf = _.prototype.toJSON = _.prototype.value;
	
	  _.prototype.toString = function() {
	    return '' + this._wrapped;
	  };
	
	  // AMD registration happens at the end for compatibility with AMD loaders
	  // that may not enforce next-turn semantics on modules. Even though general
	  // practice for AMD registration is to be anonymous, underscore registers
	  // as a named module because, like jQuery, it is a base library that is
	  // popular enough to be bundled in a third party lib, but not be part of
	  // an AMD load request. Those cases could generate an error when an
	  // anonymous define() is called outside of a loader request.
	  if (true) {
	    !(__WEBPACK_AMD_DEFINE_ARRAY__ = [], __WEBPACK_AMD_DEFINE_RESULT__ = function() {
	      return _;
	    }.apply(exports, __WEBPACK_AMD_DEFINE_ARRAY__), __WEBPACK_AMD_DEFINE_RESULT__ !== undefined && (module.exports = __WEBPACK_AMD_DEFINE_RESULT__));
	  }
	}.call(this));


/***/ }),
/* 27 */,
/* 28 */,
/* 29 */
/***/ (function(module, exports, __webpack_require__) {

	'use strict';
	
	var _ = __webpack_require__(26),
	    d3Selection = __webpack_require__(1),
	    PubSub = __webpack_require__(2),
	    debounceDelay = 200,
	    cachedWidth = window.innerWidth;
	
	d3Selection.select(window).on('resize', _.debounce(function () {
	    var newWidth = window.innerWidth;
	
	    if (cachedWidth !== newWidth) {
	        cachedWidth = newWidth;
	        PubSub.publish('resize');
	    }
	}, debounceDelay));

/***/ }),
/* 30 */,
/* 31 */,
/* 32 */,
/* 33 */
/***/ (function(module, exports, __webpack_require__) {

	// https://d3js.org/d3-shape/ Version 1.2.0. Copyright 2017 Mike Bostock.
	(function (global, factory) {
		 true ? factory(exports, __webpack_require__(34)) :
		typeof define === 'function' && define.amd ? define(['exports', 'd3-path'], factory) :
		(factory((global.d3 = global.d3 || {}),global.d3));
	}(this, (function (exports,d3Path) { 'use strict';
	
	var constant = function(x) {
	  return function constant() {
	    return x;
	  };
	};
	
	var abs = Math.abs;
	var atan2 = Math.atan2;
	var cos = Math.cos;
	var max = Math.max;
	var min = Math.min;
	var sin = Math.sin;
	var sqrt = Math.sqrt;
	
	var epsilon = 1e-12;
	var pi = Math.PI;
	var halfPi = pi / 2;
	var tau = 2 * pi;
	
	function acos(x) {
	  return x > 1 ? 0 : x < -1 ? pi : Math.acos(x);
	}
	
	function asin(x) {
	  return x >= 1 ? halfPi : x <= -1 ? -halfPi : Math.asin(x);
	}
	
	function arcInnerRadius(d) {
	  return d.innerRadius;
	}
	
	function arcOuterRadius(d) {
	  return d.outerRadius;
	}
	
	function arcStartAngle(d) {
	  return d.startAngle;
	}
	
	function arcEndAngle(d) {
	  return d.endAngle;
	}
	
	function arcPadAngle(d) {
	  return d && d.padAngle; // Note: optional!
	}
	
	function intersect(x0, y0, x1, y1, x2, y2, x3, y3) {
	  var x10 = x1 - x0, y10 = y1 - y0,
	      x32 = x3 - x2, y32 = y3 - y2,
	      t = (x32 * (y0 - y2) - y32 * (x0 - x2)) / (y32 * x10 - x32 * y10);
	  return [x0 + t * x10, y0 + t * y10];
	}
	
	// Compute perpendicular offset line of length rc.
	// http://mathworld.wolfram.com/Circle-LineIntersection.html
	function cornerTangents(x0, y0, x1, y1, r1, rc, cw) {
	  var x01 = x0 - x1,
	      y01 = y0 - y1,
	      lo = (cw ? rc : -rc) / sqrt(x01 * x01 + y01 * y01),
	      ox = lo * y01,
	      oy = -lo * x01,
	      x11 = x0 + ox,
	      y11 = y0 + oy,
	      x10 = x1 + ox,
	      y10 = y1 + oy,
	      x00 = (x11 + x10) / 2,
	      y00 = (y11 + y10) / 2,
	      dx = x10 - x11,
	      dy = y10 - y11,
	      d2 = dx * dx + dy * dy,
	      r = r1 - rc,
	      D = x11 * y10 - x10 * y11,
	      d = (dy < 0 ? -1 : 1) * sqrt(max(0, r * r * d2 - D * D)),
	      cx0 = (D * dy - dx * d) / d2,
	      cy0 = (-D * dx - dy * d) / d2,
	      cx1 = (D * dy + dx * d) / d2,
	      cy1 = (-D * dx + dy * d) / d2,
	      dx0 = cx0 - x00,
	      dy0 = cy0 - y00,
	      dx1 = cx1 - x00,
	      dy1 = cy1 - y00;
	
	  // Pick the closer of the two intersection points.
	  // TODO Is there a faster way to determine which intersection to use?
	  if (dx0 * dx0 + dy0 * dy0 > dx1 * dx1 + dy1 * dy1) cx0 = cx1, cy0 = cy1;
	
	  return {
	    cx: cx0,
	    cy: cy0,
	    x01: -ox,
	    y01: -oy,
	    x11: cx0 * (r1 / r - 1),
	    y11: cy0 * (r1 / r - 1)
	  };
	}
	
	var arc = function() {
	  var innerRadius = arcInnerRadius,
	      outerRadius = arcOuterRadius,
	      cornerRadius = constant(0),
	      padRadius = null,
	      startAngle = arcStartAngle,
	      endAngle = arcEndAngle,
	      padAngle = arcPadAngle,
	      context = null;
	
	  function arc() {
	    var buffer,
	        r,
	        r0 = +innerRadius.apply(this, arguments),
	        r1 = +outerRadius.apply(this, arguments),
	        a0 = startAngle.apply(this, arguments) - halfPi,
	        a1 = endAngle.apply(this, arguments) - halfPi,
	        da = abs(a1 - a0),
	        cw = a1 > a0;
	
	    if (!context) context = buffer = d3Path.path();
	
	    // Ensure that the outer radius is always larger than the inner radius.
	    if (r1 < r0) r = r1, r1 = r0, r0 = r;
	
	    // Is it a point?
	    if (!(r1 > epsilon)) context.moveTo(0, 0);
	
	    // Or is it a circle or annulus?
	    else if (da > tau - epsilon) {
	      context.moveTo(r1 * cos(a0), r1 * sin(a0));
	      context.arc(0, 0, r1, a0, a1, !cw);
	      if (r0 > epsilon) {
	        context.moveTo(r0 * cos(a1), r0 * sin(a1));
	        context.arc(0, 0, r0, a1, a0, cw);
	      }
	    }
	
	    // Or is it a circular or annular sector?
	    else {
	      var a01 = a0,
	          a11 = a1,
	          a00 = a0,
	          a10 = a1,
	          da0 = da,
	          da1 = da,
	          ap = padAngle.apply(this, arguments) / 2,
	          rp = (ap > epsilon) && (padRadius ? +padRadius.apply(this, arguments) : sqrt(r0 * r0 + r1 * r1)),
	          rc = min(abs(r1 - r0) / 2, +cornerRadius.apply(this, arguments)),
	          rc0 = rc,
	          rc1 = rc,
	          t0,
	          t1;
	
	      // Apply padding? Note that since r1 ≥ r0, da1 ≥ da0.
	      if (rp > epsilon) {
	        var p0 = asin(rp / r0 * sin(ap)),
	            p1 = asin(rp / r1 * sin(ap));
	        if ((da0 -= p0 * 2) > epsilon) p0 *= (cw ? 1 : -1), a00 += p0, a10 -= p0;
	        else da0 = 0, a00 = a10 = (a0 + a1) / 2;
	        if ((da1 -= p1 * 2) > epsilon) p1 *= (cw ? 1 : -1), a01 += p1, a11 -= p1;
	        else da1 = 0, a01 = a11 = (a0 + a1) / 2;
	      }
	
	      var x01 = r1 * cos(a01),
	          y01 = r1 * sin(a01),
	          x10 = r0 * cos(a10),
	          y10 = r0 * sin(a10);
	
	      // Apply rounded corners?
	      if (rc > epsilon) {
	        var x11 = r1 * cos(a11),
	            y11 = r1 * sin(a11),
	            x00 = r0 * cos(a00),
	            y00 = r0 * sin(a00);
	
	        // Restrict the corner radius according to the sector angle.
	        if (da < pi) {
	          var oc = da0 > epsilon ? intersect(x01, y01, x00, y00, x11, y11, x10, y10) : [x10, y10],
	              ax = x01 - oc[0],
	              ay = y01 - oc[1],
	              bx = x11 - oc[0],
	              by = y11 - oc[1],
	              kc = 1 / sin(acos((ax * bx + ay * by) / (sqrt(ax * ax + ay * ay) * sqrt(bx * bx + by * by))) / 2),
	              lc = sqrt(oc[0] * oc[0] + oc[1] * oc[1]);
	          rc0 = min(rc, (r0 - lc) / (kc - 1));
	          rc1 = min(rc, (r1 - lc) / (kc + 1));
	        }
	      }
	
	      // Is the sector collapsed to a line?
	      if (!(da1 > epsilon)) context.moveTo(x01, y01);
	
	      // Does the sector’s outer ring have rounded corners?
	      else if (rc1 > epsilon) {
	        t0 = cornerTangents(x00, y00, x01, y01, r1, rc1, cw);
	        t1 = cornerTangents(x11, y11, x10, y10, r1, rc1, cw);
	
	        context.moveTo(t0.cx + t0.x01, t0.cy + t0.y01);
	
	        // Have the corners merged?
	        if (rc1 < rc) context.arc(t0.cx, t0.cy, rc1, atan2(t0.y01, t0.x01), atan2(t1.y01, t1.x01), !cw);
	
	        // Otherwise, draw the two corners and the ring.
	        else {
	          context.arc(t0.cx, t0.cy, rc1, atan2(t0.y01, t0.x01), atan2(t0.y11, t0.x11), !cw);
	          context.arc(0, 0, r1, atan2(t0.cy + t0.y11, t0.cx + t0.x11), atan2(t1.cy + t1.y11, t1.cx + t1.x11), !cw);
	          context.arc(t1.cx, t1.cy, rc1, atan2(t1.y11, t1.x11), atan2(t1.y01, t1.x01), !cw);
	        }
	      }
	
	      // Or is the outer ring just a circular arc?
	      else context.moveTo(x01, y01), context.arc(0, 0, r1, a01, a11, !cw);
	
	      // Is there no inner ring, and it’s a circular sector?
	      // Or perhaps it’s an annular sector collapsed due to padding?
	      if (!(r0 > epsilon) || !(da0 > epsilon)) context.lineTo(x10, y10);
	
	      // Does the sector’s inner ring (or point) have rounded corners?
	      else if (rc0 > epsilon) {
	        t0 = cornerTangents(x10, y10, x11, y11, r0, -rc0, cw);
	        t1 = cornerTangents(x01, y01, x00, y00, r0, -rc0, cw);
	
	        context.lineTo(t0.cx + t0.x01, t0.cy + t0.y01);
	
	        // Have the corners merged?
	        if (rc0 < rc) context.arc(t0.cx, t0.cy, rc0, atan2(t0.y01, t0.x01), atan2(t1.y01, t1.x01), !cw);
	
	        // Otherwise, draw the two corners and the ring.
	        else {
	          context.arc(t0.cx, t0.cy, rc0, atan2(t0.y01, t0.x01), atan2(t0.y11, t0.x11), !cw);
	          context.arc(0, 0, r0, atan2(t0.cy + t0.y11, t0.cx + t0.x11), atan2(t1.cy + t1.y11, t1.cx + t1.x11), cw);
	          context.arc(t1.cx, t1.cy, rc0, atan2(t1.y11, t1.x11), atan2(t1.y01, t1.x01), !cw);
	        }
	      }
	
	      // Or is the inner ring just a circular arc?
	      else context.arc(0, 0, r0, a10, a00, cw);
	    }
	
	    context.closePath();
	
	    if (buffer) return context = null, buffer + "" || null;
	  }
	
	  arc.centroid = function() {
	    var r = (+innerRadius.apply(this, arguments) + +outerRadius.apply(this, arguments)) / 2,
	        a = (+startAngle.apply(this, arguments) + +endAngle.apply(this, arguments)) / 2 - pi / 2;
	    return [cos(a) * r, sin(a) * r];
	  };
	
	  arc.innerRadius = function(_) {
	    return arguments.length ? (innerRadius = typeof _ === "function" ? _ : constant(+_), arc) : innerRadius;
	  };
	
	  arc.outerRadius = function(_) {
	    return arguments.length ? (outerRadius = typeof _ === "function" ? _ : constant(+_), arc) : outerRadius;
	  };
	
	  arc.cornerRadius = function(_) {
	    return arguments.length ? (cornerRadius = typeof _ === "function" ? _ : constant(+_), arc) : cornerRadius;
	  };
	
	  arc.padRadius = function(_) {
	    return arguments.length ? (padRadius = _ == null ? null : typeof _ === "function" ? _ : constant(+_), arc) : padRadius;
	  };
	
	  arc.startAngle = function(_) {
	    return arguments.length ? (startAngle = typeof _ === "function" ? _ : constant(+_), arc) : startAngle;
	  };
	
	  arc.endAngle = function(_) {
	    return arguments.length ? (endAngle = typeof _ === "function" ? _ : constant(+_), arc) : endAngle;
	  };
	
	  arc.padAngle = function(_) {
	    return arguments.length ? (padAngle = typeof _ === "function" ? _ : constant(+_), arc) : padAngle;
	  };
	
	  arc.context = function(_) {
	    return arguments.length ? ((context = _ == null ? null : _), arc) : context;
	  };
	
	  return arc;
	};
	
	function Linear(context) {
	  this._context = context;
	}
	
	Linear.prototype = {
	  areaStart: function() {
	    this._line = 0;
	  },
	  areaEnd: function() {
	    this._line = NaN;
	  },
	  lineStart: function() {
	    this._point = 0;
	  },
	  lineEnd: function() {
	    if (this._line || (this._line !== 0 && this._point === 1)) this._context.closePath();
	    this._line = 1 - this._line;
	  },
	  point: function(x, y) {
	    x = +x, y = +y;
	    switch (this._point) {
	      case 0: this._point = 1; this._line ? this._context.lineTo(x, y) : this._context.moveTo(x, y); break;
	      case 1: this._point = 2; // proceed
	      default: this._context.lineTo(x, y); break;
	    }
	  }
	};
	
	var curveLinear = function(context) {
	  return new Linear(context);
	};
	
	function x(p) {
	  return p[0];
	}
	
	function y(p) {
	  return p[1];
	}
	
	var line = function() {
	  var x$$1 = x,
	      y$$1 = y,
	      defined = constant(true),
	      context = null,
	      curve = curveLinear,
	      output = null;
	
	  function line(data) {
	    var i,
	        n = data.length,
	        d,
	        defined0 = false,
	        buffer;
	
	    if (context == null) output = curve(buffer = d3Path.path());
	
	    for (i = 0; i <= n; ++i) {
	      if (!(i < n && defined(d = data[i], i, data)) === defined0) {
	        if (defined0 = !defined0) output.lineStart();
	        else output.lineEnd();
	      }
	      if (defined0) output.point(+x$$1(d, i, data), +y$$1(d, i, data));
	    }
	
	    if (buffer) return output = null, buffer + "" || null;
	  }
	
	  line.x = function(_) {
	    return arguments.length ? (x$$1 = typeof _ === "function" ? _ : constant(+_), line) : x$$1;
	  };
	
	  line.y = function(_) {
	    return arguments.length ? (y$$1 = typeof _ === "function" ? _ : constant(+_), line) : y$$1;
	  };
	
	  line.defined = function(_) {
	    return arguments.length ? (defined = typeof _ === "function" ? _ : constant(!!_), line) : defined;
	  };
	
	  line.curve = function(_) {
	    return arguments.length ? (curve = _, context != null && (output = curve(context)), line) : curve;
	  };
	
	  line.context = function(_) {
	    return arguments.length ? (_ == null ? context = output = null : output = curve(context = _), line) : context;
	  };
	
	  return line;
	};
	
	var area = function() {
	  var x0 = x,
	      x1 = null,
	      y0 = constant(0),
	      y1 = y,
	      defined = constant(true),
	      context = null,
	      curve = curveLinear,
	      output = null;
	
	  function area(data) {
	    var i,
	        j,
	        k,
	        n = data.length,
	        d,
	        defined0 = false,
	        buffer,
	        x0z = new Array(n),
	        y0z = new Array(n);
	
	    if (context == null) output = curve(buffer = d3Path.path());
	
	    for (i = 0; i <= n; ++i) {
	      if (!(i < n && defined(d = data[i], i, data)) === defined0) {
	        if (defined0 = !defined0) {
	          j = i;
	          output.areaStart();
	          output.lineStart();
	        } else {
	          output.lineEnd();
	          output.lineStart();
	          for (k = i - 1; k >= j; --k) {
	            output.point(x0z[k], y0z[k]);
	          }
	          output.lineEnd();
	          output.areaEnd();
	        }
	      }
	      if (defined0) {
	        x0z[i] = +x0(d, i, data), y0z[i] = +y0(d, i, data);
	        output.point(x1 ? +x1(d, i, data) : x0z[i], y1 ? +y1(d, i, data) : y0z[i]);
	      }
	    }
	
	    if (buffer) return output = null, buffer + "" || null;
	  }
	
	  function arealine() {
	    return line().defined(defined).curve(curve).context(context);
	  }
	
	  area.x = function(_) {
	    return arguments.length ? (x0 = typeof _ === "function" ? _ : constant(+_), x1 = null, area) : x0;
	  };
	
	  area.x0 = function(_) {
	    return arguments.length ? (x0 = typeof _ === "function" ? _ : constant(+_), area) : x0;
	  };
	
	  area.x1 = function(_) {
	    return arguments.length ? (x1 = _ == null ? null : typeof _ === "function" ? _ : constant(+_), area) : x1;
	  };
	
	  area.y = function(_) {
	    return arguments.length ? (y0 = typeof _ === "function" ? _ : constant(+_), y1 = null, area) : y0;
	  };
	
	  area.y0 = function(_) {
	    return arguments.length ? (y0 = typeof _ === "function" ? _ : constant(+_), area) : y0;
	  };
	
	  area.y1 = function(_) {
	    return arguments.length ? (y1 = _ == null ? null : typeof _ === "function" ? _ : constant(+_), area) : y1;
	  };
	
	  area.lineX0 =
	  area.lineY0 = function() {
	    return arealine().x(x0).y(y0);
	  };
	
	  area.lineY1 = function() {
	    return arealine().x(x0).y(y1);
	  };
	
	  area.lineX1 = function() {
	    return arealine().x(x1).y(y0);
	  };
	
	  area.defined = function(_) {
	    return arguments.length ? (defined = typeof _ === "function" ? _ : constant(!!_), area) : defined;
	  };
	
	  area.curve = function(_) {
	    return arguments.length ? (curve = _, context != null && (output = curve(context)), area) : curve;
	  };
	
	  area.context = function(_) {
	    return arguments.length ? (_ == null ? context = output = null : output = curve(context = _), area) : context;
	  };
	
	  return area;
	};
	
	var descending = function(a, b) {
	  return b < a ? -1 : b > a ? 1 : b >= a ? 0 : NaN;
	};
	
	var identity = function(d) {
	  return d;
	};
	
	var pie = function() {
	  var value = identity,
	      sortValues = descending,
	      sort = null,
	      startAngle = constant(0),
	      endAngle = constant(tau),
	      padAngle = constant(0);
	
	  function pie(data) {
	    var i,
	        n = data.length,
	        j,
	        k,
	        sum = 0,
	        index = new Array(n),
	        arcs = new Array(n),
	        a0 = +startAngle.apply(this, arguments),
	        da = Math.min(tau, Math.max(-tau, endAngle.apply(this, arguments) - a0)),
	        a1,
	        p = Math.min(Math.abs(da) / n, padAngle.apply(this, arguments)),
	        pa = p * (da < 0 ? -1 : 1),
	        v;
	
	    for (i = 0; i < n; ++i) {
	      if ((v = arcs[index[i] = i] = +value(data[i], i, data)) > 0) {
	        sum += v;
	      }
	    }
	
	    // Optionally sort the arcs by previously-computed values or by data.
	    if (sortValues != null) index.sort(function(i, j) { return sortValues(arcs[i], arcs[j]); });
	    else if (sort != null) index.sort(function(i, j) { return sort(data[i], data[j]); });
	
	    // Compute the arcs! They are stored in the original data's order.
	    for (i = 0, k = sum ? (da - n * pa) / sum : 0; i < n; ++i, a0 = a1) {
	      j = index[i], v = arcs[j], a1 = a0 + (v > 0 ? v * k : 0) + pa, arcs[j] = {
	        data: data[j],
	        index: i,
	        value: v,
	        startAngle: a0,
	        endAngle: a1,
	        padAngle: p
	      };
	    }
	
	    return arcs;
	  }
	
	  pie.value = function(_) {
	    return arguments.length ? (value = typeof _ === "function" ? _ : constant(+_), pie) : value;
	  };
	
	  pie.sortValues = function(_) {
	    return arguments.length ? (sortValues = _, sort = null, pie) : sortValues;
	  };
	
	  pie.sort = function(_) {
	    return arguments.length ? (sort = _, sortValues = null, pie) : sort;
	  };
	
	  pie.startAngle = function(_) {
	    return arguments.length ? (startAngle = typeof _ === "function" ? _ : constant(+_), pie) : startAngle;
	  };
	
	  pie.endAngle = function(_) {
	    return arguments.length ? (endAngle = typeof _ === "function" ? _ : constant(+_), pie) : endAngle;
	  };
	
	  pie.padAngle = function(_) {
	    return arguments.length ? (padAngle = typeof _ === "function" ? _ : constant(+_), pie) : padAngle;
	  };
	
	  return pie;
	};
	
	var curveRadialLinear = curveRadial(curveLinear);
	
	function Radial(curve) {
	  this._curve = curve;
	}
	
	Radial.prototype = {
	  areaStart: function() {
	    this._curve.areaStart();
	  },
	  areaEnd: function() {
	    this._curve.areaEnd();
	  },
	  lineStart: function() {
	    this._curve.lineStart();
	  },
	  lineEnd: function() {
	    this._curve.lineEnd();
	  },
	  point: function(a, r) {
	    this._curve.point(r * Math.sin(a), r * -Math.cos(a));
	  }
	};
	
	function curveRadial(curve) {
	
	  function radial(context) {
	    return new Radial(curve(context));
	  }
	
	  radial._curve = curve;
	
	  return radial;
	}
	
	function lineRadial(l) {
	  var c = l.curve;
	
	  l.angle = l.x, delete l.x;
	  l.radius = l.y, delete l.y;
	
	  l.curve = function(_) {
	    return arguments.length ? c(curveRadial(_)) : c()._curve;
	  };
	
	  return l;
	}
	
	var lineRadial$1 = function() {
	  return lineRadial(line().curve(curveRadialLinear));
	};
	
	var areaRadial = function() {
	  var a = area().curve(curveRadialLinear),
	      c = a.curve,
	      x0 = a.lineX0,
	      x1 = a.lineX1,
	      y0 = a.lineY0,
	      y1 = a.lineY1;
	
	  a.angle = a.x, delete a.x;
	  a.startAngle = a.x0, delete a.x0;
	  a.endAngle = a.x1, delete a.x1;
	  a.radius = a.y, delete a.y;
	  a.innerRadius = a.y0, delete a.y0;
	  a.outerRadius = a.y1, delete a.y1;
	  a.lineStartAngle = function() { return lineRadial(x0()); }, delete a.lineX0;
	  a.lineEndAngle = function() { return lineRadial(x1()); }, delete a.lineX1;
	  a.lineInnerRadius = function() { return lineRadial(y0()); }, delete a.lineY0;
	  a.lineOuterRadius = function() { return lineRadial(y1()); }, delete a.lineY1;
	
	  a.curve = function(_) {
	    return arguments.length ? c(curveRadial(_)) : c()._curve;
	  };
	
	  return a;
	};
	
	var pointRadial = function(x, y) {
	  return [(y = +y) * Math.cos(x -= Math.PI / 2), y * Math.sin(x)];
	};
	
	var slice = Array.prototype.slice;
	
	function linkSource(d) {
	  return d.source;
	}
	
	function linkTarget(d) {
	  return d.target;
	}
	
	function link(curve) {
	  var source = linkSource,
	      target = linkTarget,
	      x$$1 = x,
	      y$$1 = y,
	      context = null;
	
	  function link() {
	    var buffer, argv = slice.call(arguments), s = source.apply(this, argv), t = target.apply(this, argv);
	    if (!context) context = buffer = d3Path.path();
	    curve(context, +x$$1.apply(this, (argv[0] = s, argv)), +y$$1.apply(this, argv), +x$$1.apply(this, (argv[0] = t, argv)), +y$$1.apply(this, argv));
	    if (buffer) return context = null, buffer + "" || null;
	  }
	
	  link.source = function(_) {
	    return arguments.length ? (source = _, link) : source;
	  };
	
	  link.target = function(_) {
	    return arguments.length ? (target = _, link) : target;
	  };
	
	  link.x = function(_) {
	    return arguments.length ? (x$$1 = typeof _ === "function" ? _ : constant(+_), link) : x$$1;
	  };
	
	  link.y = function(_) {
	    return arguments.length ? (y$$1 = typeof _ === "function" ? _ : constant(+_), link) : y$$1;
	  };
	
	  link.context = function(_) {
	    return arguments.length ? ((context = _ == null ? null : _), link) : context;
	  };
	
	  return link;
	}
	
	function curveHorizontal(context, x0, y0, x1, y1) {
	  context.moveTo(x0, y0);
	  context.bezierCurveTo(x0 = (x0 + x1) / 2, y0, x0, y1, x1, y1);
	}
	
	function curveVertical(context, x0, y0, x1, y1) {
	  context.moveTo(x0, y0);
	  context.bezierCurveTo(x0, y0 = (y0 + y1) / 2, x1, y0, x1, y1);
	}
	
	function curveRadial$1(context, x0, y0, x1, y1) {
	  var p0 = pointRadial(x0, y0),
	      p1 = pointRadial(x0, y0 = (y0 + y1) / 2),
	      p2 = pointRadial(x1, y0),
	      p3 = pointRadial(x1, y1);
	  context.moveTo(p0[0], p0[1]);
	  context.bezierCurveTo(p1[0], p1[1], p2[0], p2[1], p3[0], p3[1]);
	}
	
	function linkHorizontal() {
	  return link(curveHorizontal);
	}
	
	function linkVertical() {
	  return link(curveVertical);
	}
	
	function linkRadial() {
	  var l = link(curveRadial$1);
	  l.angle = l.x, delete l.x;
	  l.radius = l.y, delete l.y;
	  return l;
	}
	
	var circle = {
	  draw: function(context, size) {
	    var r = Math.sqrt(size / pi);
	    context.moveTo(r, 0);
	    context.arc(0, 0, r, 0, tau);
	  }
	};
	
	var cross = {
	  draw: function(context, size) {
	    var r = Math.sqrt(size / 5) / 2;
	    context.moveTo(-3 * r, -r);
	    context.lineTo(-r, -r);
	    context.lineTo(-r, -3 * r);
	    context.lineTo(r, -3 * r);
	    context.lineTo(r, -r);
	    context.lineTo(3 * r, -r);
	    context.lineTo(3 * r, r);
	    context.lineTo(r, r);
	    context.lineTo(r, 3 * r);
	    context.lineTo(-r, 3 * r);
	    context.lineTo(-r, r);
	    context.lineTo(-3 * r, r);
	    context.closePath();
	  }
	};
	
	var tan30 = Math.sqrt(1 / 3);
	var tan30_2 = tan30 * 2;
	
	var diamond = {
	  draw: function(context, size) {
	    var y = Math.sqrt(size / tan30_2),
	        x = y * tan30;
	    context.moveTo(0, -y);
	    context.lineTo(x, 0);
	    context.lineTo(0, y);
	    context.lineTo(-x, 0);
	    context.closePath();
	  }
	};
	
	var ka = 0.89081309152928522810;
	var kr = Math.sin(pi / 10) / Math.sin(7 * pi / 10);
	var kx = Math.sin(tau / 10) * kr;
	var ky = -Math.cos(tau / 10) * kr;
	
	var star = {
	  draw: function(context, size) {
	    var r = Math.sqrt(size * ka),
	        x = kx * r,
	        y = ky * r;
	    context.moveTo(0, -r);
	    context.lineTo(x, y);
	    for (var i = 1; i < 5; ++i) {
	      var a = tau * i / 5,
	          c = Math.cos(a),
	          s = Math.sin(a);
	      context.lineTo(s * r, -c * r);
	      context.lineTo(c * x - s * y, s * x + c * y);
	    }
	    context.closePath();
	  }
	};
	
	var square = {
	  draw: function(context, size) {
	    var w = Math.sqrt(size),
	        x = -w / 2;
	    context.rect(x, x, w, w);
	  }
	};
	
	var sqrt3 = Math.sqrt(3);
	
	var triangle = {
	  draw: function(context, size) {
	    var y = -Math.sqrt(size / (sqrt3 * 3));
	    context.moveTo(0, y * 2);
	    context.lineTo(-sqrt3 * y, -y);
	    context.lineTo(sqrt3 * y, -y);
	    context.closePath();
	  }
	};
	
	var c = -0.5;
	var s = Math.sqrt(3) / 2;
	var k = 1 / Math.sqrt(12);
	var a = (k / 2 + 1) * 3;
	
	var wye = {
	  draw: function(context, size) {
	    var r = Math.sqrt(size / a),
	        x0 = r / 2,
	        y0 = r * k,
	        x1 = x0,
	        y1 = r * k + r,
	        x2 = -x1,
	        y2 = y1;
	    context.moveTo(x0, y0);
	    context.lineTo(x1, y1);
	    context.lineTo(x2, y2);
	    context.lineTo(c * x0 - s * y0, s * x0 + c * y0);
	    context.lineTo(c * x1 - s * y1, s * x1 + c * y1);
	    context.lineTo(c * x2 - s * y2, s * x2 + c * y2);
	    context.lineTo(c * x0 + s * y0, c * y0 - s * x0);
	    context.lineTo(c * x1 + s * y1, c * y1 - s * x1);
	    context.lineTo(c * x2 + s * y2, c * y2 - s * x2);
	    context.closePath();
	  }
	};
	
	var symbols = [
	  circle,
	  cross,
	  diamond,
	  square,
	  star,
	  triangle,
	  wye
	];
	
	var symbol = function() {
	  var type = constant(circle),
	      size = constant(64),
	      context = null;
	
	  function symbol() {
	    var buffer;
	    if (!context) context = buffer = d3Path.path();
	    type.apply(this, arguments).draw(context, +size.apply(this, arguments));
	    if (buffer) return context = null, buffer + "" || null;
	  }
	
	  symbol.type = function(_) {
	    return arguments.length ? (type = typeof _ === "function" ? _ : constant(_), symbol) : type;
	  };
	
	  symbol.size = function(_) {
	    return arguments.length ? (size = typeof _ === "function" ? _ : constant(+_), symbol) : size;
	  };
	
	  symbol.context = function(_) {
	    return arguments.length ? (context = _ == null ? null : _, symbol) : context;
	  };
	
	  return symbol;
	};
	
	var noop = function() {};
	
	function point(that, x, y) {
	  that._context.bezierCurveTo(
	    (2 * that._x0 + that._x1) / 3,
	    (2 * that._y0 + that._y1) / 3,
	    (that._x0 + 2 * that._x1) / 3,
	    (that._y0 + 2 * that._y1) / 3,
	    (that._x0 + 4 * that._x1 + x) / 6,
	    (that._y0 + 4 * that._y1 + y) / 6
	  );
	}
	
	function Basis(context) {
	  this._context = context;
	}
	
	Basis.prototype = {
	  areaStart: function() {
	    this._line = 0;
	  },
	  areaEnd: function() {
	    this._line = NaN;
	  },
	  lineStart: function() {
	    this._x0 = this._x1 =
	    this._y0 = this._y1 = NaN;
	    this._point = 0;
	  },
	  lineEnd: function() {
	    switch (this._point) {
	      case 3: point(this, this._x1, this._y1); // proceed
	      case 2: this._context.lineTo(this._x1, this._y1); break;
	    }
	    if (this._line || (this._line !== 0 && this._point === 1)) this._context.closePath();
	    this._line = 1 - this._line;
	  },
	  point: function(x, y) {
	    x = +x, y = +y;
	    switch (this._point) {
	      case 0: this._point = 1; this._line ? this._context.lineTo(x, y) : this._context.moveTo(x, y); break;
	      case 1: this._point = 2; break;
	      case 2: this._point = 3; this._context.lineTo((5 * this._x0 + this._x1) / 6, (5 * this._y0 + this._y1) / 6); // proceed
	      default: point(this, x, y); break;
	    }
	    this._x0 = this._x1, this._x1 = x;
	    this._y0 = this._y1, this._y1 = y;
	  }
	};
	
	var basis = function(context) {
	  return new Basis(context);
	};
	
	function BasisClosed(context) {
	  this._context = context;
	}
	
	BasisClosed.prototype = {
	  areaStart: noop,
	  areaEnd: noop,
	  lineStart: function() {
	    this._x0 = this._x1 = this._x2 = this._x3 = this._x4 =
	    this._y0 = this._y1 = this._y2 = this._y3 = this._y4 = NaN;
	    this._point = 0;
	  },
	  lineEnd: function() {
	    switch (this._point) {
	      case 1: {
	        this._context.moveTo(this._x2, this._y2);
	        this._context.closePath();
	        break;
	      }
	      case 2: {
	        this._context.moveTo((this._x2 + 2 * this._x3) / 3, (this._y2 + 2 * this._y3) / 3);
	        this._context.lineTo((this._x3 + 2 * this._x2) / 3, (this._y3 + 2 * this._y2) / 3);
	        this._context.closePath();
	        break;
	      }
	      case 3: {
	        this.point(this._x2, this._y2);
	        this.point(this._x3, this._y3);
	        this.point(this._x4, this._y4);
	        break;
	      }
	    }
	  },
	  point: function(x, y) {
	    x = +x, y = +y;
	    switch (this._point) {
	      case 0: this._point = 1; this._x2 = x, this._y2 = y; break;
	      case 1: this._point = 2; this._x3 = x, this._y3 = y; break;
	      case 2: this._point = 3; this._x4 = x, this._y4 = y; this._context.moveTo((this._x0 + 4 * this._x1 + x) / 6, (this._y0 + 4 * this._y1 + y) / 6); break;
	      default: point(this, x, y); break;
	    }
	    this._x0 = this._x1, this._x1 = x;
	    this._y0 = this._y1, this._y1 = y;
	  }
	};
	
	var basisClosed = function(context) {
	  return new BasisClosed(context);
	};
	
	function BasisOpen(context) {
	  this._context = context;
	}
	
	BasisOpen.prototype = {
	  areaStart: function() {
	    this._line = 0;
	  },
	  areaEnd: function() {
	    this._line = NaN;
	  },
	  lineStart: function() {
	    this._x0 = this._x1 =
	    this._y0 = this._y1 = NaN;
	    this._point = 0;
	  },
	  lineEnd: function() {
	    if (this._line || (this._line !== 0 && this._point === 3)) this._context.closePath();
	    this._line = 1 - this._line;
	  },
	  point: function(x, y) {
	    x = +x, y = +y;
	    switch (this._point) {
	      case 0: this._point = 1; break;
	      case 1: this._point = 2; break;
	      case 2: this._point = 3; var x0 = (this._x0 + 4 * this._x1 + x) / 6, y0 = (this._y0 + 4 * this._y1 + y) / 6; this._line ? this._context.lineTo(x0, y0) : this._context.moveTo(x0, y0); break;
	      case 3: this._point = 4; // proceed
	      default: point(this, x, y); break;
	    }
	    this._x0 = this._x1, this._x1 = x;
	    this._y0 = this._y1, this._y1 = y;
	  }
	};
	
	var basisOpen = function(context) {
	  return new BasisOpen(context);
	};
	
	function Bundle(context, beta) {
	  this._basis = new Basis(context);
	  this._beta = beta;
	}
	
	Bundle.prototype = {
	  lineStart: function() {
	    this._x = [];
	    this._y = [];
	    this._basis.lineStart();
	  },
	  lineEnd: function() {
	    var x = this._x,
	        y = this._y,
	        j = x.length - 1;
	
	    if (j > 0) {
	      var x0 = x[0],
	          y0 = y[0],
	          dx = x[j] - x0,
	          dy = y[j] - y0,
	          i = -1,
	          t;
	
	      while (++i <= j) {
	        t = i / j;
	        this._basis.point(
	          this._beta * x[i] + (1 - this._beta) * (x0 + t * dx),
	          this._beta * y[i] + (1 - this._beta) * (y0 + t * dy)
	        );
	      }
	    }
	
	    this._x = this._y = null;
	    this._basis.lineEnd();
	  },
	  point: function(x, y) {
	    this._x.push(+x);
	    this._y.push(+y);
	  }
	};
	
	var bundle = ((function custom(beta) {
	
	  function bundle(context) {
	    return beta === 1 ? new Basis(context) : new Bundle(context, beta);
	  }
	
	  bundle.beta = function(beta) {
	    return custom(+beta);
	  };
	
	  return bundle;
	}))(0.85);
	
	function point$1(that, x, y) {
	  that._context.bezierCurveTo(
	    that._x1 + that._k * (that._x2 - that._x0),
	    that._y1 + that._k * (that._y2 - that._y0),
	    that._x2 + that._k * (that._x1 - x),
	    that._y2 + that._k * (that._y1 - y),
	    that._x2,
	    that._y2
	  );
	}
	
	function Cardinal(context, tension) {
	  this._context = context;
	  this._k = (1 - tension) / 6;
	}
	
	Cardinal.prototype = {
	  areaStart: function() {
	    this._line = 0;
	  },
	  areaEnd: function() {
	    this._line = NaN;
	  },
	  lineStart: function() {
	    this._x0 = this._x1 = this._x2 =
	    this._y0 = this._y1 = this._y2 = NaN;
	    this._point = 0;
	  },
	  lineEnd: function() {
	    switch (this._point) {
	      case 2: this._context.lineTo(this._x2, this._y2); break;
	      case 3: point$1(this, this._x1, this._y1); break;
	    }
	    if (this._line || (this._line !== 0 && this._point === 1)) this._context.closePath();
	    this._line = 1 - this._line;
	  },
	  point: function(x, y) {
	    x = +x, y = +y;
	    switch (this._point) {
	      case 0: this._point = 1; this._line ? this._context.lineTo(x, y) : this._context.moveTo(x, y); break;
	      case 1: this._point = 2; this._x1 = x, this._y1 = y; break;
	      case 2: this._point = 3; // proceed
	      default: point$1(this, x, y); break;
	    }
	    this._x0 = this._x1, this._x1 = this._x2, this._x2 = x;
	    this._y0 = this._y1, this._y1 = this._y2, this._y2 = y;
	  }
	};
	
	var cardinal = ((function custom(tension) {
	
	  function cardinal(context) {
	    return new Cardinal(context, tension);
	  }
	
	  cardinal.tension = function(tension) {
	    return custom(+tension);
	  };
	
	  return cardinal;
	}))(0);
	
	function CardinalClosed(context, tension) {
	  this._context = context;
	  this._k = (1 - tension) / 6;
	}
	
	CardinalClosed.prototype = {
	  areaStart: noop,
	  areaEnd: noop,
	  lineStart: function() {
	    this._x0 = this._x1 = this._x2 = this._x3 = this._x4 = this._x5 =
	    this._y0 = this._y1 = this._y2 = this._y3 = this._y4 = this._y5 = NaN;
	    this._point = 0;
	  },
	  lineEnd: function() {
	    switch (this._point) {
	      case 1: {
	        this._context.moveTo(this._x3, this._y3);
	        this._context.closePath();
	        break;
	      }
	      case 2: {
	        this._context.lineTo(this._x3, this._y3);
	        this._context.closePath();
	        break;
	      }
	      case 3: {
	        this.point(this._x3, this._y3);
	        this.point(this._x4, this._y4);
	        this.point(this._x5, this._y5);
	        break;
	      }
	    }
	  },
	  point: function(x, y) {
	    x = +x, y = +y;
	    switch (this._point) {
	      case 0: this._point = 1; this._x3 = x, this._y3 = y; break;
	      case 1: this._point = 2; this._context.moveTo(this._x4 = x, this._y4 = y); break;
	      case 2: this._point = 3; this._x5 = x, this._y5 = y; break;
	      default: point$1(this, x, y); break;
	    }
	    this._x0 = this._x1, this._x1 = this._x2, this._x2 = x;
	    this._y0 = this._y1, this._y1 = this._y2, this._y2 = y;
	  }
	};
	
	var cardinalClosed = ((function custom(tension) {
	
	  function cardinal(context) {
	    return new CardinalClosed(context, tension);
	  }
	
	  cardinal.tension = function(tension) {
	    return custom(+tension);
	  };
	
	  return cardinal;
	}))(0);
	
	function CardinalOpen(context, tension) {
	  this._context = context;
	  this._k = (1 - tension) / 6;
	}
	
	CardinalOpen.prototype = {
	  areaStart: function() {
	    this._line = 0;
	  },
	  areaEnd: function() {
	    this._line = NaN;
	  },
	  lineStart: function() {
	    this._x0 = this._x1 = this._x2 =
	    this._y0 = this._y1 = this._y2 = NaN;
	    this._point = 0;
	  },
	  lineEnd: function() {
	    if (this._line || (this._line !== 0 && this._point === 3)) this._context.closePath();
	    this._line = 1 - this._line;
	  },
	  point: function(x, y) {
	    x = +x, y = +y;
	    switch (this._point) {
	      case 0: this._point = 1; break;
	      case 1: this._point = 2; break;
	      case 2: this._point = 3; this._line ? this._context.lineTo(this._x2, this._y2) : this._context.moveTo(this._x2, this._y2); break;
	      case 3: this._point = 4; // proceed
	      default: point$1(this, x, y); break;
	    }
	    this._x0 = this._x1, this._x1 = this._x2, this._x2 = x;
	    this._y0 = this._y1, this._y1 = this._y2, this._y2 = y;
	  }
	};
	
	var cardinalOpen = ((function custom(tension) {
	
	  function cardinal(context) {
	    return new CardinalOpen(context, tension);
	  }
	
	  cardinal.tension = function(tension) {
	    return custom(+tension);
	  };
	
	  return cardinal;
	}))(0);
	
	function point$2(that, x, y) {
	  var x1 = that._x1,
	      y1 = that._y1,
	      x2 = that._x2,
	      y2 = that._y2;
	
	  if (that._l01_a > epsilon) {
	    var a = 2 * that._l01_2a + 3 * that._l01_a * that._l12_a + that._l12_2a,
	        n = 3 * that._l01_a * (that._l01_a + that._l12_a);
	    x1 = (x1 * a - that._x0 * that._l12_2a + that._x2 * that._l01_2a) / n;
	    y1 = (y1 * a - that._y0 * that._l12_2a + that._y2 * that._l01_2a) / n;
	  }
	
	  if (that._l23_a > epsilon) {
	    var b = 2 * that._l23_2a + 3 * that._l23_a * that._l12_a + that._l12_2a,
	        m = 3 * that._l23_a * (that._l23_a + that._l12_a);
	    x2 = (x2 * b + that._x1 * that._l23_2a - x * that._l12_2a) / m;
	    y2 = (y2 * b + that._y1 * that._l23_2a - y * that._l12_2a) / m;
	  }
	
	  that._context.bezierCurveTo(x1, y1, x2, y2, that._x2, that._y2);
	}
	
	function CatmullRom(context, alpha) {
	  this._context = context;
	  this._alpha = alpha;
	}
	
	CatmullRom.prototype = {
	  areaStart: function() {
	    this._line = 0;
	  },
	  areaEnd: function() {
	    this._line = NaN;
	  },
	  lineStart: function() {
	    this._x0 = this._x1 = this._x2 =
	    this._y0 = this._y1 = this._y2 = NaN;
	    this._l01_a = this._l12_a = this._l23_a =
	    this._l01_2a = this._l12_2a = this._l23_2a =
	    this._point = 0;
	  },
	  lineEnd: function() {
	    switch (this._point) {
	      case 2: this._context.lineTo(this._x2, this._y2); break;
	      case 3: this.point(this._x2, this._y2); break;
	    }
	    if (this._line || (this._line !== 0 && this._point === 1)) this._context.closePath();
	    this._line = 1 - this._line;
	  },
	  point: function(x, y) {
	    x = +x, y = +y;
	
	    if (this._point) {
	      var x23 = this._x2 - x,
	          y23 = this._y2 - y;
	      this._l23_a = Math.sqrt(this._l23_2a = Math.pow(x23 * x23 + y23 * y23, this._alpha));
	    }
	
	    switch (this._point) {
	      case 0: this._point = 1; this._line ? this._context.lineTo(x, y) : this._context.moveTo(x, y); break;
	      case 1: this._point = 2; break;
	      case 2: this._point = 3; // proceed
	      default: point$2(this, x, y); break;
	    }
	
	    this._l01_a = this._l12_a, this._l12_a = this._l23_a;
	    this._l01_2a = this._l12_2a, this._l12_2a = this._l23_2a;
	    this._x0 = this._x1, this._x1 = this._x2, this._x2 = x;
	    this._y0 = this._y1, this._y1 = this._y2, this._y2 = y;
	  }
	};
	
	var catmullRom = ((function custom(alpha) {
	
	  function catmullRom(context) {
	    return alpha ? new CatmullRom(context, alpha) : new Cardinal(context, 0);
	  }
	
	  catmullRom.alpha = function(alpha) {
	    return custom(+alpha);
	  };
	
	  return catmullRom;
	}))(0.5);
	
	function CatmullRomClosed(context, alpha) {
	  this._context = context;
	  this._alpha = alpha;
	}
	
	CatmullRomClosed.prototype = {
	  areaStart: noop,
	  areaEnd: noop,
	  lineStart: function() {
	    this._x0 = this._x1 = this._x2 = this._x3 = this._x4 = this._x5 =
	    this._y0 = this._y1 = this._y2 = this._y3 = this._y4 = this._y5 = NaN;
	    this._l01_a = this._l12_a = this._l23_a =
	    this._l01_2a = this._l12_2a = this._l23_2a =
	    this._point = 0;
	  },
	  lineEnd: function() {
	    switch (this._point) {
	      case 1: {
	        this._context.moveTo(this._x3, this._y3);
	        this._context.closePath();
	        break;
	      }
	      case 2: {
	        this._context.lineTo(this._x3, this._y3);
	        this._context.closePath();
	        break;
	      }
	      case 3: {
	        this.point(this._x3, this._y3);
	        this.point(this._x4, this._y4);
	        this.point(this._x5, this._y5);
	        break;
	      }
	    }
	  },
	  point: function(x, y) {
	    x = +x, y = +y;
	
	    if (this._point) {
	      var x23 = this._x2 - x,
	          y23 = this._y2 - y;
	      this._l23_a = Math.sqrt(this._l23_2a = Math.pow(x23 * x23 + y23 * y23, this._alpha));
	    }
	
	    switch (this._point) {
	      case 0: this._point = 1; this._x3 = x, this._y3 = y; break;
	      case 1: this._point = 2; this._context.moveTo(this._x4 = x, this._y4 = y); break;
	      case 2: this._point = 3; this._x5 = x, this._y5 = y; break;
	      default: point$2(this, x, y); break;
	    }
	
	    this._l01_a = this._l12_a, this._l12_a = this._l23_a;
	    this._l01_2a = this._l12_2a, this._l12_2a = this._l23_2a;
	    this._x0 = this._x1, this._x1 = this._x2, this._x2 = x;
	    this._y0 = this._y1, this._y1 = this._y2, this._y2 = y;
	  }
	};
	
	var catmullRomClosed = ((function custom(alpha) {
	
	  function catmullRom(context) {
	    return alpha ? new CatmullRomClosed(context, alpha) : new CardinalClosed(context, 0);
	  }
	
	  catmullRom.alpha = function(alpha) {
	    return custom(+alpha);
	  };
	
	  return catmullRom;
	}))(0.5);
	
	function CatmullRomOpen(context, alpha) {
	  this._context = context;
	  this._alpha = alpha;
	}
	
	CatmullRomOpen.prototype = {
	  areaStart: function() {
	    this._line = 0;
	  },
	  areaEnd: function() {
	    this._line = NaN;
	  },
	  lineStart: function() {
	    this._x0 = this._x1 = this._x2 =
	    this._y0 = this._y1 = this._y2 = NaN;
	    this._l01_a = this._l12_a = this._l23_a =
	    this._l01_2a = this._l12_2a = this._l23_2a =
	    this._point = 0;
	  },
	  lineEnd: function() {
	    if (this._line || (this._line !== 0 && this._point === 3)) this._context.closePath();
	    this._line = 1 - this._line;
	  },
	  point: function(x, y) {
	    x = +x, y = +y;
	
	    if (this._point) {
	      var x23 = this._x2 - x,
	          y23 = this._y2 - y;
	      this._l23_a = Math.sqrt(this._l23_2a = Math.pow(x23 * x23 + y23 * y23, this._alpha));
	    }
	
	    switch (this._point) {
	      case 0: this._point = 1; break;
	      case 1: this._point = 2; break;
	      case 2: this._point = 3; this._line ? this._context.lineTo(this._x2, this._y2) : this._context.moveTo(this._x2, this._y2); break;
	      case 3: this._point = 4; // proceed
	      default: point$2(this, x, y); break;
	    }
	
	    this._l01_a = this._l12_a, this._l12_a = this._l23_a;
	    this._l01_2a = this._l12_2a, this._l12_2a = this._l23_2a;
	    this._x0 = this._x1, this._x1 = this._x2, this._x2 = x;
	    this._y0 = this._y1, this._y1 = this._y2, this._y2 = y;
	  }
	};
	
	var catmullRomOpen = ((function custom(alpha) {
	
	  function catmullRom(context) {
	    return alpha ? new CatmullRomOpen(context, alpha) : new CardinalOpen(context, 0);
	  }
	
	  catmullRom.alpha = function(alpha) {
	    return custom(+alpha);
	  };
	
	  return catmullRom;
	}))(0.5);
	
	function LinearClosed(context) {
	  this._context = context;
	}
	
	LinearClosed.prototype = {
	  areaStart: noop,
	  areaEnd: noop,
	  lineStart: function() {
	    this._point = 0;
	  },
	  lineEnd: function() {
	    if (this._point) this._context.closePath();
	  },
	  point: function(x, y) {
	    x = +x, y = +y;
	    if (this._point) this._context.lineTo(x, y);
	    else this._point = 1, this._context.moveTo(x, y);
	  }
	};
	
	var linearClosed = function(context) {
	  return new LinearClosed(context);
	};
	
	function sign(x) {
	  return x < 0 ? -1 : 1;
	}
	
	// Calculate the slopes of the tangents (Hermite-type interpolation) based on
	// the following paper: Steffen, M. 1990. A Simple Method for Monotonic
	// Interpolation in One Dimension. Astronomy and Astrophysics, Vol. 239, NO.
	// NOV(II), P. 443, 1990.
	function slope3(that, x2, y2) {
	  var h0 = that._x1 - that._x0,
	      h1 = x2 - that._x1,
	      s0 = (that._y1 - that._y0) / (h0 || h1 < 0 && -0),
	      s1 = (y2 - that._y1) / (h1 || h0 < 0 && -0),
	      p = (s0 * h1 + s1 * h0) / (h0 + h1);
	  return (sign(s0) + sign(s1)) * Math.min(Math.abs(s0), Math.abs(s1), 0.5 * Math.abs(p)) || 0;
	}
	
	// Calculate a one-sided slope.
	function slope2(that, t) {
	  var h = that._x1 - that._x0;
	  return h ? (3 * (that._y1 - that._y0) / h - t) / 2 : t;
	}
	
	// According to https://en.wikipedia.org/wiki/Cubic_Hermite_spline#Representations
	// "you can express cubic Hermite interpolation in terms of cubic Bézier curves
	// with respect to the four values p0, p0 + m0 / 3, p1 - m1 / 3, p1".
	function point$3(that, t0, t1) {
	  var x0 = that._x0,
	      y0 = that._y0,
	      x1 = that._x1,
	      y1 = that._y1,
	      dx = (x1 - x0) / 3;
	  that._context.bezierCurveTo(x0 + dx, y0 + dx * t0, x1 - dx, y1 - dx * t1, x1, y1);
	}
	
	function MonotoneX(context) {
	  this._context = context;
	}
	
	MonotoneX.prototype = {
	  areaStart: function() {
	    this._line = 0;
	  },
	  areaEnd: function() {
	    this._line = NaN;
	  },
	  lineStart: function() {
	    this._x0 = this._x1 =
	    this._y0 = this._y1 =
	    this._t0 = NaN;
	    this._point = 0;
	  },
	  lineEnd: function() {
	    switch (this._point) {
	      case 2: this._context.lineTo(this._x1, this._y1); break;
	      case 3: point$3(this, this._t0, slope2(this, this._t0)); break;
	    }
	    if (this._line || (this._line !== 0 && this._point === 1)) this._context.closePath();
	    this._line = 1 - this._line;
	  },
	  point: function(x, y) {
	    var t1 = NaN;
	
	    x = +x, y = +y;
	    if (x === this._x1 && y === this._y1) return; // Ignore coincident points.
	    switch (this._point) {
	      case 0: this._point = 1; this._line ? this._context.lineTo(x, y) : this._context.moveTo(x, y); break;
	      case 1: this._point = 2; break;
	      case 2: this._point = 3; point$3(this, slope2(this, t1 = slope3(this, x, y)), t1); break;
	      default: point$3(this, this._t0, t1 = slope3(this, x, y)); break;
	    }
	
	    this._x0 = this._x1, this._x1 = x;
	    this._y0 = this._y1, this._y1 = y;
	    this._t0 = t1;
	  }
	};
	
	function MonotoneY(context) {
	  this._context = new ReflectContext(context);
	}
	
	(MonotoneY.prototype = Object.create(MonotoneX.prototype)).point = function(x, y) {
	  MonotoneX.prototype.point.call(this, y, x);
	};
	
	function ReflectContext(context) {
	  this._context = context;
	}
	
	ReflectContext.prototype = {
	  moveTo: function(x, y) { this._context.moveTo(y, x); },
	  closePath: function() { this._context.closePath(); },
	  lineTo: function(x, y) { this._context.lineTo(y, x); },
	  bezierCurveTo: function(x1, y1, x2, y2, x, y) { this._context.bezierCurveTo(y1, x1, y2, x2, y, x); }
	};
	
	function monotoneX(context) {
	  return new MonotoneX(context);
	}
	
	function monotoneY(context) {
	  return new MonotoneY(context);
	}
	
	function Natural(context) {
	  this._context = context;
	}
	
	Natural.prototype = {
	  areaStart: function() {
	    this._line = 0;
	  },
	  areaEnd: function() {
	    this._line = NaN;
	  },
	  lineStart: function() {
	    this._x = [];
	    this._y = [];
	  },
	  lineEnd: function() {
	    var x = this._x,
	        y = this._y,
	        n = x.length;
	
	    if (n) {
	      this._line ? this._context.lineTo(x[0], y[0]) : this._context.moveTo(x[0], y[0]);
	      if (n === 2) {
	        this._context.lineTo(x[1], y[1]);
	      } else {
	        var px = controlPoints(x),
	            py = controlPoints(y);
	        for (var i0 = 0, i1 = 1; i1 < n; ++i0, ++i1) {
	          this._context.bezierCurveTo(px[0][i0], py[0][i0], px[1][i0], py[1][i0], x[i1], y[i1]);
	        }
	      }
	    }
	
	    if (this._line || (this._line !== 0 && n === 1)) this._context.closePath();
	    this._line = 1 - this._line;
	    this._x = this._y = null;
	  },
	  point: function(x, y) {
	    this._x.push(+x);
	    this._y.push(+y);
	  }
	};
	
	// See https://www.particleincell.com/2012/bezier-splines/ for derivation.
	function controlPoints(x) {
	  var i,
	      n = x.length - 1,
	      m,
	      a = new Array(n),
	      b = new Array(n),
	      r = new Array(n);
	  a[0] = 0, b[0] = 2, r[0] = x[0] + 2 * x[1];
	  for (i = 1; i < n - 1; ++i) a[i] = 1, b[i] = 4, r[i] = 4 * x[i] + 2 * x[i + 1];
	  a[n - 1] = 2, b[n - 1] = 7, r[n - 1] = 8 * x[n - 1] + x[n];
	  for (i = 1; i < n; ++i) m = a[i] / b[i - 1], b[i] -= m, r[i] -= m * r[i - 1];
	  a[n - 1] = r[n - 1] / b[n - 1];
	  for (i = n - 2; i >= 0; --i) a[i] = (r[i] - a[i + 1]) / b[i];
	  b[n - 1] = (x[n] + a[n - 1]) / 2;
	  for (i = 0; i < n - 1; ++i) b[i] = 2 * x[i + 1] - a[i + 1];
	  return [a, b];
	}
	
	var natural = function(context) {
	  return new Natural(context);
	};
	
	function Step(context, t) {
	  this._context = context;
	  this._t = t;
	}
	
	Step.prototype = {
	  areaStart: function() {
	    this._line = 0;
	  },
	  areaEnd: function() {
	    this._line = NaN;
	  },
	  lineStart: function() {
	    this._x = this._y = NaN;
	    this._point = 0;
	  },
	  lineEnd: function() {
	    if (0 < this._t && this._t < 1 && this._point === 2) this._context.lineTo(this._x, this._y);
	    if (this._line || (this._line !== 0 && this._point === 1)) this._context.closePath();
	    if (this._line >= 0) this._t = 1 - this._t, this._line = 1 - this._line;
	  },
	  point: function(x, y) {
	    x = +x, y = +y;
	    switch (this._point) {
	      case 0: this._point = 1; this._line ? this._context.lineTo(x, y) : this._context.moveTo(x, y); break;
	      case 1: this._point = 2; // proceed
	      default: {
	        if (this._t <= 0) {
	          this._context.lineTo(this._x, y);
	          this._context.lineTo(x, y);
	        } else {
	          var x1 = this._x * (1 - this._t) + x * this._t;
	          this._context.lineTo(x1, this._y);
	          this._context.lineTo(x1, y);
	        }
	        break;
	      }
	    }
	    this._x = x, this._y = y;
	  }
	};
	
	var step = function(context) {
	  return new Step(context, 0.5);
	};
	
	function stepBefore(context) {
	  return new Step(context, 0);
	}
	
	function stepAfter(context) {
	  return new Step(context, 1);
	}
	
	var none = function(series, order) {
	  if (!((n = series.length) > 1)) return;
	  for (var i = 1, j, s0, s1 = series[order[0]], n, m = s1.length; i < n; ++i) {
	    s0 = s1, s1 = series[order[i]];
	    for (j = 0; j < m; ++j) {
	      s1[j][1] += s1[j][0] = isNaN(s0[j][1]) ? s0[j][0] : s0[j][1];
	    }
	  }
	};
	
	var none$1 = function(series) {
	  var n = series.length, o = new Array(n);
	  while (--n >= 0) o[n] = n;
	  return o;
	};
	
	function stackValue(d, key) {
	  return d[key];
	}
	
	var stack = function() {
	  var keys = constant([]),
	      order = none$1,
	      offset = none,
	      value = stackValue;
	
	  function stack(data) {
	    var kz = keys.apply(this, arguments),
	        i,
	        m = data.length,
	        n = kz.length,
	        sz = new Array(n),
	        oz;
	
	    for (i = 0; i < n; ++i) {
	      for (var ki = kz[i], si = sz[i] = new Array(m), j = 0, sij; j < m; ++j) {
	        si[j] = sij = [0, +value(data[j], ki, j, data)];
	        sij.data = data[j];
	      }
	      si.key = ki;
	    }
	
	    for (i = 0, oz = order(sz); i < n; ++i) {
	      sz[oz[i]].index = i;
	    }
	
	    offset(sz, oz);
	    return sz;
	  }
	
	  stack.keys = function(_) {
	    return arguments.length ? (keys = typeof _ === "function" ? _ : constant(slice.call(_)), stack) : keys;
	  };
	
	  stack.value = function(_) {
	    return arguments.length ? (value = typeof _ === "function" ? _ : constant(+_), stack) : value;
	  };
	
	  stack.order = function(_) {
	    return arguments.length ? (order = _ == null ? none$1 : typeof _ === "function" ? _ : constant(slice.call(_)), stack) : order;
	  };
	
	  stack.offset = function(_) {
	    return arguments.length ? (offset = _ == null ? none : _, stack) : offset;
	  };
	
	  return stack;
	};
	
	var expand = function(series, order) {
	  if (!((n = series.length) > 0)) return;
	  for (var i, n, j = 0, m = series[0].length, y; j < m; ++j) {
	    for (y = i = 0; i < n; ++i) y += series[i][j][1] || 0;
	    if (y) for (i = 0; i < n; ++i) series[i][j][1] /= y;
	  }
	  none(series, order);
	};
	
	var diverging = function(series, order) {
	  if (!((n = series.length) > 1)) return;
	  for (var i, j = 0, d, dy, yp, yn, n, m = series[order[0]].length; j < m; ++j) {
	    for (yp = yn = 0, i = 0; i < n; ++i) {
	      if ((dy = (d = series[order[i]][j])[1] - d[0]) >= 0) {
	        d[0] = yp, d[1] = yp += dy;
	      } else if (dy < 0) {
	        d[1] = yn, d[0] = yn += dy;
	      } else {
	        d[0] = yp;
	      }
	    }
	  }
	};
	
	var silhouette = function(series, order) {
	  if (!((n = series.length) > 0)) return;
	  for (var j = 0, s0 = series[order[0]], n, m = s0.length; j < m; ++j) {
	    for (var i = 0, y = 0; i < n; ++i) y += series[i][j][1] || 0;
	    s0[j][1] += s0[j][0] = -y / 2;
	  }
	  none(series, order);
	};
	
	var wiggle = function(series, order) {
	  if (!((n = series.length) > 0) || !((m = (s0 = series[order[0]]).length) > 0)) return;
	  for (var y = 0, j = 1, s0, m, n; j < m; ++j) {
	    for (var i = 0, s1 = 0, s2 = 0; i < n; ++i) {
	      var si = series[order[i]],
	          sij0 = si[j][1] || 0,
	          sij1 = si[j - 1][1] || 0,
	          s3 = (sij0 - sij1) / 2;
	      for (var k = 0; k < i; ++k) {
	        var sk = series[order[k]],
	            skj0 = sk[j][1] || 0,
	            skj1 = sk[j - 1][1] || 0;
	        s3 += skj0 - skj1;
	      }
	      s1 += sij0, s2 += s3 * sij0;
	    }
	    s0[j - 1][1] += s0[j - 1][0] = y;
	    if (s1) y -= s2 / s1;
	  }
	  s0[j - 1][1] += s0[j - 1][0] = y;
	  none(series, order);
	};
	
	var ascending = function(series) {
	  var sums = series.map(sum);
	  return none$1(series).sort(function(a, b) { return sums[a] - sums[b]; });
	};
	
	function sum(series) {
	  var s = 0, i = -1, n = series.length, v;
	  while (++i < n) if (v = +series[i][1]) s += v;
	  return s;
	}
	
	var descending$1 = function(series) {
	  return ascending(series).reverse();
	};
	
	var insideOut = function(series) {
	  var n = series.length,
	      i,
	      j,
	      sums = series.map(sum),
	      order = none$1(series).sort(function(a, b) { return sums[b] - sums[a]; }),
	      top = 0,
	      bottom = 0,
	      tops = [],
	      bottoms = [];
	
	  for (i = 0; i < n; ++i) {
	    j = order[i];
	    if (top < bottom) {
	      top += sums[j];
	      tops.push(j);
	    } else {
	      bottom += sums[j];
	      bottoms.push(j);
	    }
	  }
	
	  return bottoms.reverse().concat(tops);
	};
	
	var reverse = function(series) {
	  return none$1(series).reverse();
	};
	
	exports.arc = arc;
	exports.area = area;
	exports.line = line;
	exports.pie = pie;
	exports.areaRadial = areaRadial;
	exports.radialArea = areaRadial;
	exports.lineRadial = lineRadial$1;
	exports.radialLine = lineRadial$1;
	exports.pointRadial = pointRadial;
	exports.linkHorizontal = linkHorizontal;
	exports.linkVertical = linkVertical;
	exports.linkRadial = linkRadial;
	exports.symbol = symbol;
	exports.symbols = symbols;
	exports.symbolCircle = circle;
	exports.symbolCross = cross;
	exports.symbolDiamond = diamond;
	exports.symbolSquare = square;
	exports.symbolStar = star;
	exports.symbolTriangle = triangle;
	exports.symbolWye = wye;
	exports.curveBasisClosed = basisClosed;
	exports.curveBasisOpen = basisOpen;
	exports.curveBasis = basis;
	exports.curveBundle = bundle;
	exports.curveCardinalClosed = cardinalClosed;
	exports.curveCardinalOpen = cardinalOpen;
	exports.curveCardinal = cardinal;
	exports.curveCatmullRomClosed = catmullRomClosed;
	exports.curveCatmullRomOpen = catmullRomOpen;
	exports.curveCatmullRom = catmullRom;
	exports.curveLinearClosed = linearClosed;
	exports.curveLinear = curveLinear;
	exports.curveMonotoneX = monotoneX;
	exports.curveMonotoneY = monotoneY;
	exports.curveNatural = natural;
	exports.curveStep = step;
	exports.curveStepAfter = stepAfter;
	exports.curveStepBefore = stepBefore;
	exports.stack = stack;
	exports.stackOffsetExpand = expand;
	exports.stackOffsetDiverging = diverging;
	exports.stackOffsetNone = none;
	exports.stackOffsetSilhouette = silhouette;
	exports.stackOffsetWiggle = wiggle;
	exports.stackOrderAscending = ascending;
	exports.stackOrderDescending = descending$1;
	exports.stackOrderInsideOut = insideOut;
	exports.stackOrderNone = none$1;
	exports.stackOrderReverse = reverse;
	
	Object.defineProperty(exports, '__esModule', { value: true });
	
	})));


/***/ }),
/* 34 */
/***/ (function(module, exports, __webpack_require__) {

	// https://d3js.org/d3-path/ Version 1.0.5. Copyright 2017 Mike Bostock.
	(function (global, factory) {
		 true ? factory(exports) :
		typeof define === 'function' && define.amd ? define(['exports'], factory) :
		(factory((global.d3 = global.d3 || {})));
	}(this, (function (exports) { 'use strict';
	
	var pi = Math.PI;
	var tau = 2 * pi;
	var epsilon = 1e-6;
	var tauEpsilon = tau - epsilon;
	
	function Path() {
	  this._x0 = this._y0 = // start of current subpath
	  this._x1 = this._y1 = null; // end of current subpath
	  this._ = "";
	}
	
	function path() {
	  return new Path;
	}
	
	Path.prototype = path.prototype = {
	  constructor: Path,
	  moveTo: function(x, y) {
	    this._ += "M" + (this._x0 = this._x1 = +x) + "," + (this._y0 = this._y1 = +y);
	  },
	  closePath: function() {
	    if (this._x1 !== null) {
	      this._x1 = this._x0, this._y1 = this._y0;
	      this._ += "Z";
	    }
	  },
	  lineTo: function(x, y) {
	    this._ += "L" + (this._x1 = +x) + "," + (this._y1 = +y);
	  },
	  quadraticCurveTo: function(x1, y1, x, y) {
	    this._ += "Q" + (+x1) + "," + (+y1) + "," + (this._x1 = +x) + "," + (this._y1 = +y);
	  },
	  bezierCurveTo: function(x1, y1, x2, y2, x, y) {
	    this._ += "C" + (+x1) + "," + (+y1) + "," + (+x2) + "," + (+y2) + "," + (this._x1 = +x) + "," + (this._y1 = +y);
	  },
	  arcTo: function(x1, y1, x2, y2, r) {
	    x1 = +x1, y1 = +y1, x2 = +x2, y2 = +y2, r = +r;
	    var x0 = this._x1,
	        y0 = this._y1,
	        x21 = x2 - x1,
	        y21 = y2 - y1,
	        x01 = x0 - x1,
	        y01 = y0 - y1,
	        l01_2 = x01 * x01 + y01 * y01;
	
	    // Is the radius negative? Error.
	    if (r < 0) throw new Error("negative radius: " + r);
	
	    // Is this path empty? Move to (x1,y1).
	    if (this._x1 === null) {
	      this._ += "M" + (this._x1 = x1) + "," + (this._y1 = y1);
	    }
	
	    // Or, is (x1,y1) coincident with (x0,y0)? Do nothing.
	    else if (!(l01_2 > epsilon)) {}
	
	    // Or, are (x0,y0), (x1,y1) and (x2,y2) collinear?
	    // Equivalently, is (x1,y1) coincident with (x2,y2)?
	    // Or, is the radius zero? Line to (x1,y1).
	    else if (!(Math.abs(y01 * x21 - y21 * x01) > epsilon) || !r) {
	      this._ += "L" + (this._x1 = x1) + "," + (this._y1 = y1);
	    }
	
	    // Otherwise, draw an arc!
	    else {
	      var x20 = x2 - x0,
	          y20 = y2 - y0,
	          l21_2 = x21 * x21 + y21 * y21,
	          l20_2 = x20 * x20 + y20 * y20,
	          l21 = Math.sqrt(l21_2),
	          l01 = Math.sqrt(l01_2),
	          l = r * Math.tan((pi - Math.acos((l21_2 + l01_2 - l20_2) / (2 * l21 * l01))) / 2),
	          t01 = l / l01,
	          t21 = l / l21;
	
	      // If the start tangent is not coincident with (x0,y0), line to.
	      if (Math.abs(t01 - 1) > epsilon) {
	        this._ += "L" + (x1 + t01 * x01) + "," + (y1 + t01 * y01);
	      }
	
	      this._ += "A" + r + "," + r + ",0,0," + (+(y01 * x20 > x01 * y20)) + "," + (this._x1 = x1 + t21 * x21) + "," + (this._y1 = y1 + t21 * y21);
	    }
	  },
	  arc: function(x, y, r, a0, a1, ccw) {
	    x = +x, y = +y, r = +r;
	    var dx = r * Math.cos(a0),
	        dy = r * Math.sin(a0),
	        x0 = x + dx,
	        y0 = y + dy,
	        cw = 1 ^ ccw,
	        da = ccw ? a0 - a1 : a1 - a0;
	
	    // Is the radius negative? Error.
	    if (r < 0) throw new Error("negative radius: " + r);
	
	    // Is this path empty? Move to (x0,y0).
	    if (this._x1 === null) {
	      this._ += "M" + x0 + "," + y0;
	    }
	
	    // Or, is (x0,y0) not coincident with the previous point? Line to (x0,y0).
	    else if (Math.abs(this._x1 - x0) > epsilon || Math.abs(this._y1 - y0) > epsilon) {
	      this._ += "L" + x0 + "," + y0;
	    }
	
	    // Is this arc empty? We’re done.
	    if (!r) return;
	
	    // Does the angle go the wrong way? Flip the direction.
	    if (da < 0) da = da % tau + tau;
	
	    // Is this a complete circle? Draw two arcs to complete the circle.
	    if (da > tauEpsilon) {
	      this._ += "A" + r + "," + r + ",0,1," + cw + "," + (x - dx) + "," + (y - dy) + "A" + r + "," + r + ",0,1," + cw + "," + (this._x1 = x0) + "," + (this._y1 = y0);
	    }
	
	    // Is this arc non-empty? Draw an arc!
	    else if (da > epsilon) {
	      this._ += "A" + r + "," + r + ",0," + (+(da >= pi)) + "," + cw + "," + (this._x1 = x + r * Math.cos(a1)) + "," + (this._y1 = y + r * Math.sin(a1));
	    }
	  },
	  rect: function(x, y, w, h) {
	    this._ += "M" + (this._x0 = this._x1 = +x) + "," + (this._y0 = this._y1 = +y) + "h" + (+w) + "v" + (+h) + "h" + (-w) + "Z";
	  },
	  toString: function() {
	    return this._;
	  }
	};
	
	exports.path = path;
	
	Object.defineProperty(exports, '__esModule', { value: true });
	
	})));


/***/ }),
/* 35 */,
/* 36 */,
/* 37 */,
/* 38 */,
/* 39 */
/***/ (function(module, exports, __webpack_require__) {

	var __WEBPACK_AMD_DEFINE_RESULT__;'use strict';
	
	!(__WEBPACK_AMD_DEFINE_RESULT__ = function (require) {
	    'use strict';
	
	    var d3Format = __webpack_require__(9);
	
	    /**
	     * Calculates percentage of value from total
	     * @param  {Number}  value    Value to check
	     * @param  {Number}  total    Sum of values
	     * @param  {String}  decimals Specifies number of decimals https://github.com/d3/d3-format
	     * @return {String}           Percentage
	     */
	    function calculatePercent(value, total, decimals) {
	        return d3Format.format(decimals)(value / total * 100);
	    }
	
	    /**
	     * Checks if a number is an integer of has decimal values
	     * @param  {Number}  value Value to check
	     * @return {Boolean}       If it is an iteger
	     */
	    function isInteger(value) {
	        return value % 1 === 0;
	    }
	
	    return {
	        calculatePercent: calculatePercent,
	        isInteger: isInteger
	    };
	}.call(exports, __webpack_require__, exports, module), __WEBPACK_AMD_DEFINE_RESULT__ !== undefined && (module.exports = __WEBPACK_AMD_DEFINE_RESULT__));

/***/ }),
/* 40 */,
/* 41 */,
/* 42 */,
/* 43 */,
/* 44 */,
/* 45 */
/***/ (function(module, exports, __webpack_require__) {

	var __WEBPACK_AMD_DEFINE_RESULT__;'use strict';
	
	!(__WEBPACK_AMD_DEFINE_RESULT__ = function (require) {
	
	    var d3Selection = __webpack_require__(1),
	        colors = __webpack_require__(19),
	        selectClass = 'form-control';
	
	    /**
	     * Creates a color schema selector
	     * @param  {String}   selectContainerSelector   CSS DOM selector for the select box root
	     * @param  {String}   chartSelector             CSS DOM selector of the chart to render
	     * @param  {Function} callback                  Optional callback to execute after color change
	     * @return {void}
	     */
	    function createColorSelector(selectContainerSelector, chartSelector, callback) {
	        var colorKeys = Object.keys(colors.colorSchemas),
	            containerSelector = document.querySelector(selectContainerSelector);
	
	        if (!containerSelector) {
	            return;
	        }
	
	        // Create Select
	        var sel = document.createElement('select');
	
	        sel.className += ' ' + selectClass;
	
	        // And fill with options
	        colorKeys.forEach(function (key) {
	            var opt = document.createElement('option');
	
	            opt.value = key;
	            opt.text = colors.colorSchemasHuman[key];
	            sel.add(opt);
	        });
	
	        // Add it to the DOM
	        containerSelector.append(sel);
	
	        // Listen for changes
	        d3Selection.select(sel).on('change', function () {
	            // Get new color schema
	            var newSchema = colors.colorSchemas[this.value];
	
	            d3Selection.select(chartSelector).remove();
	
	            // Draw
	            if (callback) {
	                callback(newSchema);
	            }
	        });
	    }
	
	    return {
	        createColorSelector: createColorSelector
	    };
	}.call(exports, __webpack_require__, exports, module), __WEBPACK_AMD_DEFINE_RESULT__ !== undefined && (module.exports = __WEBPACK_AMD_DEFINE_RESULT__));

/***/ }),
/* 46 */,
/* 47 */
/***/ (function(module, exports) {

	/**
	 * lodash (Custom Build) <https://lodash.com/>
	 * Build: `lodash modularize exports="npm" -o ./`
	 * Copyright jQuery Foundation and other contributors <https://jquery.org/>
	 * Released under MIT license <https://lodash.com/license>
	 * Based on Underscore.js 1.8.3 <http://underscorejs.org/LICENSE>
	 * Copyright Jeremy Ashkenas, DocumentCloud and Investigative Reporters & Editors
	 */
	
	/** Used as references for various `Number` constants. */
	var MAX_SAFE_INTEGER = 9007199254740991;
	
	/** `Object#toString` result references. */
	var argsTag = '[object Arguments]',
	    funcTag = '[object Function]',
	    genTag = '[object GeneratorFunction]';
	
	/** Used to detect unsigned integer values. */
	var reIsUint = /^(?:0|[1-9]\d*)$/;
	
	/**
	 * A faster alternative to `Function#apply`, this function invokes `func`
	 * with the `this` binding of `thisArg` and the arguments of `args`.
	 *
	 * @private
	 * @param {Function} func The function to invoke.
	 * @param {*} thisArg The `this` binding of `func`.
	 * @param {Array} args The arguments to invoke `func` with.
	 * @returns {*} Returns the result of `func`.
	 */
	function apply(func, thisArg, args) {
	  switch (args.length) {
	    case 0: return func.call(thisArg);
	    case 1: return func.call(thisArg, args[0]);
	    case 2: return func.call(thisArg, args[0], args[1]);
	    case 3: return func.call(thisArg, args[0], args[1], args[2]);
	  }
	  return func.apply(thisArg, args);
	}
	
	/**
	 * The base implementation of `_.times` without support for iteratee shorthands
	 * or max array length checks.
	 *
	 * @private
	 * @param {number} n The number of times to invoke `iteratee`.
	 * @param {Function} iteratee The function invoked per iteration.
	 * @returns {Array} Returns the array of results.
	 */
	function baseTimes(n, iteratee) {
	  var index = -1,
	      result = Array(n);
	
	  while (++index < n) {
	    result[index] = iteratee(index);
	  }
	  return result;
	}
	
	/**
	 * Creates a unary function that invokes `func` with its argument transformed.
	 *
	 * @private
	 * @param {Function} func The function to wrap.
	 * @param {Function} transform The argument transform.
	 * @returns {Function} Returns the new function.
	 */
	function overArg(func, transform) {
	  return function(arg) {
	    return func(transform(arg));
	  };
	}
	
	/** Used for built-in method references. */
	var objectProto = Object.prototype;
	
	/** Used to check objects for own properties. */
	var hasOwnProperty = objectProto.hasOwnProperty;
	
	/**
	 * Used to resolve the
	 * [`toStringTag`](http://ecma-international.org/ecma-262/7.0/#sec-object.prototype.tostring)
	 * of values.
	 */
	var objectToString = objectProto.toString;
	
	/** Built-in value references. */
	var propertyIsEnumerable = objectProto.propertyIsEnumerable;
	
	/* Built-in method references for those with the same name as other `lodash` methods. */
	var nativeKeys = overArg(Object.keys, Object),
	    nativeMax = Math.max;
	
	/** Detect if properties shadowing those on `Object.prototype` are non-enumerable. */
	var nonEnumShadows = !propertyIsEnumerable.call({ 'valueOf': 1 }, 'valueOf');
	
	/**
	 * Creates an array of the enumerable property names of the array-like `value`.
	 *
	 * @private
	 * @param {*} value The value to query.
	 * @param {boolean} inherited Specify returning inherited property names.
	 * @returns {Array} Returns the array of property names.
	 */
	function arrayLikeKeys(value, inherited) {
	  // Safari 8.1 makes `arguments.callee` enumerable in strict mode.
	  // Safari 9 makes `arguments.length` enumerable in strict mode.
	  var result = (isArray(value) || isArguments(value))
	    ? baseTimes(value.length, String)
	    : [];
	
	  var length = result.length,
	      skipIndexes = !!length;
	
	  for (var key in value) {
	    if ((inherited || hasOwnProperty.call(value, key)) &&
	        !(skipIndexes && (key == 'length' || isIndex(key, length)))) {
	      result.push(key);
	    }
	  }
	  return result;
	}
	
	/**
	 * Assigns `value` to `key` of `object` if the existing value is not equivalent
	 * using [`SameValueZero`](http://ecma-international.org/ecma-262/7.0/#sec-samevaluezero)
	 * for equality comparisons.
	 *
	 * @private
	 * @param {Object} object The object to modify.
	 * @param {string} key The key of the property to assign.
	 * @param {*} value The value to assign.
	 */
	function assignValue(object, key, value) {
	  var objValue = object[key];
	  if (!(hasOwnProperty.call(object, key) && eq(objValue, value)) ||
	      (value === undefined && !(key in object))) {
	    object[key] = value;
	  }
	}
	
	/**
	 * The base implementation of `_.keys` which doesn't treat sparse arrays as dense.
	 *
	 * @private
	 * @param {Object} object The object to query.
	 * @returns {Array} Returns the array of property names.
	 */
	function baseKeys(object) {
	  if (!isPrototype(object)) {
	    return nativeKeys(object);
	  }
	  var result = [];
	  for (var key in Object(object)) {
	    if (hasOwnProperty.call(object, key) && key != 'constructor') {
	      result.push(key);
	    }
	  }
	  return result;
	}
	
	/**
	 * The base implementation of `_.rest` which doesn't validate or coerce arguments.
	 *
	 * @private
	 * @param {Function} func The function to apply a rest parameter to.
	 * @param {number} [start=func.length-1] The start position of the rest parameter.
	 * @returns {Function} Returns the new function.
	 */
	function baseRest(func, start) {
	  start = nativeMax(start === undefined ? (func.length - 1) : start, 0);
	  return function() {
	    var args = arguments,
	        index = -1,
	        length = nativeMax(args.length - start, 0),
	        array = Array(length);
	
	    while (++index < length) {
	      array[index] = args[start + index];
	    }
	    index = -1;
	    var otherArgs = Array(start + 1);
	    while (++index < start) {
	      otherArgs[index] = args[index];
	    }
	    otherArgs[start] = array;
	    return apply(func, this, otherArgs);
	  };
	}
	
	/**
	 * Copies properties of `source` to `object`.
	 *
	 * @private
	 * @param {Object} source The object to copy properties from.
	 * @param {Array} props The property identifiers to copy.
	 * @param {Object} [object={}] The object to copy properties to.
	 * @param {Function} [customizer] The function to customize copied values.
	 * @returns {Object} Returns `object`.
	 */
	function copyObject(source, props, object, customizer) {
	  object || (object = {});
	
	  var index = -1,
	      length = props.length;
	
	  while (++index < length) {
	    var key = props[index];
	
	    var newValue = customizer
	      ? customizer(object[key], source[key], key, object, source)
	      : undefined;
	
	    assignValue(object, key, newValue === undefined ? source[key] : newValue);
	  }
	  return object;
	}
	
	/**
	 * Creates a function like `_.assign`.
	 *
	 * @private
	 * @param {Function} assigner The function to assign values.
	 * @returns {Function} Returns the new assigner function.
	 */
	function createAssigner(assigner) {
	  return baseRest(function(object, sources) {
	    var index = -1,
	        length = sources.length,
	        customizer = length > 1 ? sources[length - 1] : undefined,
	        guard = length > 2 ? sources[2] : undefined;
	
	    customizer = (assigner.length > 3 && typeof customizer == 'function')
	      ? (length--, customizer)
	      : undefined;
	
	    if (guard && isIterateeCall(sources[0], sources[1], guard)) {
	      customizer = length < 3 ? undefined : customizer;
	      length = 1;
	    }
	    object = Object(object);
	    while (++index < length) {
	      var source = sources[index];
	      if (source) {
	        assigner(object, source, index, customizer);
	      }
	    }
	    return object;
	  });
	}
	
	/**
	 * Checks if `value` is a valid array-like index.
	 *
	 * @private
	 * @param {*} value The value to check.
	 * @param {number} [length=MAX_SAFE_INTEGER] The upper bounds of a valid index.
	 * @returns {boolean} Returns `true` if `value` is a valid index, else `false`.
	 */
	function isIndex(value, length) {
	  length = length == null ? MAX_SAFE_INTEGER : length;
	  return !!length &&
	    (typeof value == 'number' || reIsUint.test(value)) &&
	    (value > -1 && value % 1 == 0 && value < length);
	}
	
	/**
	 * Checks if the given arguments are from an iteratee call.
	 *
	 * @private
	 * @param {*} value The potential iteratee value argument.
	 * @param {*} index The potential iteratee index or key argument.
	 * @param {*} object The potential iteratee object argument.
	 * @returns {boolean} Returns `true` if the arguments are from an iteratee call,
	 *  else `false`.
	 */
	function isIterateeCall(value, index, object) {
	  if (!isObject(object)) {
	    return false;
	  }
	  var type = typeof index;
	  if (type == 'number'
	        ? (isArrayLike(object) && isIndex(index, object.length))
	        : (type == 'string' && index in object)
	      ) {
	    return eq(object[index], value);
	  }
	  return false;
	}
	
	/**
	 * Checks if `value` is likely a prototype object.
	 *
	 * @private
	 * @param {*} value The value to check.
	 * @returns {boolean} Returns `true` if `value` is a prototype, else `false`.
	 */
	function isPrototype(value) {
	  var Ctor = value && value.constructor,
	      proto = (typeof Ctor == 'function' && Ctor.prototype) || objectProto;
	
	  return value === proto;
	}
	
	/**
	 * Performs a
	 * [`SameValueZero`](http://ecma-international.org/ecma-262/7.0/#sec-samevaluezero)
	 * comparison between two values to determine if they are equivalent.
	 *
	 * @static
	 * @memberOf _
	 * @since 4.0.0
	 * @category Lang
	 * @param {*} value The value to compare.
	 * @param {*} other The other value to compare.
	 * @returns {boolean} Returns `true` if the values are equivalent, else `false`.
	 * @example
	 *
	 * var object = { 'a': 1 };
	 * var other = { 'a': 1 };
	 *
	 * _.eq(object, object);
	 * // => true
	 *
	 * _.eq(object, other);
	 * // => false
	 *
	 * _.eq('a', 'a');
	 * // => true
	 *
	 * _.eq('a', Object('a'));
	 * // => false
	 *
	 * _.eq(NaN, NaN);
	 * // => true
	 */
	function eq(value, other) {
	  return value === other || (value !== value && other !== other);
	}
	
	/**
	 * Checks if `value` is likely an `arguments` object.
	 *
	 * @static
	 * @memberOf _
	 * @since 0.1.0
	 * @category Lang
	 * @param {*} value The value to check.
	 * @returns {boolean} Returns `true` if `value` is an `arguments` object,
	 *  else `false`.
	 * @example
	 *
	 * _.isArguments(function() { return arguments; }());
	 * // => true
	 *
	 * _.isArguments([1, 2, 3]);
	 * // => false
	 */
	function isArguments(value) {
	  // Safari 8.1 makes `arguments.callee` enumerable in strict mode.
	  return isArrayLikeObject(value) && hasOwnProperty.call(value, 'callee') &&
	    (!propertyIsEnumerable.call(value, 'callee') || objectToString.call(value) == argsTag);
	}
	
	/**
	 * Checks if `value` is classified as an `Array` object.
	 *
	 * @static
	 * @memberOf _
	 * @since 0.1.0
	 * @category Lang
	 * @param {*} value The value to check.
	 * @returns {boolean} Returns `true` if `value` is an array, else `false`.
	 * @example
	 *
	 * _.isArray([1, 2, 3]);
	 * // => true
	 *
	 * _.isArray(document.body.children);
	 * // => false
	 *
	 * _.isArray('abc');
	 * // => false
	 *
	 * _.isArray(_.noop);
	 * // => false
	 */
	var isArray = Array.isArray;
	
	/**
	 * Checks if `value` is array-like. A value is considered array-like if it's
	 * not a function and has a `value.length` that's an integer greater than or
	 * equal to `0` and less than or equal to `Number.MAX_SAFE_INTEGER`.
	 *
	 * @static
	 * @memberOf _
	 * @since 4.0.0
	 * @category Lang
	 * @param {*} value The value to check.
	 * @returns {boolean} Returns `true` if `value` is array-like, else `false`.
	 * @example
	 *
	 * _.isArrayLike([1, 2, 3]);
	 * // => true
	 *
	 * _.isArrayLike(document.body.children);
	 * // => true
	 *
	 * _.isArrayLike('abc');
	 * // => true
	 *
	 * _.isArrayLike(_.noop);
	 * // => false
	 */
	function isArrayLike(value) {
	  return value != null && isLength(value.length) && !isFunction(value);
	}
	
	/**
	 * This method is like `_.isArrayLike` except that it also checks if `value`
	 * is an object.
	 *
	 * @static
	 * @memberOf _
	 * @since 4.0.0
	 * @category Lang
	 * @param {*} value The value to check.
	 * @returns {boolean} Returns `true` if `value` is an array-like object,
	 *  else `false`.
	 * @example
	 *
	 * _.isArrayLikeObject([1, 2, 3]);
	 * // => true
	 *
	 * _.isArrayLikeObject(document.body.children);
	 * // => true
	 *
	 * _.isArrayLikeObject('abc');
	 * // => false
	 *
	 * _.isArrayLikeObject(_.noop);
	 * // => false
	 */
	function isArrayLikeObject(value) {
	  return isObjectLike(value) && isArrayLike(value);
	}
	
	/**
	 * Checks if `value` is classified as a `Function` object.
	 *
	 * @static
	 * @memberOf _
	 * @since 0.1.0
	 * @category Lang
	 * @param {*} value The value to check.
	 * @returns {boolean} Returns `true` if `value` is a function, else `false`.
	 * @example
	 *
	 * _.isFunction(_);
	 * // => true
	 *
	 * _.isFunction(/abc/);
	 * // => false
	 */
	function isFunction(value) {
	  // The use of `Object#toString` avoids issues with the `typeof` operator
	  // in Safari 8-9 which returns 'object' for typed array and other constructors.
	  var tag = isObject(value) ? objectToString.call(value) : '';
	  return tag == funcTag || tag == genTag;
	}
	
	/**
	 * Checks if `value` is a valid array-like length.
	 *
	 * **Note:** This method is loosely based on
	 * [`ToLength`](http://ecma-international.org/ecma-262/7.0/#sec-tolength).
	 *
	 * @static
	 * @memberOf _
	 * @since 4.0.0
	 * @category Lang
	 * @param {*} value The value to check.
	 * @returns {boolean} Returns `true` if `value` is a valid length, else `false`.
	 * @example
	 *
	 * _.isLength(3);
	 * // => true
	 *
	 * _.isLength(Number.MIN_VALUE);
	 * // => false
	 *
	 * _.isLength(Infinity);
	 * // => false
	 *
	 * _.isLength('3');
	 * // => false
	 */
	function isLength(value) {
	  return typeof value == 'number' &&
	    value > -1 && value % 1 == 0 && value <= MAX_SAFE_INTEGER;
	}
	
	/**
	 * Checks if `value` is the
	 * [language type](http://www.ecma-international.org/ecma-262/7.0/#sec-ecmascript-language-types)
	 * of `Object`. (e.g. arrays, functions, objects, regexes, `new Number(0)`, and `new String('')`)
	 *
	 * @static
	 * @memberOf _
	 * @since 0.1.0
	 * @category Lang
	 * @param {*} value The value to check.
	 * @returns {boolean} Returns `true` if `value` is an object, else `false`.
	 * @example
	 *
	 * _.isObject({});
	 * // => true
	 *
	 * _.isObject([1, 2, 3]);
	 * // => true
	 *
	 * _.isObject(_.noop);
	 * // => true
	 *
	 * _.isObject(null);
	 * // => false
	 */
	function isObject(value) {
	  var type = typeof value;
	  return !!value && (type == 'object' || type == 'function');
	}
	
	/**
	 * Checks if `value` is object-like. A value is object-like if it's not `null`
	 * and has a `typeof` result of "object".
	 *
	 * @static
	 * @memberOf _
	 * @since 4.0.0
	 * @category Lang
	 * @param {*} value The value to check.
	 * @returns {boolean} Returns `true` if `value` is object-like, else `false`.
	 * @example
	 *
	 * _.isObjectLike({});
	 * // => true
	 *
	 * _.isObjectLike([1, 2, 3]);
	 * // => true
	 *
	 * _.isObjectLike(_.noop);
	 * // => false
	 *
	 * _.isObjectLike(null);
	 * // => false
	 */
	function isObjectLike(value) {
	  return !!value && typeof value == 'object';
	}
	
	/**
	 * Assigns own enumerable string keyed properties of source objects to the
	 * destination object. Source objects are applied from left to right.
	 * Subsequent sources overwrite property assignments of previous sources.
	 *
	 * **Note:** This method mutates `object` and is loosely based on
	 * [`Object.assign`](https://mdn.io/Object/assign).
	 *
	 * @static
	 * @memberOf _
	 * @since 0.10.0
	 * @category Object
	 * @param {Object} object The destination object.
	 * @param {...Object} [sources] The source objects.
	 * @returns {Object} Returns `object`.
	 * @see _.assignIn
	 * @example
	 *
	 * function Foo() {
	 *   this.a = 1;
	 * }
	 *
	 * function Bar() {
	 *   this.c = 3;
	 * }
	 *
	 * Foo.prototype.b = 2;
	 * Bar.prototype.d = 4;
	 *
	 * _.assign({ 'a': 0 }, new Foo, new Bar);
	 * // => { 'a': 1, 'c': 3 }
	 */
	var assign = createAssigner(function(object, source) {
	  if (nonEnumShadows || isPrototype(source) || isArrayLike(source)) {
	    copyObject(source, keys(source), object);
	    return;
	  }
	  for (var key in source) {
	    if (hasOwnProperty.call(source, key)) {
	      assignValue(object, key, source[key]);
	    }
	  }
	});
	
	/**
	 * Creates an array of the own enumerable property names of `object`.
	 *
	 * **Note:** Non-object values are coerced to objects. See the
	 * [ES spec](http://ecma-international.org/ecma-262/7.0/#sec-object.keys)
	 * for more details.
	 *
	 * @static
	 * @since 0.1.0
	 * @memberOf _
	 * @category Object
	 * @param {Object} object The object to query.
	 * @returns {Array} Returns the array of property names.
	 * @example
	 *
	 * function Foo() {
	 *   this.a = 1;
	 *   this.b = 2;
	 * }
	 *
	 * Foo.prototype.c = 3;
	 *
	 * _.keys(new Foo);
	 * // => ['a', 'b'] (iteration order is not guaranteed)
	 *
	 * _.keys('hi');
	 * // => ['0', '1']
	 */
	function keys(object) {
	  return isArrayLike(object) ? arrayLikeKeys(object) : baseKeys(object);
	}
	
	module.exports = assign;


/***/ }),
/* 48 */
/***/ (function(module, exports, __webpack_require__) {

	var __WEBPACK_AMD_DEFINE_RESULT__;'use strict';
	
	var _typeof = typeof Symbol === "function" && typeof Symbol.iterator === "symbol" ? function (obj) { return typeof obj; } : function (obj) { return obj && typeof Symbol === "function" && obj.constructor === Symbol && obj !== Symbol.prototype ? "symbol" : typeof obj; };
	
	var _slicedToArray = function () { function sliceIterator(arr, i) { var _arr = []; var _n = true; var _d = false; var _e = undefined; try { for (var _i = arr[Symbol.iterator](), _s; !(_n = (_s = _i.next()).done); _n = true) { _arr.push(_s.value); if (i && _arr.length === i) break; } } catch (err) { _d = true; _e = err; } finally { try { if (!_n && _i["return"]) _i["return"](); } finally { if (_d) throw _e; } } return _arr; } return function (arr, i) { if (Array.isArray(arr)) { return arr; } else if (Symbol.iterator in Object(arr)) { return sliceIterator(arr, i); } else { throw new TypeError("Invalid attempt to destructure non-iterable instance"); } }; }();
	
	!(__WEBPACK_AMD_DEFINE_RESULT__ = function (require) {
	    'use strict';
	
	    var d3Ease = __webpack_require__(5);
	    var d3Format = __webpack_require__(9);
	    var d3Selection = __webpack_require__(1);
	    var d3Transition = __webpack_require__(15);
	    var d3TimeFormat = __webpack_require__(14);
	
	    var _require = __webpack_require__(20),
	        axisTimeCombinations = _require.axisTimeCombinations;
	
	    var _require2 = __webpack_require__(49),
	        formatIntegerValue = _require2.formatIntegerValue,
	        formatDecimalValue = _require2.formatDecimalValue;
	
	    var _require3 = __webpack_require__(39),
	        isInteger = _require3.isInteger;
	
	    /**
	     * Tooltip Component reusable API class that renders a
	     * simple and configurable tooltip element for Britechart's
	     * line chart or stacked area chart.
	     *
	     * @module Tooltip
	     * @tutorial tooltip
	     * @requires d3-array, d3-axis, d3-dispatch, d3-format, d3-scale, d3-selection, d3-transition
	     *
	     * @example
	     * var lineChart = line(),
	     *     tooltip = tooltip();
	     *
	     * tooltip
	     *     .title('Tooltip title');
	     *
	     * lineChart
	     *     .width(500)
	     *     .on('customMouseOver', function() {
	     *          tooltip.show();
	     *     })
	     *     .on('customMouseMove', function(dataPoint, topicColorMap, dataPointXPosition) {
	     *          tooltip.update(dataPoint, topicColorMap, dataPointXPosition);
	     *     })
	     *     .on('customMouseOut', function() {
	     *          tooltip.hide();
	     *     });
	     *
	     * d3Selection.select('.css-selector')
	     *     .datum(dataset)
	     *     .call(lineChart);
	     *
	     * d3Selection.select('.metadata-group .hover-marker')
	     *     .datum([])
	     *     .call(tooltip);
	     *
	     */
	
	
	    return function module() {
	
	        var margin = {
	            top: 2,
	            right: 2,
	            bottom: 2,
	            left: 2
	        },
	            width = 250,
	            height = 45,
	            title = 'Tooltip title',
	            valueFormat = null,
	
	
	        // tooltip
	        tooltip = void 0,
	            tooltipOffset = {
	            y: -55,
	            x: 0
	        },
	            tooltipMaxTopicLength = 170,
	            tooltipTextContainer = void 0,
	            tooltipDivider = void 0,
	            tooltipBody = void 0,
	            tooltipTitle = void 0,
	            tooltipWidth = 250,
	            tooltipHeight = 48,
	            tooltipBorderRadius = 3,
	            ttTextX = 0,
	            ttTextY = 37,
	            textSize = void 0,
	            entryLineLimit = 3,
	
	
	        // Animations
	        mouseChaseDuration = 100,
	            ease = d3Ease.easeQuadInOut,
	            circleYOffset = 8,
	            colorMap = void 0,
	            bodyFillColor = '#FFFFFF',
	            borderStrokeColor = '#D2D6DF',
	            titleFillColor = '#6D717A',
	            textFillColor = '#282C35',
	            tooltipTextColor = '#000000',
	            dateLabel = 'date',
	            valueLabel = 'value',
	            nameLabel = 'name',
	            topicLabel = 'topics',
	            defaultAxisSettings = axisTimeCombinations.DAY_MONTH,
	            dateFormat = null,
	            topicsOrder = [],
	
	
	        // formats
	        monthDayYearFormat = d3TimeFormat.timeFormat('%b %d, %Y'),
	            monthDayHourFormat = d3TimeFormat.timeFormat('%b %d, %I %p'),
	            locale = void 0,
	            chartWidth = void 0,
	            chartHeight = void 0,
	            data = void 0,
	            svg = void 0;
	
	        /**
	         * This function creates the graph using the selection as container
	         * @param {D3Selection} _selection A d3 selection that represents
	         *                                  the container(s) where the chart(s) will be rendered
	         * @param {Object} _data The data to attach and generate the chart
	         */
	        function exports(_selection) {
	            _selection.each(function (_data) {
	                chartWidth = width - margin.left - margin.right;
	                chartHeight = height - margin.top - margin.bottom;
	                data = _data;
	
	                buildSVG(this);
	            });
	        }
	
	        /**
	         * Builds containers for the tooltip
	         * Also applies the Margin convention
	         * @private
	         */
	        function buildContainerGroups() {
	            var container = svg.append('g').classed('tooltip-container-group', true).attr('transform', 'translate( ' + margin.left + ', ' + margin.top + ')');
	
	            container.append('g').classed('tooltip-group', true);
	        }
	
	        /**
	         * Builds the SVG element that will contain the chart
	         * @param  {HTMLElement} container DOM element that will work as the container of the graph
	         * @private
	         */
	        function buildSVG(container) {
	            if (!svg) {
	                svg = d3Selection.select(container).append('g').classed('britechart britechart-tooltip', true);
	
	                buildContainerGroups();
	                drawTooltip();
	            }
	            svg.transition().attr('width', width).attr('height', height);
	
	            // Hidden by default
	            exports.hide();
	        }
	
	        /**
	         * Resets the tooltipBody content
	         * @return void
	         */
	        function cleanContent() {
	            tooltipBody.selectAll('text').remove();
	            tooltipBody.selectAll('circle').remove();
	        }
	
	        /**
	         * Draws the different elements of the Tooltip box
	         * @return void
	         */
	        function drawTooltip() {
	            tooltipTextContainer = svg.selectAll('.tooltip-group').append('g').classed('tooltip-text', true);
	
	            tooltip = tooltipTextContainer.append('rect').classed('tooltip-text-container', true).attr('x', -tooltipWidth / 4 + 8).attr('y', 0).attr('width', tooltipWidth).attr('height', tooltipHeight).attr('rx', tooltipBorderRadius).attr('ry', tooltipBorderRadius).style('fill', bodyFillColor).style('stroke', borderStrokeColor).style('stroke-width', 1);
	
	            tooltipTitle = tooltipTextContainer.append('text').classed('tooltip-title', true).attr('x', -tooltipWidth / 4 + 17).attr('dy', '.35em').attr('y', 16).style('fill', titleFillColor);
	
	            tooltipDivider = tooltipTextContainer.append('line').classed('tooltip-divider', true).attr('x1', -tooltipWidth / 4 + 15).attr('x2', 265).attr('y1', 31).attr('y2', 31).style('stroke', borderStrokeColor);
	
	            tooltipBody = tooltipTextContainer.append('g').classed('tooltip-body', true).style('transform', 'translateY(8px)').style('fill', textFillColor);
	        }
	
	        /**
	         * Formats the value depending on its characteristics
	         * @param  {Number} value Value to format
	         * @return {Number}       Formatted value
	         */
	        function getFormattedValue(value) {
	            var valueFormatter = formatDecimalValue;
	
	            if (!value) {
	                return 0;
	            }
	            if (valueFormat) {
	                valueFormatter = d3Format.format(valueFormat);
	            } else if (isInteger(value)) {
	                valueFormatter = formatIntegerValue;
	            }
	
	            return valueFormatter(value);
	        }
	
	        /**
	         * Calculates the desired position for the tooltip
	         * @param  {Number} mouseX             Current horizontal mouse position
	         * @param  {Number} mouseY             Current vertical mouse position
	         * @return {Number[]}                  X and Y position
	         */
	        function getTooltipPosition(_ref) {
	            var _ref2 = _slicedToArray(_ref, 2),
	                mouseX = _ref2[0],
	                mouseY = _ref2[1];
	
	            var tooltipX = void 0,
	                tooltipY = void 0;
	
	            // show tooltip to the right
	            if (mouseX - tooltipWidth < 0) {
	                // Tooltip on the right
	                tooltipX = tooltipWidth - 185;
	            } else {
	                // Tooltip on the left
	                tooltipX = -205;
	            }
	
	            if (mouseY) {
	                tooltipY = tooltipOffset.y;
	                // tooltipY = mouseY + tooltipOffset.y;
	            } else {
	                tooltipY = tooltipOffset.y;
	            }
	
	            return [tooltipX, tooltipY];
	        }
	
	        /**
	         * Extracts the value from the data object
	         * @param  {Object} data Data value containing the info
	         * @return {String}      Value to show
	         */
	        function getValueText(data) {
	            var value = data[valueLabel];
	            var valueText = void 0;
	
	            if (data.missingValue) {
	                valueText = '-';
	            } else {
	                valueText = getFormattedValue(value).toString();
	            }
	
	            return valueText;
	        }
	
	        /**
	         * Resets the height of the tooltip and the pointer for the text
	         * position
	         */
	        function resetSizeAndPositionPointers() {
	            tooltipHeight = 48;
	            ttTextY = 37;
	            ttTextX = 0;
	        }
	
	        /**
	         * Draws the data entries inside the tooltip for a given topic
	         * @param  {Object} topic Topic to extract data from
	         * @return void
	         */
	        function updateTopicContent(topic) {
	            var name = topic[nameLabel],
	                tooltipRight = void 0,
	                tooltipLeftText = void 0,
	                tooltipRightText = void 0,
	                elementText = void 0;
	
	            tooltipLeftText = topic.topicName || name;
	            tooltipRightText = getValueText(topic);
	
	            elementText = tooltipBody.append('text').classed('tooltip-left-text', true).attr('dy', '1em').attr('x', ttTextX - 20).attr('y', ttTextY).style('fill', tooltipTextColor).text(tooltipLeftText).call(textWrap, tooltipMaxTopicLength, -25);
	
	            tooltipRight = tooltipBody.append('text').classed('tooltip-right-text', true).attr('dy', '1em').attr('x', ttTextX + 8).attr('y', ttTextY).style('fill', tooltipTextColor).text(tooltipRightText);
	
	            textSize = elementText.node().getBBox();
	            tooltipHeight += textSize.height + 5;
	
	            // Not sure if necessary
	            tooltipRight.attr('x', tooltipWidth - tooltipRight.node().getBBox().width - 10 - tooltipWidth / 4);
	
	            tooltipBody.append('circle').classed('tooltip-circle', true).attr('cx', 23 - tooltipWidth / 4).attr('cy', ttTextY + circleYOffset).attr('r', 5).style('fill', colorMap[name]).style('stroke-width', 1);
	
	            ttTextY += textSize.height + 7;
	        }
	
	        /**
	         * Updates size and position of tooltip depending on the side of the chart we are in
	         * TODO: This needs a refactor, following the mini-tooltip code.
	         *
	         * @param  {Object} dataPoint DataPoint of the tooltip
	         * @param  {Number} xPosition DataPoint's x position in the chart
	         * @param  {Number} xPosition DataPoint's y position in the chart
	         * @return void
	         */
	        function updatePositionAndSize(dataPoint, xPosition, yPosition) {
	            var _getTooltipPosition = getTooltipPosition([xPosition, yPosition]),
	                _getTooltipPosition2 = _slicedToArray(_getTooltipPosition, 2),
	                tooltipX = _getTooltipPosition2[0],
	                tooltipY = _getTooltipPosition2[1];
	
	            tooltip.attr('width', tooltipWidth).attr('height', tooltipHeight + 10);
	
	            tooltipTextContainer.transition().duration(mouseChaseDuration).ease(ease).attr('transform', 'translate(' + tooltipX + ', ' + tooltipY + ')');
	
	            tooltipDivider.attr('x2', tooltipWidth - 60);
	        }
	
	        /**
	         * Updates value of tooltipTitle with the data meaning and the date
	         * @param  {Object} dataPoint Point of data to use as source
	         * @return void
	         */
	        function updateTitle(dataPoint) {
	            var date = new Date(dataPoint[dateLabel]),
	                tooltipTitleText = title + ' - ' + formatDate(date);
	
	            tooltipTitle.text(tooltipTitleText);
	        }
	
	        /**
	         * Figures out which date format to use when showing the date of the current data entry
	         * @return {Function} The proper date formatting function
	         */
	        function formatDate(date) {
	            var settings = dateFormat || defaultAxisSettings;
	            var format = null;
	            var localeOptions = { month: 'short', day: 'numeric' };
	
	            if (settings === axisTimeCombinations.DAY_MONTH || settings === axisTimeCombinations.MONTH_YEAR) {
	                format = monthDayYearFormat;
	                localeOptions.year = 'numeric';
	            } else if (settings === axisTimeCombinations.HOUR_DAY || settings === axisTimeCombinations.MINUTE_HOUR) {
	                format = monthDayHourFormat;
	                localeOptions.hour = 'numeric';
	            }
	
	            if (locale && typeof Intl !== 'undefined' && (typeof Intl === 'undefined' ? 'undefined' : _typeof(Intl)) === 'object' && Intl.DateTimeFormat) {
	                var f = Intl.DateTimeFormat(locale, localeOptions);
	
	                return f.format(date);
	            }
	
	            return format(date);
	        }
	
	        /**
	         * Helper method to sort the passed topics array by the names passed int he order arary
	         * @param  {Object[]} topics    Topics data, retrieved from datapoint passed by line chart
	         * @param  {Object[]} order     Array of names in the order to sort topics by
	         * @return {Object[]}           sorted topics object
	         */
	        function _sortByTopicsOrder(topics) {
	            var order = arguments.length > 1 && arguments[1] !== undefined ? arguments[1] : topicsOrder;
	
	            return order.map(function (orderName) {
	                return topics.filter(function (_ref3) {
	                    var name = _ref3.name;
	                    return name === orderName;
	                })[0];
	            });
	        }
	
	        /**
	         * Sorts topic by alphabetical order for arrays of objects with a name proeprty
	         * @param  {Array} topics   List of topic objects
	         * @return {Array}          List of topic name strings
	         */
	        function _sortByAlpha(topics) {
	            return topics.map(function (d) {
	                return d;
	            }).sort(function (a, b) {
	                if (a.name > b.name) return 1;
	                if (a.name === b.name) return 0;
	                return -1;
	            });
	
	            var otherIndex = topics.map(function (_ref4) {
	                var name = _ref4.name;
	                return name;
	            }).indexOf('Other');
	
	            if (otherIndex >= 0) {
	                var other = topics.splice(otherIndex, 1);
	
	                topics = topics.concat(other);
	            }
	        }
	
	        /**
	         * Wraps a text given the text, width, x position and textFormatter function
	         * @param  {D3Selection} text  Selection with the text to wrap inside
	         * @param  {Number} width Desired max width for that line
	         * @param  {Number} xpos  Initial x position of the text
	         *
	         * REF: http://bl.ocks.org/mbostock/7555321
	         * More discussions on https://github.com/mbostock/d3/issues/1642
	         */
	        function textWrap(text, width, xpos) {
	            xpos = xpos || 0;
	
	            text.each(function () {
	                var words, word, line, lineNumber, lineHeight, y, dy, tspan;
	
	                text = d3Selection.select(this);
	
	                words = text.text().split(/\s+/).reverse();
	                line = [];
	                lineNumber = 0;
	                lineHeight = 1.2;
	                y = text.attr('y');
	                dy = parseFloat(text.attr('dy'));
	                tspan = text.text(null).append('tspan').attr('x', xpos).attr('y', y).attr('dy', dy + 'em');
	
	                while (word = words.pop()) {
	                    line.push(word);
	                    tspan.text(line.join(' '));
	
	                    if (tspan.node().getComputedTextLength() > width) {
	                        line.pop();
	                        tspan.text(line.join(' '));
	
	                        if (lineNumber < entryLineLimit - 1) {
	                            line = [word];
	                            tspan = text.append('tspan').attr('x', xpos).attr('y', y).attr('dy', ++lineNumber * lineHeight + dy + 'em').text(word);
	                        }
	                    }
	                }
	            });
	        }
	
	        /**
	         * Draws the data entries inside the tooltip
	         * @param  {Object} dataPoint   Data entry from to take the info
	         * @return void
	         */
	        function updateContent(dataPoint) {
	            var topics = dataPoint[topicLabel];
	
	            // sort order by topicsOrder array if passed
	            if (topicsOrder.length) {
	                topics = _sortByTopicsOrder(topics);
	            } else if (topics.length && topics[0].name) {
	                topics = _sortByAlpha(topics);
	            }
	
	            cleanContent();
	            updateTitle(dataPoint);
	            resetSizeAndPositionPointers();
	            topics.forEach(updateTopicContent);
	        }
	
	        /**
	         * Updates tooltip title, content, size and position
	         * sorts by alphatical name order if not forced order given
	         *
	         * @param  {lineChartPointByDate} dataPoint  Current datapoint to show info about
	         * @param  {Number} xPosition           Position of the mouse on the X axis
	         * @return void
	         */
	        function updateTooltip(dataPoint, xPosition, yPosition) {
	            updateContent(dataPoint);
	            updatePositionAndSize(dataPoint, xPosition, yPosition);
	        }
	
	        // API
	
	        /**
	         * constants to be used to force the x axis to respect a certain granularity
	         * current options: HOUR_DAY, DAY_MONTH, MONTH_YEAR
	         * @example tooltip.dateFormat(tooltip.axisTimeCombinations.HOUR_DAY)
	         */
	        exports.axisTimeCombinations = axisTimeCombinations;
	
	        /**
	         * Gets or Sets the dateLabel of the data
	         * @param  {Number} _x Desired dateLabel
	         * @return { dateLabel | module} Current dateLabel or Chart module to chain calls
	         * @public
	         */
	        exports.dateLabel = function (_x) {
	            if (!arguments.length) {
	                return dateLabel;
	            }
	            dateLabel = _x;
	
	            return this;
	        };
	
	        /**
	         * Exposes the ability to force the tooltip to use a certain date format
	         * @param  {String} _x Desired format
	         * @return { (String|Module) }    Current format or module to chain calls
	         */
	        exports.dateFormat = function (_x) {
	            if (!arguments.length) {
	                return dateFormat || defaultAxisSettings;
	            }
	            dateFormat = _x;
	
	            return this;
	        };
	
	        /**
	         * Hides the tooltip
	         * @return {Module} Tooltip module to chain calls
	         * @public
	         */
	        exports.hide = function () {
	            svg.style('display', 'none');
	
	            return this;
	        };
	
	        /**
	         * Pass locale for the tooltip to render the date in
	         * @param  {String} _x  must be a locale tag like 'en-US' or 'fr-FR'
	         * @return { (String|Module) }    Current locale or module to chain calls
	         */
	        exports.locale = function (_x) {
	            if (!arguments.length) {
	                return locale;
	            }
	            locale = _x;
	
	            return this;
	        };
	
	        /**
	         * Gets or Sets the nameLabel of the data
	         * @param  {Number} _x Desired nameLabel
	         * @return { nameLabel | module} Current nameLabel or Chart module to chain calls
	         * @public
	         */
	        exports.nameLabel = function (_x) {
	            if (!arguments.length) {
	                return nameLabel;
	            }
	            nameLabel = _x;
	
	            return this;
	        };
	
	        /**
	         * Shows the tooltip
	         * @return {Module} Tooltip module to chain calls
	         * @public
	         */
	        exports.show = function () {
	            svg.style('display', 'block');
	
	            return this;
	        };
	
	        /**
	         * Pass an override for the ordering of your tooltip
	         * @param  {Object[]} _x    Array of the names of your tooltip items
	         * @return { overrideOrder | module} Current overrideOrder or Chart module to chain calls
	         * @public
	         */
	        exports.topicsOrder = function (_x) {
	            if (!arguments.length) {
	                return topicsOrder;
	            }
	            topicsOrder = _x;
	
	            return this;
	        };
	
	        /**
	         * Gets or Sets the title of the tooltip
	         * @param  {string} _x Desired title
	         * @return { string | module} Current title or module to chain calls
	         * @public
	         */
	        exports.title = function (_x) {
	            if (!arguments.length) {
	                return title;
	            }
	            title = _x;
	
	            return this;
	        };
	
	        /**
	         * Gets or Sets the topicLabel of the data
	         * @param  {Number} _x Desired topicLabel
	         * @return { topicLabel | module} Current topicLabel or Chart module to chain calls
	         * @public
	         */
	        exports.topicLabel = function (_x) {
	            if (!arguments.length) {
	                return topicLabel;
	            }
	            topicLabel = _x;
	
	            return this;
	        };
	
	        /**
	         * Updates the position and content of the tooltip
	         * @param  {Object} dataPoint    Datapoint to represent
	         * @param  {Object} colorMapping Color scheme of the topics
	         * @param  {Number} position     X-scale position in pixels
	         * @return {Module} Tooltip module to chain calls
	         * @public
	         */
	        exports.update = function (dataPoint, colorMapping, xPosition) {
	            var yPosition = arguments.length > 3 && arguments[3] !== undefined ? arguments[3] : null;
	
	            colorMap = colorMapping;
	            updateTooltip(dataPoint, xPosition, yPosition);
	
	            return this;
	        };
	
	        /**
	         * Gets or Sets the valueFormat of the tooltip
	         * @param  {String} _x Desired valueFormat
	         * @return { String | module} Current valueFormat or module to chain calls
	         * @public
	         */
	        exports.valueFormat = function (_x) {
	            if (!arguments.length) {
	                return valueFormat;
	            }
	            valueFormat = _x;
	
	            return this;
	        };
	
	        /**
	         * Gets or Sets the valueLabel of the data
	         * @param  {Number} _x Desired valueLabel
	         * @return { valueLabel | module} Current valueLabel or Chart module to chain calls
	         * @public
	         */
	        exports.valueLabel = function (_x) {
	            if (!arguments.length) {
	                return valueLabel;
	            }
	            valueLabel = _x;
	
	            return this;
	        };
	
	        return exports;
	    };
	}.call(exports, __webpack_require__, exports, module), __WEBPACK_AMD_DEFINE_RESULT__ !== undefined && (module.exports = __WEBPACK_AMD_DEFINE_RESULT__));

/***/ }),
/* 49 */
/***/ (function(module, exports, __webpack_require__) {

	var __WEBPACK_AMD_DEFINE_RESULT__;'use strict';
	
	!(__WEBPACK_AMD_DEFINE_RESULT__ = function (require) {
	    'use strict';
	
	    var d3Format = __webpack_require__(9);
	
	    var integerValueFormats = {
	        small: {
	            limit: 10,
	            format: d3Format.format('')
	        },
	        medium: {
	            limit: 1000,
	            format: d3Format.format('')
	        },
	        large: {
	            limit: null,
	            format: d3Format.format('.2s')
	        }
	    };
	    var decimalValueFormats = {
	        small: {
	            limit: 10,
	            format: d3Format.format('.3f')
	        },
	        medium: {
	            limit: 100,
	            format: d3Format.format('.1f')
	        },
	        large: {
	            limit: null,
	            format: d3Format.format('.2s')
	        }
	    };
	
	    function getValueSize(value, limits) {
	        var size = 'large';
	
	        if (value < limits.small.limit) {
	            size = 'small';
	        } else if (value < limits.medium.limit) {
	            size = 'medium';
	        }
	        return size;
	    }
	
	    /**
	     * Formats an integer value depending on its value range
	     * @param  {Number} value Decimal point value to format
	     * @return {Number}       Formatted value to show
	     */
	    function formatIntegerValue(value) {
	        var size = getValueSize(value, integerValueFormats);
	        var format = integerValueFormats[size].format;
	
	        return format(value);
	    }
	
	    /**
	     * Formats a floating point value depending on its value range
	     * @param  {Number} value Decimal point value to format
	     * @return {Number}       Formatted value to show
	     */
	    function formatDecimalValue(value) {
	        var size = getValueSize(value, decimalValueFormats);
	        var format = decimalValueFormats[size].format;
	
	        return format(value);
	    }
	
	    return {
	        formatDecimalValue: formatDecimalValue,
	        formatIntegerValue: formatIntegerValue
	    };
	}.call(exports, __webpack_require__, exports, module), __WEBPACK_AMD_DEFINE_RESULT__ !== undefined && (module.exports = __WEBPACK_AMD_DEFINE_RESULT__));

/***/ }),
/* 50 */,
/* 51 */,
/* 52 */,
/* 53 */,
/* 54 */,
/* 55 */,
/* 56 */,
/* 57 */,
/* 58 */,
/* 59 */,
/* 60 */,
/* 61 */,
/* 62 */,
/* 63 */,
/* 64 */,
/* 65 */,
/* 66 */,
/* 67 */,
/* 68 */,
/* 69 */,
/* 70 */
/***/ (function(module, exports, __webpack_require__) {

	var __WEBPACK_AMD_DEFINE_RESULT__;'use strict';
	
	var _slicedToArray = function () { function sliceIterator(arr, i) { var _arr = []; var _n = true; var _d = false; var _e = undefined; try { for (var _i = arr[Symbol.iterator](), _s; !(_n = (_s = _i.next()).done); _n = true) { _arr.push(_s.value); if (i && _arr.length === i) break; } } catch (err) { _d = true; _e = err; } finally { try { if (!_n && _i["return"]) _i["return"](); } finally { if (_d) throw _e; } } return _arr; } return function (arr, i) { if (Array.isArray(arr)) { return arr; } else if (Symbol.iterator in Object(arr)) { return sliceIterator(arr, i); } else { throw new TypeError("Invalid attempt to destructure non-iterable instance"); } }; }();
	
	!(__WEBPACK_AMD_DEFINE_RESULT__ = function (require) {
	    'use strict';
	
	    var d3Array = __webpack_require__(4);
	    var d3Axis = __webpack_require__(6);
	    var d3Color = __webpack_require__(7);
	    var d3Collection = __webpack_require__(11);
	    var d3Dispatch = __webpack_require__(8);
	    var d3Ease = __webpack_require__(5);
	    var d3Interpolate = __webpack_require__(12);
	    var d3Scale = __webpack_require__(10);
	    var d3Shape = __webpack_require__(33);
	    var d3Selection = __webpack_require__(1);
	    var assign = __webpack_require__(47);
	
	    var _require = __webpack_require__(18),
	        exportChart = _require.exportChart;
	
	    var colorHelper = __webpack_require__(19);
	    var NUMBER_FORMAT = ',f';
	    var uniq = function uniq(arrArg) {
	        return arrArg.filter(function (elem, pos, arr) {
	            return arr.indexOf(elem) == pos;
	        });
	    };
	
	    /**
	     * @typdef D3Layout
	     * @type function
	     */
	
	    /**
	     * @typedef stackedBarData
	     * @type {Object}
	     * @property {Object[]} data       All data entries
	     * @property {String} name         Name of the entry
	     * @property {String} stack        Stack of the entry
	     * @property {Number} value        Value of the entry
	     *
	     * @example
	     * {
	     *     'data': [
	     *         {
	     *             "name": "2011-01",
	     *             "stack": "Direct",
	     *             "value": 0
	     *         }
	     *     ]
	     * }
	     */
	
	    /**
	     * Stacked Area Chart reusable API module that allows us
	     * rendering a multi area and configurable chart.
	     *
	     * @module Stacked-bar
	     * @tutorial stacked-bar
	     * @requires d3-array, d3-axis, d3-color, d3-collection, d3-dispatch, d3-ease,
	     *  d3-interpolate, d3-scale, d3-shape, d3-selection, lodash assign
	     *
	     * @example
	     * let stackedBar = stackedBar();
	     *
	     * stackedBar
	     *     .width(containerWidth);
	     *
	     * d3Selection.select('.css-selector')
	     *     .datum(dataset.data)
	     *     .call(stackedBar);
	     *
	     */
	    return function module() {
	
	        var margin = {
	            top: 40,
	            right: 30,
	            bottom: 60,
	            left: 70
	        },
	            width = 960,
	            height = 500,
	            xScale = void 0,
	            xAxis = void 0,
	            yScale = void 0,
	            yAxis = void 0,
	            aspectRatio = null,
	            yTickTextYOffset = -8,
	            yTickTextXOffset = -20,
	            yTicks = 5,
	            xTicks = 5,
	            percentageAxisToMaxRatio = 1,
	            colorSchema = colorHelper.colorSchemas.britecharts,
	            colorScale = void 0,
	            categoryColorMap = void 0,
	            layers = void 0,
	            ease = d3Ease.easeQuadInOut,
	            isHorizontal = false,
	            svg = void 0,
	            chartWidth = void 0,
	            chartHeight = void 0,
	            data = void 0,
	            transformedData = void 0,
	            stacks = void 0,
	            tooltipThreshold = 480,
	            baseLine = void 0,
	            xAxisPadding = {
	            top: 0,
	            left: 0,
	            bottom: 0,
	            right: 0
	        },
	            maxBarNumber = 8,
	            animationDelayStep = 20,
	            animationDelays = d3Array.range(animationDelayStep, maxBarNumber * animationDelayStep, animationDelayStep),
	            animationDuration = 1000,
	            grid = null,
	            nameLabel = 'name',
	            valueLabel = 'value',
	            stackLabel = 'stack',
	            nameLabelFormat = void 0,
	            valueLabelFormat = NUMBER_FORMAT,
	
	
	        // getters
	        getName = function getName(data) {
	            return data[nameLabel];
	        },
	            getValue = function getValue(data) {
	            return data[valueLabel];
	        },
	            getStack = function getStack(data) {
	            return data[stackLabel];
	        },
	            isAnimated = false,
	
	
	        // events
	        dispatcher = d3Dispatch.dispatch('customMouseOver', 'customMouseOut', 'customMouseMove');
	
	        /**
	         * This function creates the graph using the selection and data provided
	         * @param {D3Selection} _selection A d3 selection that represents
	         * the container(s) where the chart(s) will be rendered
	         * @param {stackedBarData} _data The data to attach and generate the chart
	         */
	        function exports(_selection) {
	            _selection.each(function (_data) {
	                chartWidth = width - margin.left - margin.right;
	                chartHeight = height - margin.top - margin.bottom;
	                data = cleanData(_data);
	
	                prepareData(data);
	                buildScales();
	                buildLayers();
	                buildSVG(this);
	                drawGridLines();
	                buildAxis();
	                drawAxis();
	                drawStackedBar();
	                addMouseEvents();
	            });
	        }
	
	        /**
	         * Adds events to the container group if the environment is not mobile
	         * Adding: mouseover, mouseout and mousemove
	         */
	        function addMouseEvents() {
	            if (shouldShowTooltip()) {
	                svg.on('mouseover', function (d) {
	                    handleMouseOver(this, d);
	                }).on('mouseout', function (d) {
	                    handleMouseOut(this, d);
	                }).on('mousemove', function (d) {
	                    handleMouseMove(this, d);
	                });
	            }
	
	            svg.selectAll('.bar').on('mouseover', handleBarsMouseOver).on('mouseout', handleBarsMouseOut);
	        }
	
	        /**
	         * Adjusts the position of the y axis' ticks
	         * @param  {D3Selection} selection Y axis group
	         * @return void
	         */
	        function adjustYTickLabels(selection) {
	            selection.selectAll('.tick text').attr('transform', 'translate(' + yTickTextXOffset + ', ' + yTickTextYOffset + ')');
	        }
	
	        /**
	         * Creates the d3 x and y axis, setting orientations
	         * @private
	         */
	        function buildAxis() {
	            if (isHorizontal) {
	                xAxis = d3Axis.axisBottom(xScale).ticks(xTicks, valueLabelFormat);
	                yAxis = d3Axis.axisLeft(yScale);
	            } else {
	                xAxis = d3Axis.axisBottom(xScale);
	                yAxis = d3Axis.axisLeft(yScale).ticks(yTicks, valueLabelFormat);
	            }
	        }
	
	        /**
	         * Builds containers for the chart, the axis and a wrapper for all of them
	         * NOTE: The order of drawing of this group elements is really important,
	         * as everything else will be drawn on top of them
	         * @private
	         */
	        function buildContainerGroups() {
	            var container = svg.append('g').classed('container-group', true).attr('transform', 'translate(' + margin.left + ',' + margin.top + ')');
	
	            container.append('g').classed('x-axis-group', true).append('g').classed('x axis', true);
	            container.selectAll('.x-axis-group').append('g').classed('month-axis', true);
	            container.append('g').classed('y-axis-group axis', true);
	            container.append('g').classed('grid-lines-group', true);
	            container.append('g').classed('chart-group', true);
	            container.append('g').classed('metadata-group', true);
	        }
	
	        /**
	         * Builds the stacked layers layout
	         * @return {D3Layout} Layout for drawing the chart
	         * @private
	         */
	        function buildLayers() {
	            var stack3 = d3Shape.stack().keys(stacks),
	                dataInitial = transformedData.map(function (item) {
	                var ret = {};
	
	                stacks.forEach(function (key) {
	                    ret[key] = item[key];
	                });
	
	                return assign({}, item, ret);
	            });
	
	            layers = stack3(dataInitial);
	        }
	
	        /**
	         * Creates the x, y and color scales of the chart
	         * @private
	         */
	        function buildScales() {
	            var yMax = d3Array.max(transformedData.map(function (d) {
	                return d.total;
	            }));
	
	            if (isHorizontal) {
	                xScale = d3Scale.scaleLinear().domain([0, yMax]).rangeRound([0, chartWidth - 1]);
	                // 1 pix for edge tick
	
	                yScale = d3Scale.scaleBand().domain(data.map(getName)).rangeRound([chartHeight, 0]).padding(0.1);
	            } else {
	                xScale = d3Scale.scaleBand().domain(data.map(getName)).rangeRound([0, chartWidth]).padding(0.1);
	
	                yScale = d3Scale.scaleLinear().domain([0, yMax]).rangeRound([chartHeight, 0]).nice();
	            }
	
	            colorScale = d3Scale.scaleOrdinal().range(colorSchema).domain(data.map(getStack));
	
	            categoryColorMap = colorScale.domain(data.map(getName)).domain().reduce(function (memo, item) {
	                data.forEach(function (v) {
	                    if (getName(v) === item) {
	                        memo[v.name] = colorScale(v.stack);
	                        memo[v.stack] = colorScale(v.stack);
	                        memo[v.stack + item] = colorScale(v.stack);
	                    }
	                });
	                return memo;
	            }, {});
	        }
	
	        /**
	         * @param  {HTMLElement} container DOM element that will work as the container of the graph
	         * @private
	         */
	        function buildSVG(container) {
	            if (!svg) {
	                svg = d3Selection.select(container).append('svg').classed('britechart stacked-bar', true);
	
	                buildContainerGroups();
	            }
	
	            svg.attr('width', width).attr('height', height);
	        }
	
	        /**
	         * Parses dates and values into JS Date objects and numbers
	         * @param  {obj} data Raw data from JSON file
	         * @return {obj}      Parsed data with values and dates
	         */
	        function cleanData(data) {
	            return data.map(function (d) {
	                d.value = +d[valueLabel];
	                d.stack = d[stackLabel];
	                d.topicName = getStack(d); // for tooltip
	                d.name = d[nameLabel];
	
	                return d;
	            });
	        }
	
	        /**
	         * Draws the x and y axis on the svg object within their
	         * respective groups
	         * @private
	         */
	        function drawAxis() {
	            if (isHorizontal) {
	                svg.select('.x-axis-group .axis.x').attr('transform', 'translate( 0, ' + chartHeight + ' )').call(xAxis);
	
	                svg.select('.y-axis-group.axis').attr('transform', 'translate( ' + -xAxisPadding.left + ', 0)').call(yAxis);
	            } else {
	                svg.select('.x-axis-group .axis.x').attr('transform', 'translate( 0, ' + chartHeight + ' )').call(xAxis);
	
	                svg.select('.y-axis-group.axis').attr('transform', 'translate( ' + -xAxisPadding.left + ', 0)').call(yAxis).call(adjustYTickLabels);
	            }
	        }
	
	        /**
	         * Draws grid lines on the background of the chart
	         * @return void
	         */
	        function drawGridLines() {
	            var scale = isHorizontal ? xScale : yScale;
	
	            if (grid === 'horizontal' || grid === 'full') {
	                svg.select('.grid-lines-group').selectAll('line.horizontal-grid-line').data(scale.ticks(yTicks).slice(1)).enter().append('line').attr('class', 'horizontal-grid-line').attr('x1', -xAxisPadding.left + 1).attr('x2', chartWidth).attr('y1', function (d) {
	                    return yScale(d);
	                }).attr('y2', function (d) {
	                    return yScale(d);
	                });
	            }
	
	            if (grid === 'vertical' || grid === 'full') {
	                svg.select('.grid-lines-group').selectAll('line.vertical-grid-line').data(scale.ticks(xTicks).slice(1)).enter().append('line').attr('class', 'vertical-grid-line').attr('y1', 0).attr('y2', chartHeight).attr('x1', function (d) {
	                    return xScale(d);
	                }).attr('x2', function (d) {
	                    return xScale(d);
	                });
	            }
	
	            if (isHorizontal) {
	                drawVerticalExtendedLine();
	            } else {
	                drawHorizontalExtendedLine();
	            }
	        }
	
	        /**
	         * Draws the bars along the x axis
	         * @param  {D3Selection} bars Selection of bars
	         * @return {void}
	         */
	        function drawHorizontalBars(series) {
	            // Enter + Update
	            var context = void 0,
	                bars = series.data(layers).enter().append('g').classed('layer', true).attr('fill', function (_ref) {
	                var key = _ref.key;
	                return categoryColorMap[key];
	            }).selectAll('.bar').data(function (d) {
	                return d;
	            }).enter().append('rect').classed('bar', true).attr('x', function (d) {
	                return xScale(d[0]);
	            }).attr('y', function (d) {
	                return yScale(d.data.key);
	            }).attr('height', yScale.bandwidth()).attr('fill', function (_ref2) {
	                var data = _ref2.data;
	                return categoryColorMap[data.stack + data.key];
	            });
	
	            if (isAnimated) {
	                bars.style('opacity', 0.24).transition().delay(function (_, i) {
	                    return animationDelays[i];
	                }).duration(animationDuration).ease(ease).tween('attr.width', function (d) {
	                    var node = d3Selection.select(this),
	                        i = d3Interpolate.interpolateRound(0, xScale(d[1] - d[0])),
	                        j = d3Interpolate.interpolateNumber(0, 1);
	
	                    return function (t) {
	                        node.attr('width', i(t));
	                        node.style('opacity', j(t));
	                    };
	                });
	            } else {
	                bars.attr('width', function (d) {
	                    return xScale(d[1] - d[0]);
	                });
	            }
	        }
	
	        /**
	         * Draws a vertical line to extend x-axis till the edges
	         * @return {void}
	         */
	        function drawHorizontalExtendedLine() {
	            baseLine = svg.select('.grid-lines-group').selectAll('line.extended-x-line').data([0]).enter().append('line').attr('class', 'extended-x-line').attr('x1', xAxisPadding.left).attr('x2', chartWidth).attr('y1', chartHeight).attr('y2', chartHeight);
	        }
	
	        /**
	         * Draws the bars along the y axis
	         * @param  {D3Selection} bars Selection of bars
	         * @return {void}
	         */
	        function drawVerticalBars(series) {
	            // Enter + Update
	            var bars = series.data(layers).enter().append('g').classed('layer', true).attr('fill', function (_ref3) {
	                var key = _ref3.key;
	                return categoryColorMap[key];
	            }).selectAll('.bar').data(function (d) {
	                return d;
	            }).enter().append('rect').classed('bar', true).attr('x', function (d) {
	                return xScale(d.data.key);
	            }).attr('y', function (d) {
	                return yScale(d[1]);
	            }).attr('width', xScale.bandwidth).attr('fill', function (_ref4) {
	                var data = _ref4.data;
	                return categoryColorMap[data.stack + data.key];
	            }),
	                context = void 0;
	
	            if (isAnimated) {
	                bars.style('opacity', 0.24).transition().delay(function (_, i) {
	                    return animationDelays[i];
	                }).duration(animationDuration).ease(ease).tween('attr.height', function (d) {
	                    var node = d3Selection.select(this),
	                        i = d3Interpolate.interpolateRound(0, yScale(d[0]) - yScale(d[1])),
	                        j = d3Interpolate.interpolateNumber(0, 1);
	
	                    return function (t) {
	                        node.attr('height', i(t));
	                        node.style('opacity', j(t));
	                    };
	                });
	            } else {
	                bars.attr('height', function (d) {
	                    return yScale(d[0]) - yScale(d[1]);
	                });
	            }
	        }
	
	        /**
	         * Draws a vertical line to extend y-axis till the edges
	         * @return {void}
	         */
	        function drawVerticalExtendedLine() {
	            baseLine = svg.select('.grid-lines-group').selectAll('line.extended-y-line').data([0]).enter().append('line').attr('class', 'extended-y-line').attr('y1', xAxisPadding.bottom).attr('y2', chartHeight).attr('x1', 0).attr('x2', 0);
	        }
	
	        /**
	         * Draws the different areas into the chart-group element
	         * @private
	         */
	        function drawStackedBar() {
	            var series = svg.select('.chart-group').selectAll('.layer');
	
	            if (isHorizontal) {
	                drawHorizontalBars(series);
	            } else {
	                drawVerticalBars(series);
	            }
	            // Exit
	            series.exit().transition().style('opacity', 0).remove();
	        }
	
	        /**
	         * Extract X position on the chart from a given mouse event
	         * @param  {obj} event D3 mouse event
	         * @return {Number}       Position on the x axis of the mouse
	         * @private
	         */
	        function getMousePosition(event) {
	            return d3Selection.mouse(event);
	        }
	
	        /**
	         * Finds out the data entry that is closer to the given position on pixels
	         * @param  {Number} mouseX  X position of the mouse
	         * @return {obj}            Data entry that is closer to that x axis position
	         */
	        function getNearestDataPoint(mouseX) {
	            var adjustedMouseX = mouseX - margin.left,
	                dataByValueParsed = transformedData.map(function (item) {
	                item.key = item.key;
	                return item;
	            }),
	                epsilon = void 0,
	                nearest = void 0;
	
	            epsilon = xScale(dataByValueParsed[1].key) - xScale(dataByValueParsed[0].key);
	            nearest = dataByValueParsed.find(function (_ref5) {
	                var key = _ref5.key;
	                return Math.abs(xScale(key) - adjustedMouseX) <= epsilon;
	            });
	
	            return nearest;
	        }
	
	        /**
	        * Finds out the data entry that is closer to the given position on pixels
	        * @param  {Number} mouseY  Y position of the mouse
	        * @return {obj}            Data entry that is closer to that y axis position
	        */
	
	        function getNearestDataPoint2(mouseY) {
	            var adjustedMouseY = mouseY - margin.bottom,
	                epsilon = yScale.bandwidth(),
	                nearest = void 0;
	
	            nearest = layers.map(function (stackedArray) {
	                return stackedArray.map(function (d1) {
	                    var found = d1.data.values.find(function (d2) {
	                        return Math.abs(adjustedMouseY >= yScale(d2[nameLabel])) && Math.abs(adjustedMouseY - yScale(d2[nameLabel]) <= epsilon * 2);
	                    });
	
	                    return found ? d1.data : undefined;
	                });
	            });
	            nearest = d3Array.merge(nearest).filter(function (e) {
	                return e;
	            });
	
	            return nearest.length ? nearest[0] : undefined;
	        }
	
	        /**
	         * Handles a mouseover event on top of a bar
	         * @return {void}
	         */
	        function handleBarsMouseOver() {
	            var _this = this;
	
	            d3Selection.select(this).attr('fill', function () {
	                return d3Color.color(d3Selection.select(_this.parentNode).attr('fill')).darker();
	            });
	        }
	
	        /**
	         * Handles a mouseout event out of a bar
	         * @return {void}
	         */
	        function handleBarsMouseOut() {
	            var _this2 = this;
	
	            d3Selection.select(this).attr('fill', function () {
	                return d3Selection.select(_this2.parentNode).attr('fill');
	            });
	        }
	
	        /**
	         * MouseMove handler, calculates the nearest dataPoint to the cursor
	         * and updates metadata related to it
	         * @private
	         */
	        function handleMouseMove(e, d) {
	            var _getMousePosition = getMousePosition(e),
	                _getMousePosition2 = _slicedToArray(_getMousePosition, 2),
	                mouseX = _getMousePosition2[0],
	                mouseY = _getMousePosition2[1],
	                dataPoint = isHorizontal ? getNearestDataPoint2(mouseY) : getNearestDataPoint(mouseX),
	                x = void 0,
	                y = void 0;
	
	            if (dataPoint) {
	                // Move verticalMarker to that datapoint
	                if (isHorizontal) {
	                    x = mouseX - margin.left;
	                    y = yScale(dataPoint.key) + yScale.bandwidth() / 2;
	                } else {
	                    x = xScale(dataPoint.key) + margin.left;
	                    y = mouseY - margin.bottom;
	                }
	                moveTooltipOriginXY(x, y);
	
	                // Emit event with xPosition for tooltip or similar feature
	                dispatcher.call('customMouseMove', e, dataPoint, categoryColorMap, x, y);
	            }
	        }
	
	        /**
	         * MouseOut handler, hides overlay and removes active class on verticalMarkerLine
	         * It also resets the container of the vertical marker
	         * @private
	         */
	        function handleMouseOut(e, d) {
	            svg.select('.metadata-group').attr('transform', 'translate(9999, 0)');
	            dispatcher.call('customMouseOut', e, d, d3Selection.mouse(e));
	        }
	
	        /**
	         * Mouseover handler, shows overlay and adds active class to verticalMarkerLine
	         * @private
	         */
	        function handleMouseOver(e, d) {
	            dispatcher.call('customMouseOver', e, d, d3Selection.mouse(e));
	        }
	
	        /**
	         * Helper method to update the x position of the vertical marker
	         * @param  {obj} dataPoint Data entry to extract info
	         * @return void
	         */
	        function moveTooltipOriginXY(originXPosition, originYPosition) {
	            svg.select('.metadata-group').attr('transform', 'translate(' + originXPosition + ',' + originYPosition + ')');
	        }
	
	        /**
	         * Prepare data for create chart.
	         * @private
	         */
	        function prepareData(data) {
	            stacks = uniq(data.map(function (_ref6) {
	                var stack = _ref6.stack;
	                return stack;
	            }));
	            transformedData = d3Collection.nest().key(getName).rollup(function (values) {
	                var ret = {};
	
	                values.forEach(function (entry) {
	                    if (entry && entry[stackLabel]) {
	                        ret[entry[stackLabel]] = getValue(entry);
	                    }
	                });
	                ret.values = values; //for tooltip
	
	                return ret;
	            }).entries(data).map(function (data) {
	                return assign({}, {
	                    total: d3Array.sum(d3Array.permute(data.value, stacks)),
	                    key: data.key
	                }, data.value);
	            });
	        }
	
	        /**
	         * Determines if we should add the tooltip related logic depending on the
	         * size of the chart and the tooltipThreshold variable value
	         * @return {boolean} Should we build the tooltip?
	         * @private
	         */
	        function shouldShowTooltip() {
	            return width > tooltipThreshold;
	        }
	
	        // API
	        /**
	         * Gets or Sets the aspect ratio of the chart
	         * @param  {Number} _x Desired aspect ratio for the graph
	         * @return { (Number | Module) } Current aspect ratio or Area Chart module to chain calls
	         * @public
	         */
	        exports.aspectRatio = function (_x) {
	            if (!arguments.length) {
	                return aspectRatio;
	            }
	            aspectRatio = _x;
	
	            return this;
	        };
	
	        /**
	         * Gets or Sets the colorSchema of the chart
	         * @param  {String[]} _x Desired colorSchema for the graph
	         * @return { colorSchema | module} Current colorSchema or Chart module to chain calls
	         * @public
	         */
	        exports.colorSchema = function (_x) {
	            if (!arguments.length) {
	                return colorSchema;
	            }
	            colorSchema = _x;
	
	            return this;
	        };
	
	        /**
	         * Chart exported to png and a download action is fired
	         * @public
	         */
	        exports.exportChart = function (filename, title) {
	            exportChart.call(exports, svg, filename, title);
	        };
	
	        /**
	         * Gets or Sets the grid mode.
	         *
	         * @param  {String} _x Desired mode for the grid ('vertical'|'horizontal'|'full')
	         * @return { String | module} Current mode of the grid or Area Chart module to chain calls
	         * @public
	         */
	        exports.grid = function (_x) {
	            if (!arguments.length) {
	                return grid;
	            }
	            grid = _x;
	
	            return this;
	        };
	
	        /**
	         * Gets or Sets the height of the chart
	         * @param  {Number} _x Desired width for the graph
	         * @return { height | module} Current height or Area Chart module to chain calls
	         * @public
	         */
	        exports.height = function (_x) {
	            if (!arguments.length) {
	                return height;
	            }
	            if (aspectRatio) {
	                width = Math.ceil(_x / aspectRatio);
	            }
	            height = _x;
	
	            return this;
	        };
	
	        /**
	         * Gets or Sets the horizontal direction of the chart
	         * @param  {number} _x Desired horizontal direction for the graph
	         * @return { isHorizontal | module} If it is horizontal or Bar Chart module to chain calls
	         * @public
	         */
	        exports.isHorizontal = function (_x) {
	            if (!arguments.length) {
	                return isHorizontal;
	            }
	            isHorizontal = _x;
	
	            return this;
	        };
	
	        /**
	         * Gets or Sets the horizontal direction of the chart
	         * @param  {number} _x Desired horizontal direction for the chart
	         * @return { isHorizontal | module} If it is horizontal or module to chain calls
	         * @deprecated
	         */
	        exports.horizontal = function (_x) {
	            if (!arguments.length) {
	                return isHorizontal;
	            }
	            isHorizontal = _x;
	            console.log('We are deprecating the .horizontal() accessor, use .isHorizontal() instead');
	
	            return this;
	        };
	
	        /**
	         * Gets or Sets the isAnimated property of the chart, making it to animate when render.
	         * By default this is 'false'
	         *
	         * @param  {Boolean} _x Desired animation flag
	         * @return { isAnimated | module} Current isAnimated flag or Chart module
	         * @public
	         */
	        exports.isAnimated = function (_x) {
	            if (!arguments.length) {
	                return isAnimated;
	            }
	            isAnimated = _x;
	
	            return this;
	        };
	
	        /**
	         * Gets or Sets the margin of the chart
	         * @param  {Object} _x Margin object to get/set
	         * @return { margin | module} Current margin or Area Chart module to chain calls
	         * @public
	         */
	        exports.margin = function (_x) {
	            if (!arguments.length) {
	                return margin;
	            }
	            margin = _x;
	
	            return this;
	        };
	
	        /**
	         * Gets or Sets the nameLabel of the chart
	         * @param  {Number} _x Desired dateLabel for the graph
	         * @return { nameLabel | module} Current nameLabel or Chart module to chain calls
	         * @public
	         */
	        exports.nameLabel = function (_x) {
	            if (!arguments.length) {
	                return nameLabel;
	            }
	            nameLabel = _x;
	
	            return this;
	        };
	
	        /**
	         * Gets or Sets the valueLabelFormat of the chart
	         * @param  {String[]} _x Desired valueLabelFormat for the graph
	         * @return { valueLabelFormat | module} Current valueLabelFormat or Chart module to chain calls
	         * @public
	         */
	        exports.nameLabelFormat = function (_x) {
	            if (!arguments.length) {
	                return nameLabelFormat;
	            }
	            nameLabelFormat = _x;
	
	            return this;
	        };
	
	        /**
	         * Gets or Sets the number of ticks of the x axis on the chart
<<<<<<< HEAD
	         * (Default is 5)
=======
	         * (Default is 5)         
>>>>>>> e7c49683
	         * @param  {Number} _x Desired horizontal ticks
	         * @return {Number | module} Current xTicks or Chart module to chain calls
	         * @public
	         */
	        exports.xTicks = function (_x) {
	            if (!arguments.length) {
	                return xTicks;
	            }
	            xTicks = _x;
	
	            return this;
	        };
	
	        /**
	         * Gets or Sets the number of vertical ticks of the axis on the chart
	         * @param  {Number} _x          Desired vertical ticks
	         * @return {Number | module}    Current yTicks or Chart module to chain calls
	         * @public
	         */
	        exports.yTicks = function (_x) {
	            if (!arguments.length) {
	                return yTicks;
	            }
	            yTicks = _x;
	
	            return this;
	        };
	
	        /**
	         * Exposes an 'on' method that acts as a bridge with the event dispatcher
	         * We are going to expose this events:
	         * customMouseOver, customMouseMove and customMouseOut
	         *
	         * @return {module} Bar Chart
	         * @public
	         */
	        exports.on = function () {
	            var value = dispatcher.on.apply(dispatcher, arguments);
	
	            return value === dispatcher ? exports : value;
	        };
	
	        /**
	         * Configurable extension of the x axis
	         * if your max point was 50% you might want to show x axis to 60%, pass 1.2
	         * @param  {number} _x ratio to max data point to add to the x axis
	         * @return { ratio | module} Current ratio or Bar Chart module to chain calls
	         * @public
	         */
	        exports.percentageAxisToMaxRatio = function (_x) {
	            if (!arguments.length) {
	                return percentageAxisToMaxRatio;
	            }
	            percentageAxisToMaxRatio = _x;
	
	            return this;
	        };
	
	        /**
	         * Gets or Sets the stackLabel of the chart
	         * @param  {String} _x Desired stackLabel for the graph
	         * @return { stackLabel | module} Current stackLabel or Chart module to chain calls
	         * @public
	         */
	        exports.stackLabel = function (_x) {
	            if (!arguments.length) {
	                return stackLabel;
	            }
	            stackLabel = _x;
	
	            return this;
	        };
	
	        /**
	         * Gets or Sets the minimum width of the graph in order to show the tooltip
	         * NOTE: This could also depend on the aspect ratio
	         *
	         * @param  {Object} _x Margin object to get/set
	         * @return { tooltipThreshold | module} Current tooltipThreshold or Area Chart module to chain calls
	         * @public
	         */
	        exports.tooltipThreshold = function (_x) {
	            if (!arguments.length) {
	                return tooltipThreshold;
	            }
	            tooltipThreshold = _x;
	
	            return this;
	        };
	
	        /**
	         * Gets or Sets the valueLabel of the chart
	         * @param  {Number} _x Desired valueLabel for the graph
	         * @return { valueLabel | module} Current valueLabel or Chart module to chain calls
	         * @public
	         */
	        exports.valueLabel = function (_x) {
	            if (!arguments.length) {
	                return valueLabel;
	            }
	            valueLabel = _x;
	
	            return this;
	        };
	
	        /**
	         * Gets or Sets the valueLabelFormat of the chart
	         * @param  {String[]} _x Desired valueLabelFormat for the graph
	         * @return { valueLabelFormat | module} Current valueLabelFormat or Chart module to chain calls
	         * @public
	         */
	        exports.valueLabelFormat = function (_x) {
	            if (!arguments.length) {
	                return valueLabelFormat;
	            }
	            valueLabelFormat = _x;
	
	            return this;
	        };
	
	        /**
	         * Gets or Sets the width of the chart
	         * @param  {Number} _x Desired width for the graph
	         * @return { width | module} Current width or Area Chart module to chain calls
	         * @public
	         */
	        exports.width = function (_x) {
	            if (!arguments.length) {
	                return width;
	            }
	            if (aspectRatio) {
	                height = Math.ceil(_x * aspectRatio);
	            }
	            width = _x;
	
	            return this;
	        };
	
	        return exports;
	    };
	}.call(exports, __webpack_require__, exports, module), __WEBPACK_AMD_DEFINE_RESULT__ !== undefined && (module.exports = __WEBPACK_AMD_DEFINE_RESULT__));

/***/ }),
/* 71 */
/***/ (function(module, exports, __webpack_require__) {

	var __WEBPACK_AMD_DEFINE_RESULT__;'use strict';
	
	!(__WEBPACK_AMD_DEFINE_RESULT__ = function (require) {
	    'use strict';
	
	    var _ = __webpack_require__(26),
	        jsonThreeSources = __webpack_require__(72);
	
	    function StackedBarDataBuilder(config) {
	        this.Klass = StackedBarDataBuilder;
	
	        this.config = _.defaults({}, config);
	
	        this.with3Sources = function () {
	            var attributes = _.extend({}, this.config, jsonThreeSources);
	
	            return new this.Klass(attributes);
	        };
	
	        this.build = function () {
	            return this.config;
	        };
	    }
	
	    return {
	        StackedBarDataBuilder: StackedBarDataBuilder
	    };
	}.call(exports, __webpack_require__, exports, module), __WEBPACK_AMD_DEFINE_RESULT__ !== undefined && (module.exports = __WEBPACK_AMD_DEFINE_RESULT__));

/***/ }),
/* 72 */
/***/ (function(module, exports) {

	module.exports = {"data":[{"stack":"vivid","name":"Direct1","views":0,"date":"2011-01-05"},{"stack":"vivid","name":"Direct2","views":10,"date":"2011-01-06"},{"stack":"vivid","name":"Direct3","views":16,"date":"2011-01-07"},{"stack":"vivid","name":"Direct4","views":23,"date":"2011-01-08"},{"stack":"sparkling","name":"Eventbrite1","views":23,"date":"2011-01-05"},{"stack":"sparkling","name":"Eventbrite2","views":16,"date":"2011-01-06"},{"stack":"sparkling","name":"Eventbrite3","views":10,"date":"2011-01-07"},{"stack":"sparkling","name":"Eventbrite4","views":0,"date":"2011-01-08"},{"stack":"sunny","name":"Email1","views":10,"date":"2011-01-05"},{"stack":"sunny","name":"Email2","views":20,"date":"2011-01-06"},{"stack":"sunny","name":"Email3","views":26,"date":"2011-01-07"},{"stack":"sunny","name":"Email4","views":33,"date":"2011-01-08"}]}

/***/ })
]);
//# sourceMappingURL=demo-stacked-bar.js.map<|MERGE_RESOLUTION|>--- conflicted
+++ resolved
@@ -7610,16 +7610,16 @@
 /* 23 */
 /***/ (function(module, exports) {
 
-	module.exports = function(module) {
-		if(!module.webpackPolyfill) {
-			module.deprecate = function() {};
-			module.paths = [];
-			// module.parent = undefined by default
-			module.children = [];
-			module.webpackPolyfill = 1;
-		}
-		return module;
-	}
+	module.exports = function(module) {
+		if(!module.webpackPolyfill) {
+			module.deprecate = function() {};
+			module.paths = [];
+			// module.parent = undefined by default
+			module.children = [];
+			module.webpackPolyfill = 1;
+		}
+		return module;
+	}
 
 
 /***/ }),
@@ -13644,11 +13644,11 @@
 	
 	        /**
 	         * Gets or Sets the number of ticks of the x axis on the chart
-<<<<<<< HEAD
+	        <<<<<<< HEAD
 	         * (Default is 5)
-=======
-	         * (Default is 5)         
->>>>>>> e7c49683
+	        =======
+	         * (Default is 5)
+	        >>>>>>> upstream/master
 	         * @param  {Number} _x Desired horizontal ticks
 	         * @return {Number | module} Current xTicks or Chart module to chain calls
 	         * @public
