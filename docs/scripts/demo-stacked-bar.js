webpackJsonp([8,10],[
/* 0 */
/***/ (function(module, exports, __webpack_require__) {

	'use strict';
	
	var d3Selection = __webpack_require__(1),
	    PubSub = __webpack_require__(2),
	    colors = __webpack_require__(19),
	    stackedBarChart = __webpack_require__(70),
	    tooltip = __webpack_require__(48),
	    stackedDataBuilder = __webpack_require__(71),
	    colorSelectorHelper = __webpack_require__(45);
	__webpack_require__(29);
	
	function createStackedBarChartWithTooltip(optionalColorSchema) {
	    var stackedBar = stackedBarChart(),
	        chartTooltip = tooltip(),
	        testDataSet = new stackedDataBuilder.StackedBarDataBuilder(),
	        container = d3Selection.select('.js-stacked-bar-chart-tooltip-container'),
	        containerWidth = container.node() ? container.node().getBoundingClientRect().width : false,
	        tooltipContainer,
	        dataset;
	
	    if (containerWidth) {
	        dataset = testDataSet.with3Sources().build();
	
	        // StackedAreChart Setup and start
	        stackedBar.tooltipThreshold(600).width(containerWidth).grid('horizontal').isAnimated(true).stackLabel('stack').nameLabel('date').valueLabel('views').on('customMouseOver', function () {
	            chartTooltip.show();
	        }).on('customMouseMove', function (dataPoint, topicColorMap, x, y) {
	            chartTooltip.update(dataPoint, topicColorMap, x, y);
	        }).on('customMouseOut', function () {
	            chartTooltip.hide();
	        });
	
	        if (optionalColorSchema) {
	            stackedBar.colorSchema(optionalColorSchema);
	        }
	
	        container.datum(dataset.data).call(stackedBar);
	
	        // Tooltip Setup and start
	        chartTooltip.topicLabel('values').dateLabel('key').nameLabel('stack').title('Tooltip title');
	
	        // Note that if the viewport width is less than the tooltipThreshold value,
	        // this container won't exist, and the tooltip won't show up
	        tooltipContainer = d3Selection.select('.js-stacked-bar-chart-tooltip-container .metadata-group');
	        tooltipContainer.datum([]).call(chartTooltip);
	
	        d3Selection.select('#button').on('click', function () {
	            stackedBar.exportChart('stacked-bar.png', 'Britecharts Stacked Bar');
	        });
	    }
	}
	
	function createHorizontalStackedBarChart(optionalColorSchema) {
	    var stackedBar = stackedBarChart(),
	        chartTooltip = tooltip(),
	        testDataSet = new stackedDataBuilder.StackedBarDataBuilder(),
	        container = d3Selection.select('.js-stacked-bar-chart-fixed-container'),
	        containerWidth = container.node() ? container.node().getBoundingClientRect().width : false,
	        tooltipContainer,
	        dataset;
	
	    if (containerWidth) {
	        dataset = testDataSet.with3Sources().build();
	
	        // StackedAreChart Setup and start
	        stackedBar.tooltipThreshold(600).grid('vertical').width(containerWidth).horizontal(true).isAnimated(true).margin({
	            left: 80,
	            top: 40,
	            right: 30,
	            bottom: 20
	        }).nameLabel('date').valueLabel('views').stackLabel('stack').on('customMouseOver', function () {
	            chartTooltip.show();
	        }).on('customMouseMove', function (dataPoint, topicColorMap, x, y) {
	            chartTooltip.update(dataPoint, topicColorMap, x, y);
	        }).on('customMouseOut', function () {
	            chartTooltip.hide();
	        });
	
	        if (optionalColorSchema) {
	            stackedBar.colorSchema(optionalColorSchema);
	        }
	
	        container.datum(dataset.data).call(stackedBar);
	
	        // Tooltip Setup and start
	        chartTooltip.topicLabel('values').dateLabel('key').nameLabel('stack').title('Tooltip Title');
	
	        // Note that if the viewport width is less than the tooltipThreshold value,
	        // this container won't exist, and the tooltip won't show up
	        tooltipContainer = d3Selection.select('.js-stacked-bar-chart-fixed-container .metadata-group');
	        tooltipContainer.datum([]).call(chartTooltip);
	    }
	}
	
	if (d3Selection.select('.js-stacked-bar-chart-tooltip-container').node()) {
	    // Chart creation
	    createStackedBarChartWithTooltip();
	    createHorizontalStackedBarChart();
	
	    // For getting a responsive behavior on our chart,
	    // we'll need to listen to the window resize event
	    var redrawCharts = function redrawCharts() {
	        d3Selection.selectAll('.stacked-bar').remove();
	
	        createStackedBarChartWithTooltip();
	        createHorizontalStackedBarChart();
	    };
	
	    // Redraw charts on window resize
	    PubSub.subscribe('resize', redrawCharts);
	
	    // Color schema selector
	    colorSelectorHelper.createColorSelector('.js-color-selector-container', '.stacked-bar', createStackedBarChartWithTooltip);
	}

/***/ }),
/* 1 */
/***/ (function(module, exports, __webpack_require__) {

	// https://d3js.org/d3-selection/ Version 1.1.0. Copyright 2017 Mike Bostock.
	(function (global, factory) {
		 true ? factory(exports) :
		typeof define === 'function' && define.amd ? define(['exports'], factory) :
		(factory((global.d3 = global.d3 || {})));
	}(this, (function (exports) { 'use strict';
	
	var xhtml = "http://www.w3.org/1999/xhtml";
	
	var namespaces = {
	  svg: "http://www.w3.org/2000/svg",
	  xhtml: xhtml,
	  xlink: "http://www.w3.org/1999/xlink",
	  xml: "http://www.w3.org/XML/1998/namespace",
	  xmlns: "http://www.w3.org/2000/xmlns/"
	};
	
	var namespace = function(name) {
	  var prefix = name += "", i = prefix.indexOf(":");
	  if (i >= 0 && (prefix = name.slice(0, i)) !== "xmlns") name = name.slice(i + 1);
	  return namespaces.hasOwnProperty(prefix) ? {space: namespaces[prefix], local: name} : name;
	};
	
	function creatorInherit(name) {
	  return function() {
	    var document = this.ownerDocument,
	        uri = this.namespaceURI;
	    return uri === xhtml && document.documentElement.namespaceURI === xhtml
	        ? document.createElement(name)
	        : document.createElementNS(uri, name);
	  };
	}
	
	function creatorFixed(fullname) {
	  return function() {
	    return this.ownerDocument.createElementNS(fullname.space, fullname.local);
	  };
	}
	
	var creator = function(name) {
	  var fullname = namespace(name);
	  return (fullname.local
	      ? creatorFixed
	      : creatorInherit)(fullname);
	};
	
	var nextId = 0;
	
	function local() {
	  return new Local;
	}
	
	function Local() {
	  this._ = "@" + (++nextId).toString(36);
	}
	
	Local.prototype = local.prototype = {
	  constructor: Local,
	  get: function(node) {
	    var id = this._;
	    while (!(id in node)) if (!(node = node.parentNode)) return;
	    return node[id];
	  },
	  set: function(node, value) {
	    return node[this._] = value;
	  },
	  remove: function(node) {
	    return this._ in node && delete node[this._];
	  },
	  toString: function() {
	    return this._;
	  }
	};
	
	var matcher = function(selector) {
	  return function() {
	    return this.matches(selector);
	  };
	};
	
	if (typeof document !== "undefined") {
	  var element = document.documentElement;
	  if (!element.matches) {
	    var vendorMatches = element.webkitMatchesSelector
	        || element.msMatchesSelector
	        || element.mozMatchesSelector
	        || element.oMatchesSelector;
	    matcher = function(selector) {
	      return function() {
	        return vendorMatches.call(this, selector);
	      };
	    };
	  }
	}
	
	var matcher$1 = matcher;
	
	var filterEvents = {};
	
	exports.event = null;
	
	if (typeof document !== "undefined") {
	  var element$1 = document.documentElement;
	  if (!("onmouseenter" in element$1)) {
	    filterEvents = {mouseenter: "mouseover", mouseleave: "mouseout"};
	  }
	}
	
	function filterContextListener(listener, index, group) {
	  listener = contextListener(listener, index, group);
	  return function(event) {
	    var related = event.relatedTarget;
	    if (!related || (related !== this && !(related.compareDocumentPosition(this) & 8))) {
	      listener.call(this, event);
	    }
	  };
	}
	
	function contextListener(listener, index, group) {
	  return function(event1) {
	    var event0 = exports.event; // Events can be reentrant (e.g., focus).
	    exports.event = event1;
	    try {
	      listener.call(this, this.__data__, index, group);
	    } finally {
	      exports.event = event0;
	    }
	  };
	}
	
	function parseTypenames(typenames) {
	  return typenames.trim().split(/^|\s+/).map(function(t) {
	    var name = "", i = t.indexOf(".");
	    if (i >= 0) name = t.slice(i + 1), t = t.slice(0, i);
	    return {type: t, name: name};
	  });
	}
	
	function onRemove(typename) {
	  return function() {
	    var on = this.__on;
	    if (!on) return;
	    for (var j = 0, i = -1, m = on.length, o; j < m; ++j) {
	      if (o = on[j], (!typename.type || o.type === typename.type) && o.name === typename.name) {
	        this.removeEventListener(o.type, o.listener, o.capture);
	      } else {
	        on[++i] = o;
	      }
	    }
	    if (++i) on.length = i;
	    else delete this.__on;
	  };
	}
	
	function onAdd(typename, value, capture) {
	  var wrap = filterEvents.hasOwnProperty(typename.type) ? filterContextListener : contextListener;
	  return function(d, i, group) {
	    var on = this.__on, o, listener = wrap(value, i, group);
	    if (on) for (var j = 0, m = on.length; j < m; ++j) {
	      if ((o = on[j]).type === typename.type && o.name === typename.name) {
	        this.removeEventListener(o.type, o.listener, o.capture);
	        this.addEventListener(o.type, o.listener = listener, o.capture = capture);
	        o.value = value;
	        return;
	      }
	    }
	    this.addEventListener(typename.type, listener, capture);
	    o = {type: typename.type, name: typename.name, value: value, listener: listener, capture: capture};
	    if (!on) this.__on = [o];
	    else on.push(o);
	  };
	}
	
	var selection_on = function(typename, value, capture) {
	  var typenames = parseTypenames(typename + ""), i, n = typenames.length, t;
	
	  if (arguments.length < 2) {
	    var on = this.node().__on;
	    if (on) for (var j = 0, m = on.length, o; j < m; ++j) {
	      for (i = 0, o = on[j]; i < n; ++i) {
	        if ((t = typenames[i]).type === o.type && t.name === o.name) {
	          return o.value;
	        }
	      }
	    }
	    return;
	  }
	
	  on = value ? onAdd : onRemove;
	  if (capture == null) capture = false;
	  for (i = 0; i < n; ++i) this.each(on(typenames[i], value, capture));
	  return this;
	};
	
	function customEvent(event1, listener, that, args) {
	  var event0 = exports.event;
	  event1.sourceEvent = exports.event;
	  exports.event = event1;
	  try {
	    return listener.apply(that, args);
	  } finally {
	    exports.event = event0;
	  }
	}
	
	var sourceEvent = function() {
	  var current = exports.event, source;
	  while (source = current.sourceEvent) current = source;
	  return current;
	};
	
	var point = function(node, event) {
	  var svg = node.ownerSVGElement || node;
	
	  if (svg.createSVGPoint) {
	    var point = svg.createSVGPoint();
	    point.x = event.clientX, point.y = event.clientY;
	    point = point.matrixTransform(node.getScreenCTM().inverse());
	    return [point.x, point.y];
	  }
	
	  var rect = node.getBoundingClientRect();
	  return [event.clientX - rect.left - node.clientLeft, event.clientY - rect.top - node.clientTop];
	};
	
	var mouse = function(node) {
	  var event = sourceEvent();
	  if (event.changedTouches) event = event.changedTouches[0];
	  return point(node, event);
	};
	
	function none() {}
	
	var selector = function(selector) {
	  return selector == null ? none : function() {
	    return this.querySelector(selector);
	  };
	};
	
	var selection_select = function(select) {
	  if (typeof select !== "function") select = selector(select);
	
	  for (var groups = this._groups, m = groups.length, subgroups = new Array(m), j = 0; j < m; ++j) {
	    for (var group = groups[j], n = group.length, subgroup = subgroups[j] = new Array(n), node, subnode, i = 0; i < n; ++i) {
	      if ((node = group[i]) && (subnode = select.call(node, node.__data__, i, group))) {
	        if ("__data__" in node) subnode.__data__ = node.__data__;
	        subgroup[i] = subnode;
	      }
	    }
	  }
	
	  return new Selection(subgroups, this._parents);
	};
	
	function empty() {
	  return [];
	}
	
	var selectorAll = function(selector) {
	  return selector == null ? empty : function() {
	    return this.querySelectorAll(selector);
	  };
	};
	
	var selection_selectAll = function(select) {
	  if (typeof select !== "function") select = selectorAll(select);
	
	  for (var groups = this._groups, m = groups.length, subgroups = [], parents = [], j = 0; j < m; ++j) {
	    for (var group = groups[j], n = group.length, node, i = 0; i < n; ++i) {
	      if (node = group[i]) {
	        subgroups.push(select.call(node, node.__data__, i, group));
	        parents.push(node);
	      }
	    }
	  }
	
	  return new Selection(subgroups, parents);
	};
	
	var selection_filter = function(match) {
	  if (typeof match !== "function") match = matcher$1(match);
	
	  for (var groups = this._groups, m = groups.length, subgroups = new Array(m), j = 0; j < m; ++j) {
	    for (var group = groups[j], n = group.length, subgroup = subgroups[j] = [], node, i = 0; i < n; ++i) {
	      if ((node = group[i]) && match.call(node, node.__data__, i, group)) {
	        subgroup.push(node);
	      }
	    }
	  }
	
	  return new Selection(subgroups, this._parents);
	};
	
	var sparse = function(update) {
	  return new Array(update.length);
	};
	
	var selection_enter = function() {
	  return new Selection(this._enter || this._groups.map(sparse), this._parents);
	};
	
	function EnterNode(parent, datum) {
	  this.ownerDocument = parent.ownerDocument;
	  this.namespaceURI = parent.namespaceURI;
	  this._next = null;
	  this._parent = parent;
	  this.__data__ = datum;
	}
	
	EnterNode.prototype = {
	  constructor: EnterNode,
	  appendChild: function(child) { return this._parent.insertBefore(child, this._next); },
	  insertBefore: function(child, next) { return this._parent.insertBefore(child, next); },
	  querySelector: function(selector) { return this._parent.querySelector(selector); },
	  querySelectorAll: function(selector) { return this._parent.querySelectorAll(selector); }
	};
	
	var constant = function(x) {
	  return function() {
	    return x;
	  };
	};
	
	var keyPrefix = "$"; // Protect against keys like “__proto__”.
	
	function bindIndex(parent, group, enter, update, exit, data) {
	  var i = 0,
	      node,
	      groupLength = group.length,
	      dataLength = data.length;
	
	  // Put any non-null nodes that fit into update.
	  // Put any null nodes into enter.
	  // Put any remaining data into enter.
	  for (; i < dataLength; ++i) {
	    if (node = group[i]) {
	      node.__data__ = data[i];
	      update[i] = node;
	    } else {
	      enter[i] = new EnterNode(parent, data[i]);
	    }
	  }
	
	  // Put any non-null nodes that don’t fit into exit.
	  for (; i < groupLength; ++i) {
	    if (node = group[i]) {
	      exit[i] = node;
	    }
	  }
	}
	
	function bindKey(parent, group, enter, update, exit, data, key) {
	  var i,
	      node,
	      nodeByKeyValue = {},
	      groupLength = group.length,
	      dataLength = data.length,
	      keyValues = new Array(groupLength),
	      keyValue;
	
	  // Compute the key for each node.
	  // If multiple nodes have the same key, the duplicates are added to exit.
	  for (i = 0; i < groupLength; ++i) {
	    if (node = group[i]) {
	      keyValues[i] = keyValue = keyPrefix + key.call(node, node.__data__, i, group);
	      if (keyValue in nodeByKeyValue) {
	        exit[i] = node;
	      } else {
	        nodeByKeyValue[keyValue] = node;
	      }
	    }
	  }
	
	  // Compute the key for each datum.
	  // If there a node associated with this key, join and add it to update.
	  // If there is not (or the key is a duplicate), add it to enter.
	  for (i = 0; i < dataLength; ++i) {
	    keyValue = keyPrefix + key.call(parent, data[i], i, data);
	    if (node = nodeByKeyValue[keyValue]) {
	      update[i] = node;
	      node.__data__ = data[i];
	      nodeByKeyValue[keyValue] = null;
	    } else {
	      enter[i] = new EnterNode(parent, data[i]);
	    }
	  }
	
	  // Add any remaining nodes that were not bound to data to exit.
	  for (i = 0; i < groupLength; ++i) {
	    if ((node = group[i]) && (nodeByKeyValue[keyValues[i]] === node)) {
	      exit[i] = node;
	    }
	  }
	}
	
	var selection_data = function(value, key) {
	  if (!value) {
	    data = new Array(this.size()), j = -1;
	    this.each(function(d) { data[++j] = d; });
	    return data;
	  }
	
	  var bind = key ? bindKey : bindIndex,
	      parents = this._parents,
	      groups = this._groups;
	
	  if (typeof value !== "function") value = constant(value);
	
	  for (var m = groups.length, update = new Array(m), enter = new Array(m), exit = new Array(m), j = 0; j < m; ++j) {
	    var parent = parents[j],
	        group = groups[j],
	        groupLength = group.length,
	        data = value.call(parent, parent && parent.__data__, j, parents),
	        dataLength = data.length,
	        enterGroup = enter[j] = new Array(dataLength),
	        updateGroup = update[j] = new Array(dataLength),
	        exitGroup = exit[j] = new Array(groupLength);
	
	    bind(parent, group, enterGroup, updateGroup, exitGroup, data, key);
	
	    // Now connect the enter nodes to their following update node, such that
	    // appendChild can insert the materialized enter node before this node,
	    // rather than at the end of the parent node.
	    for (var i0 = 0, i1 = 0, previous, next; i0 < dataLength; ++i0) {
	      if (previous = enterGroup[i0]) {
	        if (i0 >= i1) i1 = i0 + 1;
	        while (!(next = updateGroup[i1]) && ++i1 < dataLength);
	        previous._next = next || null;
	      }
	    }
	  }
	
	  update = new Selection(update, parents);
	  update._enter = enter;
	  update._exit = exit;
	  return update;
	};
	
	var selection_exit = function() {
	  return new Selection(this._exit || this._groups.map(sparse), this._parents);
	};
	
	var selection_merge = function(selection) {
	
	  for (var groups0 = this._groups, groups1 = selection._groups, m0 = groups0.length, m1 = groups1.length, m = Math.min(m0, m1), merges = new Array(m0), j = 0; j < m; ++j) {
	    for (var group0 = groups0[j], group1 = groups1[j], n = group0.length, merge = merges[j] = new Array(n), node, i = 0; i < n; ++i) {
	      if (node = group0[i] || group1[i]) {
	        merge[i] = node;
	      }
	    }
	  }
	
	  for (; j < m0; ++j) {
	    merges[j] = groups0[j];
	  }
	
	  return new Selection(merges, this._parents);
	};
	
	var selection_order = function() {
	
	  for (var groups = this._groups, j = -1, m = groups.length; ++j < m;) {
	    for (var group = groups[j], i = group.length - 1, next = group[i], node; --i >= 0;) {
	      if (node = group[i]) {
	        if (next && next !== node.nextSibling) next.parentNode.insertBefore(node, next);
	        next = node;
	      }
	    }
	  }
	
	  return this;
	};
	
	var selection_sort = function(compare) {
	  if (!compare) compare = ascending;
	
	  function compareNode(a, b) {
	    return a && b ? compare(a.__data__, b.__data__) : !a - !b;
	  }
	
	  for (var groups = this._groups, m = groups.length, sortgroups = new Array(m), j = 0; j < m; ++j) {
	    for (var group = groups[j], n = group.length, sortgroup = sortgroups[j] = new Array(n), node, i = 0; i < n; ++i) {
	      if (node = group[i]) {
	        sortgroup[i] = node;
	      }
	    }
	    sortgroup.sort(compareNode);
	  }
	
	  return new Selection(sortgroups, this._parents).order();
	};
	
	function ascending(a, b) {
	  return a < b ? -1 : a > b ? 1 : a >= b ? 0 : NaN;
	}
	
	var selection_call = function() {
	  var callback = arguments[0];
	  arguments[0] = this;
	  callback.apply(null, arguments);
	  return this;
	};
	
	var selection_nodes = function() {
	  var nodes = new Array(this.size()), i = -1;
	  this.each(function() { nodes[++i] = this; });
	  return nodes;
	};
	
	var selection_node = function() {
	
	  for (var groups = this._groups, j = 0, m = groups.length; j < m; ++j) {
	    for (var group = groups[j], i = 0, n = group.length; i < n; ++i) {
	      var node = group[i];
	      if (node) return node;
	    }
	  }
	
	  return null;
	};
	
	var selection_size = function() {
	  var size = 0;
	  this.each(function() { ++size; });
	  return size;
	};
	
	var selection_empty = function() {
	  return !this.node();
	};
	
	var selection_each = function(callback) {
	
	  for (var groups = this._groups, j = 0, m = groups.length; j < m; ++j) {
	    for (var group = groups[j], i = 0, n = group.length, node; i < n; ++i) {
	      if (node = group[i]) callback.call(node, node.__data__, i, group);
	    }
	  }
	
	  return this;
	};
	
	function attrRemove(name) {
	  return function() {
	    this.removeAttribute(name);
	  };
	}
	
	function attrRemoveNS(fullname) {
	  return function() {
	    this.removeAttributeNS(fullname.space, fullname.local);
	  };
	}
	
	function attrConstant(name, value) {
	  return function() {
	    this.setAttribute(name, value);
	  };
	}
	
	function attrConstantNS(fullname, value) {
	  return function() {
	    this.setAttributeNS(fullname.space, fullname.local, value);
	  };
	}
	
	function attrFunction(name, value) {
	  return function() {
	    var v = value.apply(this, arguments);
	    if (v == null) this.removeAttribute(name);
	    else this.setAttribute(name, v);
	  };
	}
	
	function attrFunctionNS(fullname, value) {
	  return function() {
	    var v = value.apply(this, arguments);
	    if (v == null) this.removeAttributeNS(fullname.space, fullname.local);
	    else this.setAttributeNS(fullname.space, fullname.local, v);
	  };
	}
	
	var selection_attr = function(name, value) {
	  var fullname = namespace(name);
	
	  if (arguments.length < 2) {
	    var node = this.node();
	    return fullname.local
	        ? node.getAttributeNS(fullname.space, fullname.local)
	        : node.getAttribute(fullname);
	  }
	
	  return this.each((value == null
	      ? (fullname.local ? attrRemoveNS : attrRemove) : (typeof value === "function"
	      ? (fullname.local ? attrFunctionNS : attrFunction)
	      : (fullname.local ? attrConstantNS : attrConstant)))(fullname, value));
	};
	
	var defaultView = function(node) {
	  return (node.ownerDocument && node.ownerDocument.defaultView) // node is a Node
	      || (node.document && node) // node is a Window
	      || node.defaultView; // node is a Document
	};
	
	function styleRemove(name) {
	  return function() {
	    this.style.removeProperty(name);
	  };
	}
	
	function styleConstant(name, value, priority) {
	  return function() {
	    this.style.setProperty(name, value, priority);
	  };
	}
	
	function styleFunction(name, value, priority) {
	  return function() {
	    var v = value.apply(this, arguments);
	    if (v == null) this.style.removeProperty(name);
	    else this.style.setProperty(name, v, priority);
	  };
	}
	
	var selection_style = function(name, value, priority) {
	  return arguments.length > 1
	      ? this.each((value == null
	            ? styleRemove : typeof value === "function"
	            ? styleFunction
	            : styleConstant)(name, value, priority == null ? "" : priority))
	      : styleValue(this.node(), name);
	};
	
	function styleValue(node, name) {
	  return node.style.getPropertyValue(name)
	      || defaultView(node).getComputedStyle(node, null).getPropertyValue(name);
	}
	
	function propertyRemove(name) {
	  return function() {
	    delete this[name];
	  };
	}
	
	function propertyConstant(name, value) {
	  return function() {
	    this[name] = value;
	  };
	}
	
	function propertyFunction(name, value) {
	  return function() {
	    var v = value.apply(this, arguments);
	    if (v == null) delete this[name];
	    else this[name] = v;
	  };
	}
	
	var selection_property = function(name, value) {
	  return arguments.length > 1
	      ? this.each((value == null
	          ? propertyRemove : typeof value === "function"
	          ? propertyFunction
	          : propertyConstant)(name, value))
	      : this.node()[name];
	};
	
	function classArray(string) {
	  return string.trim().split(/^|\s+/);
	}
	
	function classList(node) {
	  return node.classList || new ClassList(node);
	}
	
	function ClassList(node) {
	  this._node = node;
	  this._names = classArray(node.getAttribute("class") || "");
	}
	
	ClassList.prototype = {
	  add: function(name) {
	    var i = this._names.indexOf(name);
	    if (i < 0) {
	      this._names.push(name);
	      this._node.setAttribute("class", this._names.join(" "));
	    }
	  },
	  remove: function(name) {
	    var i = this._names.indexOf(name);
	    if (i >= 0) {
	      this._names.splice(i, 1);
	      this._node.setAttribute("class", this._names.join(" "));
	    }
	  },
	  contains: function(name) {
	    return this._names.indexOf(name) >= 0;
	  }
	};
	
	function classedAdd(node, names) {
	  var list = classList(node), i = -1, n = names.length;
	  while (++i < n) list.add(names[i]);
	}
	
	function classedRemove(node, names) {
	  var list = classList(node), i = -1, n = names.length;
	  while (++i < n) list.remove(names[i]);
	}
	
	function classedTrue(names) {
	  return function() {
	    classedAdd(this, names);
	  };
	}
	
	function classedFalse(names) {
	  return function() {
	    classedRemove(this, names);
	  };
	}
	
	function classedFunction(names, value) {
	  return function() {
	    (value.apply(this, arguments) ? classedAdd : classedRemove)(this, names);
	  };
	}
	
	var selection_classed = function(name, value) {
	  var names = classArray(name + "");
	
	  if (arguments.length < 2) {
	    var list = classList(this.node()), i = -1, n = names.length;
	    while (++i < n) if (!list.contains(names[i])) return false;
	    return true;
	  }
	
	  return this.each((typeof value === "function"
	      ? classedFunction : value
	      ? classedTrue
	      : classedFalse)(names, value));
	};
	
	function textRemove() {
	  this.textContent = "";
	}
	
	function textConstant(value) {
	  return function() {
	    this.textContent = value;
	  };
	}
	
	function textFunction(value) {
	  return function() {
	    var v = value.apply(this, arguments);
	    this.textContent = v == null ? "" : v;
	  };
	}
	
	var selection_text = function(value) {
	  return arguments.length
	      ? this.each(value == null
	          ? textRemove : (typeof value === "function"
	          ? textFunction
	          : textConstant)(value))
	      : this.node().textContent;
	};
	
	function htmlRemove() {
	  this.innerHTML = "";
	}
	
	function htmlConstant(value) {
	  return function() {
	    this.innerHTML = value;
	  };
	}
	
	function htmlFunction(value) {
	  return function() {
	    var v = value.apply(this, arguments);
	    this.innerHTML = v == null ? "" : v;
	  };
	}
	
	var selection_html = function(value) {
	  return arguments.length
	      ? this.each(value == null
	          ? htmlRemove : (typeof value === "function"
	          ? htmlFunction
	          : htmlConstant)(value))
	      : this.node().innerHTML;
	};
	
	function raise() {
	  if (this.nextSibling) this.parentNode.appendChild(this);
	}
	
	var selection_raise = function() {
	  return this.each(raise);
	};
	
	function lower() {
	  if (this.previousSibling) this.parentNode.insertBefore(this, this.parentNode.firstChild);
	}
	
	var selection_lower = function() {
	  return this.each(lower);
	};
	
	var selection_append = function(name) {
	  var create = typeof name === "function" ? name : creator(name);
	  return this.select(function() {
	    return this.appendChild(create.apply(this, arguments));
	  });
	};
	
	function constantNull() {
	  return null;
	}
	
	var selection_insert = function(name, before) {
	  var create = typeof name === "function" ? name : creator(name),
	      select = before == null ? constantNull : typeof before === "function" ? before : selector(before);
	  return this.select(function() {
	    return this.insertBefore(create.apply(this, arguments), select.apply(this, arguments) || null);
	  });
	};
	
	function remove() {
	  var parent = this.parentNode;
	  if (parent) parent.removeChild(this);
	}
	
	var selection_remove = function() {
	  return this.each(remove);
	};
	
	var selection_datum = function(value) {
	  return arguments.length
	      ? this.property("__data__", value)
	      : this.node().__data__;
	};
	
	function dispatchEvent(node, type, params) {
	  var window = defaultView(node),
	      event = window.CustomEvent;
	
	  if (typeof event === "function") {
	    event = new event(type, params);
	  } else {
	    event = window.document.createEvent("Event");
	    if (params) event.initEvent(type, params.bubbles, params.cancelable), event.detail = params.detail;
	    else event.initEvent(type, false, false);
	  }
	
	  node.dispatchEvent(event);
	}
	
	function dispatchConstant(type, params) {
	  return function() {
	    return dispatchEvent(this, type, params);
	  };
	}
	
	function dispatchFunction(type, params) {
	  return function() {
	    return dispatchEvent(this, type, params.apply(this, arguments));
	  };
	}
	
	var selection_dispatch = function(type, params) {
	  return this.each((typeof params === "function"
	      ? dispatchFunction
	      : dispatchConstant)(type, params));
	};
	
	var root = [null];
	
	function Selection(groups, parents) {
	  this._groups = groups;
	  this._parents = parents;
	}
	
	function selection() {
	  return new Selection([[document.documentElement]], root);
	}
	
	Selection.prototype = selection.prototype = {
	  constructor: Selection,
	  select: selection_select,
	  selectAll: selection_selectAll,
	  filter: selection_filter,
	  data: selection_data,
	  enter: selection_enter,
	  exit: selection_exit,
	  merge: selection_merge,
	  order: selection_order,
	  sort: selection_sort,
	  call: selection_call,
	  nodes: selection_nodes,
	  node: selection_node,
	  size: selection_size,
	  empty: selection_empty,
	  each: selection_each,
	  attr: selection_attr,
	  style: selection_style,
	  property: selection_property,
	  classed: selection_classed,
	  text: selection_text,
	  html: selection_html,
	  raise: selection_raise,
	  lower: selection_lower,
	  append: selection_append,
	  insert: selection_insert,
	  remove: selection_remove,
	  datum: selection_datum,
	  on: selection_on,
	  dispatch: selection_dispatch
	};
	
	var select = function(selector) {
	  return typeof selector === "string"
	      ? new Selection([[document.querySelector(selector)]], [document.documentElement])
	      : new Selection([[selector]], root);
	};
	
	var selectAll = function(selector) {
	  return typeof selector === "string"
	      ? new Selection([document.querySelectorAll(selector)], [document.documentElement])
	      : new Selection([selector == null ? [] : selector], root);
	};
	
	var touch = function(node, touches, identifier) {
	  if (arguments.length < 3) identifier = touches, touches = sourceEvent().changedTouches;
	
	  for (var i = 0, n = touches ? touches.length : 0, touch; i < n; ++i) {
	    if ((touch = touches[i]).identifier === identifier) {
	      return point(node, touch);
	    }
	  }
	
	  return null;
	};
	
	var touches = function(node, touches) {
	  if (touches == null) touches = sourceEvent().touches;
	
	  for (var i = 0, n = touches ? touches.length : 0, points = new Array(n); i < n; ++i) {
	    points[i] = point(node, touches[i]);
	  }
	
	  return points;
	};
	
	exports.creator = creator;
	exports.local = local;
	exports.matcher = matcher$1;
	exports.mouse = mouse;
	exports.namespace = namespace;
	exports.namespaces = namespaces;
	exports.select = select;
	exports.selectAll = selectAll;
	exports.selection = selection;
	exports.selector = selector;
	exports.selectorAll = selectorAll;
	exports.style = styleValue;
	exports.touch = touch;
	exports.touches = touches;
	exports.window = defaultView;
	exports.customEvent = customEvent;
	
	Object.defineProperty(exports, '__esModule', { value: true });
	
	})));


/***/ }),
/* 2 */
/***/ (function(module, exports, __webpack_require__) {

	var __WEBPACK_AMD_DEFINE_RESULT__;/*
	Copyright (c) 2010,2011,2012,2013,2014 Morgan Roderick http://roderick.dk
	License: MIT - http://mrgnrdrck.mit-license.org
	
	https://github.com/mroderick/PubSubJS
	*/
	(function (root, factory){
		'use strict';
	
		var PubSub = {};
		root.PubSub = PubSub;
		factory(PubSub);
	
		// AMD support
		if (true){
			!(__WEBPACK_AMD_DEFINE_RESULT__ = function() { return PubSub; }.call(exports, __webpack_require__, exports, module), __WEBPACK_AMD_DEFINE_RESULT__ !== undefined && (module.exports = __WEBPACK_AMD_DEFINE_RESULT__));
	
		// CommonJS and Node.js module support
		} else if (typeof exports === 'object'){
			if (module !== undefined && module.exports) {
				exports = module.exports = PubSub; // Node.js specific `module.exports`
			}
			exports.PubSub = PubSub; // CommonJS module 1.1.1 spec
			module.exports = exports = PubSub; // CommonJS
		}
	
	}(( typeof window === 'object' && window ) || this, function (PubSub){
		'use strict';
	
		var messages = {},
			lastUid = -1;
	
		function hasKeys(obj){
			var key;
	
			for (key in obj){
				if ( obj.hasOwnProperty(key) ){
					return true;
				}
			}
			return false;
		}
	
		/**
		 *	Returns a function that throws the passed exception, for use as argument for setTimeout
		 *	@param { Object } ex An Error object
		 */
		function throwException( ex ){
			return function reThrowException(){
				throw ex;
			};
		}
	
		function callSubscriberWithDelayedExceptions( subscriber, message, data ){
			try {
				subscriber( message, data );
			} catch( ex ){
				setTimeout( throwException( ex ), 0);
			}
		}
	
		function callSubscriberWithImmediateExceptions( subscriber, message, data ){
			subscriber( message, data );
		}
	
		function deliverMessage( originalMessage, matchedMessage, data, immediateExceptions ){
			var subscribers = messages[matchedMessage],
				callSubscriber = immediateExceptions ? callSubscriberWithImmediateExceptions : callSubscriberWithDelayedExceptions,
				s;
	
			if ( !messages.hasOwnProperty( matchedMessage ) ) {
				return;
			}
	
			for (s in subscribers){
				if ( subscribers.hasOwnProperty(s)){
					callSubscriber( subscribers[s], originalMessage, data );
				}
			}
		}
	
		function createDeliveryFunction( message, data, immediateExceptions ){
			return function deliverNamespaced(){
				var topic = String( message ),
					position = topic.lastIndexOf( '.' );
	
				// deliver the message as it is now
				deliverMessage(message, message, data, immediateExceptions);
	
				// trim the hierarchy and deliver message to each level
				while( position !== -1 ){
					topic = topic.substr( 0, position );
					position = topic.lastIndexOf('.');
					deliverMessage( message, topic, data, immediateExceptions );
				}
			};
		}
	
		function messageHasSubscribers( message ){
			var topic = String( message ),
				found = Boolean(messages.hasOwnProperty( topic ) && hasKeys(messages[topic])),
				position = topic.lastIndexOf( '.' );
	
			while ( !found && position !== -1 ){
				topic = topic.substr( 0, position );
				position = topic.lastIndexOf( '.' );
				found = Boolean(messages.hasOwnProperty( topic ) && hasKeys(messages[topic]));
			}
	
			return found;
		}
	
		function publish( message, data, sync, immediateExceptions ){
			var deliver = createDeliveryFunction( message, data, immediateExceptions ),
				hasSubscribers = messageHasSubscribers( message );
	
			if ( !hasSubscribers ){
				return false;
			}
	
			if ( sync === true ){
				deliver();
			} else {
				setTimeout( deliver, 0 );
			}
			return true;
		}
	
		/**
		 *	PubSub.publish( message[, data] ) -> Boolean
		 *	- message (String): The message to publish
		 *	- data: The data to pass to subscribers
		 *	Publishes the the message, passing the data to it's subscribers
		**/
		PubSub.publish = function( message, data ){
			return publish( message, data, false, PubSub.immediateExceptions );
		};
	
		/**
		 *	PubSub.publishSync( message[, data] ) -> Boolean
		 *	- message (String): The message to publish
		 *	- data: The data to pass to subscribers
		 *	Publishes the the message synchronously, passing the data to it's subscribers
		**/
		PubSub.publishSync = function( message, data ){
			return publish( message, data, true, PubSub.immediateExceptions );
		};
	
		/**
		 *	PubSub.subscribe( message, func ) -> String
		 *	- message (String): The message to subscribe to
		 *	- func (Function): The function to call when a new message is published
		 *	Subscribes the passed function to the passed message. Every returned token is unique and should be stored if
		 *	you need to unsubscribe
		**/
		PubSub.subscribe = function( message, func ){
			if ( typeof func !== 'function'){
				return false;
			}
	
			// message is not registered yet
			if ( !messages.hasOwnProperty( message ) ){
				messages[message] = {};
			}
	
			// forcing token as String, to allow for future expansions without breaking usage
			// and allow for easy use as key names for the 'messages' object
			var token = 'uid_' + String(++lastUid);
			messages[message][token] = func;
	
			// return token for unsubscribing
			return token;
		};
	
		/* Public: Clears all subscriptions
		 */
		PubSub.clearAllSubscriptions = function clearAllSubscriptions(){
			messages = {};
		};
	
		/*Public: Clear subscriptions by the topic
		*/
		PubSub.clearSubscriptions = function clearSubscriptions(topic){
			var m;
			for (m in messages){
				if (messages.hasOwnProperty(m) && m.indexOf(topic) === 0){
					delete messages[m];
				}
			}
		};
	
		/* Public: removes subscriptions.
		 * When passed a token, removes a specific subscription.
		 * When passed a function, removes all subscriptions for that function
		 * When passed a topic, removes all subscriptions for that topic (hierarchy)
		 *
		 * value - A token, function or topic to unsubscribe.
		 *
		 * Examples
		 *
		 *		// Example 1 - unsubscribing with a token
		 *		var token = PubSub.subscribe('mytopic', myFunc);
		 *		PubSub.unsubscribe(token);
		 *
		 *		// Example 2 - unsubscribing with a function
		 *		PubSub.unsubscribe(myFunc);
		 *
		 *		// Example 3 - unsubscribing a topic
		 *		PubSub.unsubscribe('mytopic');
		 */
		PubSub.unsubscribe = function(value){
			var descendantTopicExists = function(topic) {
					var m;
					for ( m in messages ){
						if ( messages.hasOwnProperty(m) && m.indexOf(topic) === 0 ){
							// a descendant of the topic exists:
							return true;
						}
					}
	
					return false;
				},
				isTopic    = typeof value === 'string' && ( messages.hasOwnProperty(value) || descendantTopicExists(value) ),
				isToken    = !isTopic && typeof value === 'string',
				isFunction = typeof value === 'function',
				result = false,
				m, message, t;
	
			if (isTopic){
				PubSub.clearSubscriptions(value);
				return;
			}
	
			for ( m in messages ){
				if ( messages.hasOwnProperty( m ) ){
					message = messages[m];
	
					if ( isToken && message[value] ){
						delete message[value];
						result = value;
						// tokens are unique, so we can just stop here
						break;
					}
	
					if (isFunction) {
						for ( t in message ){
							if (message.hasOwnProperty(t) && message[t] === value){
								delete message[t];
								result = true;
							}
						}
					}
				}
			}
	
			return result;
		};
	}));


/***/ }),
/* 3 */,
/* 4 */
/***/ (function(module, exports, __webpack_require__) {

	// https://d3js.org/d3-array/ Version 1.2.0. Copyright 2017 Mike Bostock.
	(function (global, factory) {
		 true ? factory(exports) :
		typeof define === 'function' && define.amd ? define(['exports'], factory) :
		(factory((global.d3 = global.d3 || {})));
	}(this, (function (exports) { 'use strict';
	
	var ascending = function(a, b) {
	  return a < b ? -1 : a > b ? 1 : a >= b ? 0 : NaN;
	};
	
	var bisector = function(compare) {
	  if (compare.length === 1) compare = ascendingComparator(compare);
	  return {
	    left: function(a, x, lo, hi) {
	      if (lo == null) lo = 0;
	      if (hi == null) hi = a.length;
	      while (lo < hi) {
	        var mid = lo + hi >>> 1;
	        if (compare(a[mid], x) < 0) lo = mid + 1;
	        else hi = mid;
	      }
	      return lo;
	    },
	    right: function(a, x, lo, hi) {
	      if (lo == null) lo = 0;
	      if (hi == null) hi = a.length;
	      while (lo < hi) {
	        var mid = lo + hi >>> 1;
	        if (compare(a[mid], x) > 0) hi = mid;
	        else lo = mid + 1;
	      }
	      return lo;
	    }
	  };
	};
	
	function ascendingComparator(f) {
	  return function(d, x) {
	    return ascending(f(d), x);
	  };
	}
	
	var ascendingBisect = bisector(ascending);
	var bisectRight = ascendingBisect.right;
	var bisectLeft = ascendingBisect.left;
	
	var pairs = function(array, f) {
	  if (f == null) f = pair;
	  var i = 0, n = array.length - 1, p = array[0], pairs = new Array(n < 0 ? 0 : n);
	  while (i < n) pairs[i] = f(p, p = array[++i]);
	  return pairs;
	};
	
	function pair(a, b) {
	  return [a, b];
	}
	
	var cross = function(values0, values1, reduce) {
	  var n0 = values0.length,
	      n1 = values1.length,
	      values = new Array(n0 * n1),
	      i0,
	      i1,
	      i,
	      value0;
	
	  if (reduce == null) reduce = pair;
	
	  for (i0 = i = 0; i0 < n0; ++i0) {
	    for (value0 = values0[i0], i1 = 0; i1 < n1; ++i1, ++i) {
	      values[i] = reduce(value0, values1[i1]);
	    }
	  }
	
	  return values;
	};
	
	var descending = function(a, b) {
	  return b < a ? -1 : b > a ? 1 : b >= a ? 0 : NaN;
	};
	
	var number = function(x) {
	  return x === null ? NaN : +x;
	};
	
	var variance = function(values, valueof) {
	  var n = values.length,
	      m = 0,
	      i = -1,
	      mean = 0,
	      value,
	      delta,
	      sum = 0;
	
	  if (valueof == null) {
	    while (++i < n) {
	      if (!isNaN(value = number(values[i]))) {
	        delta = value - mean;
	        mean += delta / ++m;
	        sum += delta * (value - mean);
	      }
	    }
	  }
	
	  else {
	    while (++i < n) {
	      if (!isNaN(value = number(valueof(values[i], i, values)))) {
	        delta = value - mean;
	        mean += delta / ++m;
	        sum += delta * (value - mean);
	      }
	    }
	  }
	
	  if (m > 1) return sum / (m - 1);
	};
	
	var deviation = function(array, f) {
	  var v = variance(array, f);
	  return v ? Math.sqrt(v) : v;
	};
	
	var extent = function(values, valueof) {
	  var n = values.length,
	      i = -1,
	      value,
	      min,
	      max;
	
	  if (valueof == null) {
	    while (++i < n) { // Find the first comparable value.
	      if ((value = values[i]) != null && value >= value) {
	        min = max = value;
	        while (++i < n) { // Compare the remaining values.
	          if ((value = values[i]) != null) {
	            if (min > value) min = value;
	            if (max < value) max = value;
	          }
	        }
	      }
	    }
	  }
	
	  else {
	    while (++i < n) { // Find the first comparable value.
	      if ((value = valueof(values[i], i, values)) != null && value >= value) {
	        min = max = value;
	        while (++i < n) { // Compare the remaining values.
	          if ((value = valueof(values[i], i, values)) != null) {
	            if (min > value) min = value;
	            if (max < value) max = value;
	          }
	        }
	      }
	    }
	  }
	
	  return [min, max];
	};
	
	var array = Array.prototype;
	
	var slice = array.slice;
	var map = array.map;
	
	var constant = function(x) {
	  return function() {
	    return x;
	  };
	};
	
	var identity = function(x) {
	  return x;
	};
	
	var range = function(start, stop, step) {
	  start = +start, stop = +stop, step = (n = arguments.length) < 2 ? (stop = start, start = 0, 1) : n < 3 ? 1 : +step;
	
	  var i = -1,
	      n = Math.max(0, Math.ceil((stop - start) / step)) | 0,
	      range = new Array(n);
	
	  while (++i < n) {
	    range[i] = start + i * step;
	  }
	
	  return range;
	};
	
	var e10 = Math.sqrt(50);
	var e5 = Math.sqrt(10);
	var e2 = Math.sqrt(2);
	
	var ticks = function(start, stop, count) {
	  var reverse = stop < start,
	      i = -1,
	      n,
	      ticks,
	      step;
	
	  if (reverse) n = start, start = stop, stop = n;
	
	  if ((step = tickIncrement(start, stop, count)) === 0 || !isFinite(step)) return [];
	
	  if (step > 0) {
	    start = Math.ceil(start / step);
	    stop = Math.floor(stop / step);
	    ticks = new Array(n = Math.ceil(stop - start + 1));
	    while (++i < n) ticks[i] = (start + i) * step;
	  } else {
	    start = Math.floor(start * step);
	    stop = Math.ceil(stop * step);
	    ticks = new Array(n = Math.ceil(start - stop + 1));
	    while (++i < n) ticks[i] = (start - i) / step;
	  }
	
	  if (reverse) ticks.reverse();
	
	  return ticks;
	};
	
	function tickIncrement(start, stop, count) {
	  var step = (stop - start) / Math.max(0, count),
	      power = Math.floor(Math.log(step) / Math.LN10),
	      error = step / Math.pow(10, power);
	  return power >= 0
	      ? (error >= e10 ? 10 : error >= e5 ? 5 : error >= e2 ? 2 : 1) * Math.pow(10, power)
	      : -Math.pow(10, -power) / (error >= e10 ? 10 : error >= e5 ? 5 : error >= e2 ? 2 : 1);
	}
	
	function tickStep(start, stop, count) {
	  var step0 = Math.abs(stop - start) / Math.max(0, count),
	      step1 = Math.pow(10, Math.floor(Math.log(step0) / Math.LN10)),
	      error = step0 / step1;
	  if (error >= e10) step1 *= 10;
	  else if (error >= e5) step1 *= 5;
	  else if (error >= e2) step1 *= 2;
	  return stop < start ? -step1 : step1;
	}
	
	var sturges = function(values) {
	  return Math.ceil(Math.log(values.length) / Math.LN2) + 1;
	};
	
	var histogram = function() {
	  var value = identity,
	      domain = extent,
	      threshold = sturges;
	
	  function histogram(data) {
	    var i,
	        n = data.length,
	        x,
	        values = new Array(n);
	
	    for (i = 0; i < n; ++i) {
	      values[i] = value(data[i], i, data);
	    }
	
	    var xz = domain(values),
	        x0 = xz[0],
	        x1 = xz[1],
	        tz = threshold(values, x0, x1);
	
	    // Convert number of thresholds into uniform thresholds.
	    if (!Array.isArray(tz)) {
	      tz = tickStep(x0, x1, tz);
	      tz = range(Math.ceil(x0 / tz) * tz, Math.floor(x1 / tz) * tz, tz); // exclusive
	    }
	
	    // Remove any thresholds outside the domain.
	    var m = tz.length;
	    while (tz[0] <= x0) tz.shift(), --m;
	    while (tz[m - 1] > x1) tz.pop(), --m;
	
	    var bins = new Array(m + 1),
	        bin;
	
	    // Initialize bins.
	    for (i = 0; i <= m; ++i) {
	      bin = bins[i] = [];
	      bin.x0 = i > 0 ? tz[i - 1] : x0;
	      bin.x1 = i < m ? tz[i] : x1;
	    }
	
	    // Assign data to bins by value, ignoring any outside the domain.
	    for (i = 0; i < n; ++i) {
	      x = values[i];
	      if (x0 <= x && x <= x1) {
	        bins[bisectRight(tz, x, 0, m)].push(data[i]);
	      }
	    }
	
	    return bins;
	  }
	
	  histogram.value = function(_) {
	    return arguments.length ? (value = typeof _ === "function" ? _ : constant(_), histogram) : value;
	  };
	
	  histogram.domain = function(_) {
	    return arguments.length ? (domain = typeof _ === "function" ? _ : constant([_[0], _[1]]), histogram) : domain;
	  };
	
	  histogram.thresholds = function(_) {
	    return arguments.length ? (threshold = typeof _ === "function" ? _ : Array.isArray(_) ? constant(slice.call(_)) : constant(_), histogram) : threshold;
	  };
	
	  return histogram;
	};
	
	var quantile = function(values, p, valueof) {
	  if (valueof == null) valueof = number;
	  if (!(n = values.length)) return;
	  if ((p = +p) <= 0 || n < 2) return +valueof(values[0], 0, values);
	  if (p >= 1) return +valueof(values[n - 1], n - 1, values);
	  var n,
	      i = (n - 1) * p,
	      i0 = Math.floor(i),
	      value0 = +valueof(values[i0], i0, values),
	      value1 = +valueof(values[i0 + 1], i0 + 1, values);
	  return value0 + (value1 - value0) * (i - i0);
	};
	
	var freedmanDiaconis = function(values, min, max) {
	  values = map.call(values, number).sort(ascending);
	  return Math.ceil((max - min) / (2 * (quantile(values, 0.75) - quantile(values, 0.25)) * Math.pow(values.length, -1 / 3)));
	};
	
	var scott = function(values, min, max) {
	  return Math.ceil((max - min) / (3.5 * deviation(values) * Math.pow(values.length, -1 / 3)));
	};
	
	var max = function(values, valueof) {
	  var n = values.length,
	      i = -1,
	      value,
	      max;
	
	  if (valueof == null) {
	    while (++i < n) { // Find the first comparable value.
	      if ((value = values[i]) != null && value >= value) {
	        max = value;
	        while (++i < n) { // Compare the remaining values.
	          if ((value = values[i]) != null && value > max) {
	            max = value;
	          }
	        }
	      }
	    }
	  }
	
	  else {
	    while (++i < n) { // Find the first comparable value.
	      if ((value = valueof(values[i], i, values)) != null && value >= value) {
	        max = value;
	        while (++i < n) { // Compare the remaining values.
	          if ((value = valueof(values[i], i, values)) != null && value > max) {
	            max = value;
	          }
	        }
	      }
	    }
	  }
	
	  return max;
	};
	
	var mean = function(values, valueof) {
	  var n = values.length,
	      m = n,
	      i = -1,
	      value,
	      sum = 0;
	
	  if (valueof == null) {
	    while (++i < n) {
	      if (!isNaN(value = number(values[i]))) sum += value;
	      else --m;
	    }
	  }
	
	  else {
	    while (++i < n) {
	      if (!isNaN(value = number(valueof(values[i], i, values)))) sum += value;
	      else --m;
	    }
	  }
	
	  if (m) return sum / m;
	};
	
	var median = function(values, valueof) {
	  var n = values.length,
	      i = -1,
	      value,
	      numbers = [];
	
	  if (valueof == null) {
	    while (++i < n) {
	      if (!isNaN(value = number(values[i]))) {
	        numbers.push(value);
	      }
	    }
	  }
	
	  else {
	    while (++i < n) {
	      if (!isNaN(value = number(valueof(values[i], i, values)))) {
	        numbers.push(value);
	      }
	    }
	  }
	
	  return quantile(numbers.sort(ascending), 0.5);
	};
	
	var merge = function(arrays) {
	  var n = arrays.length,
	      m,
	      i = -1,
	      j = 0,
	      merged,
	      array;
	
	  while (++i < n) j += arrays[i].length;
	  merged = new Array(j);
	
	  while (--n >= 0) {
	    array = arrays[n];
	    m = array.length;
	    while (--m >= 0) {
	      merged[--j] = array[m];
	    }
	  }
	
	  return merged;
	};
	
	var min = function(values, valueof) {
	  var n = values.length,
	      i = -1,
	      value,
	      min;
	
	  if (valueof == null) {
	    while (++i < n) { // Find the first comparable value.
	      if ((value = values[i]) != null && value >= value) {
	        min = value;
	        while (++i < n) { // Compare the remaining values.
	          if ((value = values[i]) != null && min > value) {
	            min = value;
	          }
	        }
	      }
	    }
	  }
	
	  else {
	    while (++i < n) { // Find the first comparable value.
	      if ((value = valueof(values[i], i, values)) != null && value >= value) {
	        min = value;
	        while (++i < n) { // Compare the remaining values.
	          if ((value = valueof(values[i], i, values)) != null && min > value) {
	            min = value;
	          }
	        }
	      }
	    }
	  }
	
	  return min;
	};
	
	var permute = function(array, indexes) {
	  var i = indexes.length, permutes = new Array(i);
	  while (i--) permutes[i] = array[indexes[i]];
	  return permutes;
	};
	
	var scan = function(values, compare) {
	  if (!(n = values.length)) return;
	  var n,
	      i = 0,
	      j = 0,
	      xi,
	      xj = values[j];
	
	  if (compare == null) compare = ascending;
	
	  while (++i < n) {
	    if (compare(xi = values[i], xj) < 0 || compare(xj, xj) !== 0) {
	      xj = xi, j = i;
	    }
	  }
	
	  if (compare(xj, xj) === 0) return j;
	};
	
	var shuffle = function(array, i0, i1) {
	  var m = (i1 == null ? array.length : i1) - (i0 = i0 == null ? 0 : +i0),
	      t,
	      i;
	
	  while (m) {
	    i = Math.random() * m-- | 0;
	    t = array[m + i0];
	    array[m + i0] = array[i + i0];
	    array[i + i0] = t;
	  }
	
	  return array;
	};
	
	var sum = function(values, valueof) {
	  var n = values.length,
	      i = -1,
	      value,
	      sum = 0;
	
	  if (valueof == null) {
	    while (++i < n) {
	      if (value = +values[i]) sum += value; // Note: zero and null are equivalent.
	    }
	  }
	
	  else {
	    while (++i < n) {
	      if (value = +valueof(values[i], i, values)) sum += value;
	    }
	  }
	
	  return sum;
	};
	
	var transpose = function(matrix) {
	  if (!(n = matrix.length)) return [];
	  for (var i = -1, m = min(matrix, length), transpose = new Array(m); ++i < m;) {
	    for (var j = -1, n, row = transpose[i] = new Array(n); ++j < n;) {
	      row[j] = matrix[j][i];
	    }
	  }
	  return transpose;
	};
	
	function length(d) {
	  return d.length;
	}
	
	var zip = function() {
	  return transpose(arguments);
	};
	
	exports.bisect = bisectRight;
	exports.bisectRight = bisectRight;
	exports.bisectLeft = bisectLeft;
	exports.ascending = ascending;
	exports.bisector = bisector;
	exports.cross = cross;
	exports.descending = descending;
	exports.deviation = deviation;
	exports.extent = extent;
	exports.histogram = histogram;
	exports.thresholdFreedmanDiaconis = freedmanDiaconis;
	exports.thresholdScott = scott;
	exports.thresholdSturges = sturges;
	exports.max = max;
	exports.mean = mean;
	exports.median = median;
	exports.merge = merge;
	exports.min = min;
	exports.pairs = pairs;
	exports.permute = permute;
	exports.quantile = quantile;
	exports.range = range;
	exports.scan = scan;
	exports.shuffle = shuffle;
	exports.sum = sum;
	exports.ticks = ticks;
	exports.tickIncrement = tickIncrement;
	exports.tickStep = tickStep;
	exports.transpose = transpose;
	exports.variance = variance;
	exports.zip = zip;
	
	Object.defineProperty(exports, '__esModule', { value: true });
	
	})));


/***/ }),
/* 5 */
/***/ (function(module, exports, __webpack_require__) {

	// https://d3js.org/d3-ease/ Version 1.0.3. Copyright 2017 Mike Bostock.
	(function (global, factory) {
		 true ? factory(exports) :
		typeof define === 'function' && define.amd ? define(['exports'], factory) :
		(factory((global.d3 = global.d3 || {})));
	}(this, (function (exports) { 'use strict';
	
	function linear(t) {
	  return +t;
	}
	
	function quadIn(t) {
	  return t * t;
	}
	
	function quadOut(t) {
	  return t * (2 - t);
	}
	
	function quadInOut(t) {
	  return ((t *= 2) <= 1 ? t * t : --t * (2 - t) + 1) / 2;
	}
	
	function cubicIn(t) {
	  return t * t * t;
	}
	
	function cubicOut(t) {
	  return --t * t * t + 1;
	}
	
	function cubicInOut(t) {
	  return ((t *= 2) <= 1 ? t * t * t : (t -= 2) * t * t + 2) / 2;
	}
	
	var exponent = 3;
	
	var polyIn = (function custom(e) {
	  e = +e;
	
	  function polyIn(t) {
	    return Math.pow(t, e);
	  }
	
	  polyIn.exponent = custom;
	
	  return polyIn;
	})(exponent);
	
	var polyOut = (function custom(e) {
	  e = +e;
	
	  function polyOut(t) {
	    return 1 - Math.pow(1 - t, e);
	  }
	
	  polyOut.exponent = custom;
	
	  return polyOut;
	})(exponent);
	
	var polyInOut = (function custom(e) {
	  e = +e;
	
	  function polyInOut(t) {
	    return ((t *= 2) <= 1 ? Math.pow(t, e) : 2 - Math.pow(2 - t, e)) / 2;
	  }
	
	  polyInOut.exponent = custom;
	
	  return polyInOut;
	})(exponent);
	
	var pi = Math.PI;
	var halfPi = pi / 2;
	
	function sinIn(t) {
	  return 1 - Math.cos(t * halfPi);
	}
	
	function sinOut(t) {
	  return Math.sin(t * halfPi);
	}
	
	function sinInOut(t) {
	  return (1 - Math.cos(pi * t)) / 2;
	}
	
	function expIn(t) {
	  return Math.pow(2, 10 * t - 10);
	}
	
	function expOut(t) {
	  return 1 - Math.pow(2, -10 * t);
	}
	
	function expInOut(t) {
	  return ((t *= 2) <= 1 ? Math.pow(2, 10 * t - 10) : 2 - Math.pow(2, 10 - 10 * t)) / 2;
	}
	
	function circleIn(t) {
	  return 1 - Math.sqrt(1 - t * t);
	}
	
	function circleOut(t) {
	  return Math.sqrt(1 - --t * t);
	}
	
	function circleInOut(t) {
	  return ((t *= 2) <= 1 ? 1 - Math.sqrt(1 - t * t) : Math.sqrt(1 - (t -= 2) * t) + 1) / 2;
	}
	
	var b1 = 4 / 11;
	var b2 = 6 / 11;
	var b3 = 8 / 11;
	var b4 = 3 / 4;
	var b5 = 9 / 11;
	var b6 = 10 / 11;
	var b7 = 15 / 16;
	var b8 = 21 / 22;
	var b9 = 63 / 64;
	var b0 = 1 / b1 / b1;
	
	function bounceIn(t) {
	  return 1 - bounceOut(1 - t);
	}
	
	function bounceOut(t) {
	  return (t = +t) < b1 ? b0 * t * t : t < b3 ? b0 * (t -= b2) * t + b4 : t < b6 ? b0 * (t -= b5) * t + b7 : b0 * (t -= b8) * t + b9;
	}
	
	function bounceInOut(t) {
	  return ((t *= 2) <= 1 ? 1 - bounceOut(1 - t) : bounceOut(t - 1) + 1) / 2;
	}
	
	var overshoot = 1.70158;
	
	var backIn = (function custom(s) {
	  s = +s;
	
	  function backIn(t) {
	    return t * t * ((s + 1) * t - s);
	  }
	
	  backIn.overshoot = custom;
	
	  return backIn;
	})(overshoot);
	
	var backOut = (function custom(s) {
	  s = +s;
	
	  function backOut(t) {
	    return --t * t * ((s + 1) * t + s) + 1;
	  }
	
	  backOut.overshoot = custom;
	
	  return backOut;
	})(overshoot);
	
	var backInOut = (function custom(s) {
	  s = +s;
	
	  function backInOut(t) {
	    return ((t *= 2) < 1 ? t * t * ((s + 1) * t - s) : (t -= 2) * t * ((s + 1) * t + s) + 2) / 2;
	  }
	
	  backInOut.overshoot = custom;
	
	  return backInOut;
	})(overshoot);
	
	var tau = 2 * Math.PI;
	var amplitude = 1;
	var period = 0.3;
	
	var elasticIn = (function custom(a, p) {
	  var s = Math.asin(1 / (a = Math.max(1, a))) * (p /= tau);
	
	  function elasticIn(t) {
	    return a * Math.pow(2, 10 * --t) * Math.sin((s - t) / p);
	  }
	
	  elasticIn.amplitude = function(a) { return custom(a, p * tau); };
	  elasticIn.period = function(p) { return custom(a, p); };
	
	  return elasticIn;
	})(amplitude, period);
	
	var elasticOut = (function custom(a, p) {
	  var s = Math.asin(1 / (a = Math.max(1, a))) * (p /= tau);
	
	  function elasticOut(t) {
	    return 1 - a * Math.pow(2, -10 * (t = +t)) * Math.sin((t + s) / p);
	  }
	
	  elasticOut.amplitude = function(a) { return custom(a, p * tau); };
	  elasticOut.period = function(p) { return custom(a, p); };
	
	  return elasticOut;
	})(amplitude, period);
	
	var elasticInOut = (function custom(a, p) {
	  var s = Math.asin(1 / (a = Math.max(1, a))) * (p /= tau);
	
	  function elasticInOut(t) {
	    return ((t = t * 2 - 1) < 0
	        ? a * Math.pow(2, 10 * t) * Math.sin((s - t) / p)
	        : 2 - a * Math.pow(2, -10 * t) * Math.sin((s + t) / p)) / 2;
	  }
	
	  elasticInOut.amplitude = function(a) { return custom(a, p * tau); };
	  elasticInOut.period = function(p) { return custom(a, p); };
	
	  return elasticInOut;
	})(amplitude, period);
	
	exports.easeLinear = linear;
	exports.easeQuad = quadInOut;
	exports.easeQuadIn = quadIn;
	exports.easeQuadOut = quadOut;
	exports.easeQuadInOut = quadInOut;
	exports.easeCubic = cubicInOut;
	exports.easeCubicIn = cubicIn;
	exports.easeCubicOut = cubicOut;
	exports.easeCubicInOut = cubicInOut;
	exports.easePoly = polyInOut;
	exports.easePolyIn = polyIn;
	exports.easePolyOut = polyOut;
	exports.easePolyInOut = polyInOut;
	exports.easeSin = sinInOut;
	exports.easeSinIn = sinIn;
	exports.easeSinOut = sinOut;
	exports.easeSinInOut = sinInOut;
	exports.easeExp = expInOut;
	exports.easeExpIn = expIn;
	exports.easeExpOut = expOut;
	exports.easeExpInOut = expInOut;
	exports.easeCircle = circleInOut;
	exports.easeCircleIn = circleIn;
	exports.easeCircleOut = circleOut;
	exports.easeCircleInOut = circleInOut;
	exports.easeBounce = bounceOut;
	exports.easeBounceIn = bounceIn;
	exports.easeBounceOut = bounceOut;
	exports.easeBounceInOut = bounceInOut;
	exports.easeBack = backInOut;
	exports.easeBackIn = backIn;
	exports.easeBackOut = backOut;
	exports.easeBackInOut = backInOut;
	exports.easeElastic = elasticOut;
	exports.easeElasticIn = elasticIn;
	exports.easeElasticOut = elasticOut;
	exports.easeElasticInOut = elasticInOut;
	
	Object.defineProperty(exports, '__esModule', { value: true });
	
	})));


/***/ }),
/* 6 */
/***/ (function(module, exports, __webpack_require__) {

	// https://d3js.org/d3-axis/ Version 1.0.7. Copyright 2017 Mike Bostock.
	(function (global, factory) {
		 true ? factory(exports) :
		typeof define === 'function' && define.amd ? define(['exports'], factory) :
		(factory((global.d3 = global.d3 || {})));
	}(this, (function (exports) { 'use strict';
	
	var slice = Array.prototype.slice;
	
	var identity = function(x) {
	  return x;
	};
	
	var top = 1;
	var right = 2;
	var bottom = 3;
	var left = 4;
	var epsilon = 1e-6;
	
	function translateX(x) {
	  return "translate(" + (x + 0.5) + ",0)";
	}
	
	function translateY(y) {
	  return "translate(0," + (y + 0.5) + ")";
	}
	
	function center(scale) {
	  var offset = Math.max(0, scale.bandwidth() - 1) / 2; // Adjust for 0.5px offset.
	  if (scale.round()) offset = Math.round(offset);
	  return function(d) {
	    return scale(d) + offset;
	  };
	}
	
	function entering() {
	  return !this.__axis;
	}
	
	function axis(orient, scale) {
	  var tickArguments = [],
	      tickValues = null,
	      tickFormat = null,
	      tickSizeInner = 6,
	      tickSizeOuter = 6,
	      tickPadding = 3,
	      k = orient === top || orient === left ? -1 : 1,
	      x = orient === left || orient === right ? "x" : "y",
	      transform = orient === top || orient === bottom ? translateX : translateY;
	
	  function axis(context) {
	    var values = tickValues == null ? (scale.ticks ? scale.ticks.apply(scale, tickArguments) : scale.domain()) : tickValues,
	        format = tickFormat == null ? (scale.tickFormat ? scale.tickFormat.apply(scale, tickArguments) : identity) : tickFormat,
	        spacing = Math.max(tickSizeInner, 0) + tickPadding,
	        range = scale.range(),
	        range0 = range[0] + 0.5,
	        range1 = range[range.length - 1] + 0.5,
	        position = (scale.bandwidth ? center : identity)(scale.copy()),
	        selection = context.selection ? context.selection() : context,
	        path = selection.selectAll(".domain").data([null]),
	        tick = selection.selectAll(".tick").data(values, scale).order(),
	        tickExit = tick.exit(),
	        tickEnter = tick.enter().append("g").attr("class", "tick"),
	        line = tick.select("line"),
	        text = tick.select("text");
	
	    path = path.merge(path.enter().insert("path", ".tick")
	        .attr("class", "domain")
	        .attr("stroke", "#000"));
	
	    tick = tick.merge(tickEnter);
	
	    line = line.merge(tickEnter.append("line")
	        .attr("stroke", "#000")
	        .attr(x + "2", k * tickSizeInner));
	
	    text = text.merge(tickEnter.append("text")
	        .attr("fill", "#000")
	        .attr(x, k * spacing)
	        .attr("dy", orient === top ? "0em" : orient === bottom ? "0.71em" : "0.32em"));
	
	    if (context !== selection) {
	      path = path.transition(context);
	      tick = tick.transition(context);
	      line = line.transition(context);
	      text = text.transition(context);
	
	      tickExit = tickExit.transition(context)
	          .attr("opacity", epsilon)
	          .attr("transform", function(d) { return isFinite(d = position(d)) ? transform(d) : this.getAttribute("transform"); });
	
	      tickEnter
	          .attr("opacity", epsilon)
	          .attr("transform", function(d) { var p = this.parentNode.__axis; return transform(p && isFinite(p = p(d)) ? p : position(d)); });
	    }
	
	    tickExit.remove();
	
	    path
	        .attr("d", orient === left || orient == right
	            ? "M" + k * tickSizeOuter + "," + range0 + "H0.5V" + range1 + "H" + k * tickSizeOuter
	            : "M" + range0 + "," + k * tickSizeOuter + "V0.5H" + range1 + "V" + k * tickSizeOuter);
	
	    tick
	        .attr("opacity", 1)
	        .attr("transform", function(d) { return transform(position(d)); });
	
	    line
	        .attr(x + "2", k * tickSizeInner);
	
	    text
	        .attr(x, k * spacing)
	        .text(format);
	
	    selection.filter(entering)
	        .attr("fill", "none")
	        .attr("font-size", 10)
	        .attr("font-family", "sans-serif")
	        .attr("text-anchor", orient === right ? "start" : orient === left ? "end" : "middle");
	
	    selection
	        .each(function() { this.__axis = position; });
	  }
	
	  axis.scale = function(_) {
	    return arguments.length ? (scale = _, axis) : scale;
	  };
	
	  axis.ticks = function() {
	    return tickArguments = slice.call(arguments), axis;
	  };
	
	  axis.tickArguments = function(_) {
	    return arguments.length ? (tickArguments = _ == null ? [] : slice.call(_), axis) : tickArguments.slice();
	  };
	
	  axis.tickValues = function(_) {
	    return arguments.length ? (tickValues = _ == null ? null : slice.call(_), axis) : tickValues && tickValues.slice();
	  };
	
	  axis.tickFormat = function(_) {
	    return arguments.length ? (tickFormat = _, axis) : tickFormat;
	  };
	
	  axis.tickSize = function(_) {
	    return arguments.length ? (tickSizeInner = tickSizeOuter = +_, axis) : tickSizeInner;
	  };
	
	  axis.tickSizeInner = function(_) {
	    return arguments.length ? (tickSizeInner = +_, axis) : tickSizeInner;
	  };
	
	  axis.tickSizeOuter = function(_) {
	    return arguments.length ? (tickSizeOuter = +_, axis) : tickSizeOuter;
	  };
	
	  axis.tickPadding = function(_) {
	    return arguments.length ? (tickPadding = +_, axis) : tickPadding;
	  };
	
	  return axis;
	}
	
	function axisTop(scale) {
	  return axis(top, scale);
	}
	
	function axisRight(scale) {
	  return axis(right, scale);
	}
	
	function axisBottom(scale) {
	  return axis(bottom, scale);
	}
	
	function axisLeft(scale) {
	  return axis(left, scale);
	}
	
	exports.axisTop = axisTop;
	exports.axisRight = axisRight;
	exports.axisBottom = axisBottom;
	exports.axisLeft = axisLeft;
	
	Object.defineProperty(exports, '__esModule', { value: true });
	
	})));


/***/ }),
/* 7 */
/***/ (function(module, exports, __webpack_require__) {

	// https://d3js.org/d3-color/ Version 1.0.3. Copyright 2017 Mike Bostock.
	(function (global, factory) {
		 true ? factory(exports) :
		typeof define === 'function' && define.amd ? define(['exports'], factory) :
		(factory((global.d3 = global.d3 || {})));
	}(this, (function (exports) { 'use strict';
	
	var define = function(constructor, factory, prototype) {
	  constructor.prototype = factory.prototype = prototype;
	  prototype.constructor = constructor;
	};
	
	function extend(parent, definition) {
	  var prototype = Object.create(parent.prototype);
	  for (var key in definition) prototype[key] = definition[key];
	  return prototype;
	}
	
	function Color() {}
	
	var darker = 0.7;
	var brighter = 1 / darker;
	
	var reI = "\\s*([+-]?\\d+)\\s*";
	var reN = "\\s*([+-]?\\d*\\.?\\d+(?:[eE][+-]?\\d+)?)\\s*";
	var reP = "\\s*([+-]?\\d*\\.?\\d+(?:[eE][+-]?\\d+)?)%\\s*";
	var reHex3 = /^#([0-9a-f]{3})$/;
	var reHex6 = /^#([0-9a-f]{6})$/;
	var reRgbInteger = new RegExp("^rgb\\(" + [reI, reI, reI] + "\\)$");
	var reRgbPercent = new RegExp("^rgb\\(" + [reP, reP, reP] + "\\)$");
	var reRgbaInteger = new RegExp("^rgba\\(" + [reI, reI, reI, reN] + "\\)$");
	var reRgbaPercent = new RegExp("^rgba\\(" + [reP, reP, reP, reN] + "\\)$");
	var reHslPercent = new RegExp("^hsl\\(" + [reN, reP, reP] + "\\)$");
	var reHslaPercent = new RegExp("^hsla\\(" + [reN, reP, reP, reN] + "\\)$");
	
	var named = {
	  aliceblue: 0xf0f8ff,
	  antiquewhite: 0xfaebd7,
	  aqua: 0x00ffff,
	  aquamarine: 0x7fffd4,
	  azure: 0xf0ffff,
	  beige: 0xf5f5dc,
	  bisque: 0xffe4c4,
	  black: 0x000000,
	  blanchedalmond: 0xffebcd,
	  blue: 0x0000ff,
	  blueviolet: 0x8a2be2,
	  brown: 0xa52a2a,
	  burlywood: 0xdeb887,
	  cadetblue: 0x5f9ea0,
	  chartreuse: 0x7fff00,
	  chocolate: 0xd2691e,
	  coral: 0xff7f50,
	  cornflowerblue: 0x6495ed,
	  cornsilk: 0xfff8dc,
	  crimson: 0xdc143c,
	  cyan: 0x00ffff,
	  darkblue: 0x00008b,
	  darkcyan: 0x008b8b,
	  darkgoldenrod: 0xb8860b,
	  darkgray: 0xa9a9a9,
	  darkgreen: 0x006400,
	  darkgrey: 0xa9a9a9,
	  darkkhaki: 0xbdb76b,
	  darkmagenta: 0x8b008b,
	  darkolivegreen: 0x556b2f,
	  darkorange: 0xff8c00,
	  darkorchid: 0x9932cc,
	  darkred: 0x8b0000,
	  darksalmon: 0xe9967a,
	  darkseagreen: 0x8fbc8f,
	  darkslateblue: 0x483d8b,
	  darkslategray: 0x2f4f4f,
	  darkslategrey: 0x2f4f4f,
	  darkturquoise: 0x00ced1,
	  darkviolet: 0x9400d3,
	  deeppink: 0xff1493,
	  deepskyblue: 0x00bfff,
	  dimgray: 0x696969,
	  dimgrey: 0x696969,
	  dodgerblue: 0x1e90ff,
	  firebrick: 0xb22222,
	  floralwhite: 0xfffaf0,
	  forestgreen: 0x228b22,
	  fuchsia: 0xff00ff,
	  gainsboro: 0xdcdcdc,
	  ghostwhite: 0xf8f8ff,
	  gold: 0xffd700,
	  goldenrod: 0xdaa520,
	  gray: 0x808080,
	  green: 0x008000,
	  greenyellow: 0xadff2f,
	  grey: 0x808080,
	  honeydew: 0xf0fff0,
	  hotpink: 0xff69b4,
	  indianred: 0xcd5c5c,
	  indigo: 0x4b0082,
	  ivory: 0xfffff0,
	  khaki: 0xf0e68c,
	  lavender: 0xe6e6fa,
	  lavenderblush: 0xfff0f5,
	  lawngreen: 0x7cfc00,
	  lemonchiffon: 0xfffacd,
	  lightblue: 0xadd8e6,
	  lightcoral: 0xf08080,
	  lightcyan: 0xe0ffff,
	  lightgoldenrodyellow: 0xfafad2,
	  lightgray: 0xd3d3d3,
	  lightgreen: 0x90ee90,
	  lightgrey: 0xd3d3d3,
	  lightpink: 0xffb6c1,
	  lightsalmon: 0xffa07a,
	  lightseagreen: 0x20b2aa,
	  lightskyblue: 0x87cefa,
	  lightslategray: 0x778899,
	  lightslategrey: 0x778899,
	  lightsteelblue: 0xb0c4de,
	  lightyellow: 0xffffe0,
	  lime: 0x00ff00,
	  limegreen: 0x32cd32,
	  linen: 0xfaf0e6,
	  magenta: 0xff00ff,
	  maroon: 0x800000,
	  mediumaquamarine: 0x66cdaa,
	  mediumblue: 0x0000cd,
	  mediumorchid: 0xba55d3,
	  mediumpurple: 0x9370db,
	  mediumseagreen: 0x3cb371,
	  mediumslateblue: 0x7b68ee,
	  mediumspringgreen: 0x00fa9a,
	  mediumturquoise: 0x48d1cc,
	  mediumvioletred: 0xc71585,
	  midnightblue: 0x191970,
	  mintcream: 0xf5fffa,
	  mistyrose: 0xffe4e1,
	  moccasin: 0xffe4b5,
	  navajowhite: 0xffdead,
	  navy: 0x000080,
	  oldlace: 0xfdf5e6,
	  olive: 0x808000,
	  olivedrab: 0x6b8e23,
	  orange: 0xffa500,
	  orangered: 0xff4500,
	  orchid: 0xda70d6,
	  palegoldenrod: 0xeee8aa,
	  palegreen: 0x98fb98,
	  paleturquoise: 0xafeeee,
	  palevioletred: 0xdb7093,
	  papayawhip: 0xffefd5,
	  peachpuff: 0xffdab9,
	  peru: 0xcd853f,
	  pink: 0xffc0cb,
	  plum: 0xdda0dd,
	  powderblue: 0xb0e0e6,
	  purple: 0x800080,
	  rebeccapurple: 0x663399,
	  red: 0xff0000,
	  rosybrown: 0xbc8f8f,
	  royalblue: 0x4169e1,
	  saddlebrown: 0x8b4513,
	  salmon: 0xfa8072,
	  sandybrown: 0xf4a460,
	  seagreen: 0x2e8b57,
	  seashell: 0xfff5ee,
	  sienna: 0xa0522d,
	  silver: 0xc0c0c0,
	  skyblue: 0x87ceeb,
	  slateblue: 0x6a5acd,
	  slategray: 0x708090,
	  slategrey: 0x708090,
	  snow: 0xfffafa,
	  springgreen: 0x00ff7f,
	  steelblue: 0x4682b4,
	  tan: 0xd2b48c,
	  teal: 0x008080,
	  thistle: 0xd8bfd8,
	  tomato: 0xff6347,
	  turquoise: 0x40e0d0,
	  violet: 0xee82ee,
	  wheat: 0xf5deb3,
	  white: 0xffffff,
	  whitesmoke: 0xf5f5f5,
	  yellow: 0xffff00,
	  yellowgreen: 0x9acd32
	};
	
	define(Color, color, {
	  displayable: function() {
	    return this.rgb().displayable();
	  },
	  toString: function() {
	    return this.rgb() + "";
	  }
	});
	
	function color(format) {
	  var m;
	  format = (format + "").trim().toLowerCase();
	  return (m = reHex3.exec(format)) ? (m = parseInt(m[1], 16), new Rgb((m >> 8 & 0xf) | (m >> 4 & 0x0f0), (m >> 4 & 0xf) | (m & 0xf0), ((m & 0xf) << 4) | (m & 0xf), 1)) // #f00
	      : (m = reHex6.exec(format)) ? rgbn(parseInt(m[1], 16)) // #ff0000
	      : (m = reRgbInteger.exec(format)) ? new Rgb(m[1], m[2], m[3], 1) // rgb(255, 0, 0)
	      : (m = reRgbPercent.exec(format)) ? new Rgb(m[1] * 255 / 100, m[2] * 255 / 100, m[3] * 255 / 100, 1) // rgb(100%, 0%, 0%)
	      : (m = reRgbaInteger.exec(format)) ? rgba(m[1], m[2], m[3], m[4]) // rgba(255, 0, 0, 1)
	      : (m = reRgbaPercent.exec(format)) ? rgba(m[1] * 255 / 100, m[2] * 255 / 100, m[3] * 255 / 100, m[4]) // rgb(100%, 0%, 0%, 1)
	      : (m = reHslPercent.exec(format)) ? hsla(m[1], m[2] / 100, m[3] / 100, 1) // hsl(120, 50%, 50%)
	      : (m = reHslaPercent.exec(format)) ? hsla(m[1], m[2] / 100, m[3] / 100, m[4]) // hsla(120, 50%, 50%, 1)
	      : named.hasOwnProperty(format) ? rgbn(named[format])
	      : format === "transparent" ? new Rgb(NaN, NaN, NaN, 0)
	      : null;
	}
	
	function rgbn(n) {
	  return new Rgb(n >> 16 & 0xff, n >> 8 & 0xff, n & 0xff, 1);
	}
	
	function rgba(r, g, b, a) {
	  if (a <= 0) r = g = b = NaN;
	  return new Rgb(r, g, b, a);
	}
	
	function rgbConvert(o) {
	  if (!(o instanceof Color)) o = color(o);
	  if (!o) return new Rgb;
	  o = o.rgb();
	  return new Rgb(o.r, o.g, o.b, o.opacity);
	}
	
	function rgb(r, g, b, opacity) {
	  return arguments.length === 1 ? rgbConvert(r) : new Rgb(r, g, b, opacity == null ? 1 : opacity);
	}
	
	function Rgb(r, g, b, opacity) {
	  this.r = +r;
	  this.g = +g;
	  this.b = +b;
	  this.opacity = +opacity;
	}
	
	define(Rgb, rgb, extend(Color, {
	  brighter: function(k) {
	    k = k == null ? brighter : Math.pow(brighter, k);
	    return new Rgb(this.r * k, this.g * k, this.b * k, this.opacity);
	  },
	  darker: function(k) {
	    k = k == null ? darker : Math.pow(darker, k);
	    return new Rgb(this.r * k, this.g * k, this.b * k, this.opacity);
	  },
	  rgb: function() {
	    return this;
	  },
	  displayable: function() {
	    return (0 <= this.r && this.r <= 255)
	        && (0 <= this.g && this.g <= 255)
	        && (0 <= this.b && this.b <= 255)
	        && (0 <= this.opacity && this.opacity <= 1);
	  },
	  toString: function() {
	    var a = this.opacity; a = isNaN(a) ? 1 : Math.max(0, Math.min(1, a));
	    return (a === 1 ? "rgb(" : "rgba(")
	        + Math.max(0, Math.min(255, Math.round(this.r) || 0)) + ", "
	        + Math.max(0, Math.min(255, Math.round(this.g) || 0)) + ", "
	        + Math.max(0, Math.min(255, Math.round(this.b) || 0))
	        + (a === 1 ? ")" : ", " + a + ")");
	  }
	}));
	
	function hsla(h, s, l, a) {
	  if (a <= 0) h = s = l = NaN;
	  else if (l <= 0 || l >= 1) h = s = NaN;
	  else if (s <= 0) h = NaN;
	  return new Hsl(h, s, l, a);
	}
	
	function hslConvert(o) {
	  if (o instanceof Hsl) return new Hsl(o.h, o.s, o.l, o.opacity);
	  if (!(o instanceof Color)) o = color(o);
	  if (!o) return new Hsl;
	  if (o instanceof Hsl) return o;
	  o = o.rgb();
	  var r = o.r / 255,
	      g = o.g / 255,
	      b = o.b / 255,
	      min = Math.min(r, g, b),
	      max = Math.max(r, g, b),
	      h = NaN,
	      s = max - min,
	      l = (max + min) / 2;
	  if (s) {
	    if (r === max) h = (g - b) / s + (g < b) * 6;
	    else if (g === max) h = (b - r) / s + 2;
	    else h = (r - g) / s + 4;
	    s /= l < 0.5 ? max + min : 2 - max - min;
	    h *= 60;
	  } else {
	    s = l > 0 && l < 1 ? 0 : h;
	  }
	  return new Hsl(h, s, l, o.opacity);
	}
	
	function hsl(h, s, l, opacity) {
	  return arguments.length === 1 ? hslConvert(h) : new Hsl(h, s, l, opacity == null ? 1 : opacity);
	}
	
	function Hsl(h, s, l, opacity) {
	  this.h = +h;
	  this.s = +s;
	  this.l = +l;
	  this.opacity = +opacity;
	}
	
	define(Hsl, hsl, extend(Color, {
	  brighter: function(k) {
	    k = k == null ? brighter : Math.pow(brighter, k);
	    return new Hsl(this.h, this.s, this.l * k, this.opacity);
	  },
	  darker: function(k) {
	    k = k == null ? darker : Math.pow(darker, k);
	    return new Hsl(this.h, this.s, this.l * k, this.opacity);
	  },
	  rgb: function() {
	    var h = this.h % 360 + (this.h < 0) * 360,
	        s = isNaN(h) || isNaN(this.s) ? 0 : this.s,
	        l = this.l,
	        m2 = l + (l < 0.5 ? l : 1 - l) * s,
	        m1 = 2 * l - m2;
	    return new Rgb(
	      hsl2rgb(h >= 240 ? h - 240 : h + 120, m1, m2),
	      hsl2rgb(h, m1, m2),
	      hsl2rgb(h < 120 ? h + 240 : h - 120, m1, m2),
	      this.opacity
	    );
	  },
	  displayable: function() {
	    return (0 <= this.s && this.s <= 1 || isNaN(this.s))
	        && (0 <= this.l && this.l <= 1)
	        && (0 <= this.opacity && this.opacity <= 1);
	  }
	}));
	
	/* From FvD 13.37, CSS Color Module Level 3 */
	function hsl2rgb(h, m1, m2) {
	  return (h < 60 ? m1 + (m2 - m1) * h / 60
	      : h < 180 ? m2
	      : h < 240 ? m1 + (m2 - m1) * (240 - h) / 60
	      : m1) * 255;
	}
	
	var deg2rad = Math.PI / 180;
	var rad2deg = 180 / Math.PI;
	
	var Kn = 18;
	var Xn = 0.950470;
	var Yn = 1;
	var Zn = 1.088830;
	var t0 = 4 / 29;
	var t1 = 6 / 29;
	var t2 = 3 * t1 * t1;
	var t3 = t1 * t1 * t1;
	
	function labConvert(o) {
	  if (o instanceof Lab) return new Lab(o.l, o.a, o.b, o.opacity);
	  if (o instanceof Hcl) {
	    var h = o.h * deg2rad;
	    return new Lab(o.l, Math.cos(h) * o.c, Math.sin(h) * o.c, o.opacity);
	  }
	  if (!(o instanceof Rgb)) o = rgbConvert(o);
	  var b = rgb2xyz(o.r),
	      a = rgb2xyz(o.g),
	      l = rgb2xyz(o.b),
	      x = xyz2lab((0.4124564 * b + 0.3575761 * a + 0.1804375 * l) / Xn),
	      y = xyz2lab((0.2126729 * b + 0.7151522 * a + 0.0721750 * l) / Yn),
	      z = xyz2lab((0.0193339 * b + 0.1191920 * a + 0.9503041 * l) / Zn);
	  return new Lab(116 * y - 16, 500 * (x - y), 200 * (y - z), o.opacity);
	}
	
	function lab(l, a, b, opacity) {
	  return arguments.length === 1 ? labConvert(l) : new Lab(l, a, b, opacity == null ? 1 : opacity);
	}
	
	function Lab(l, a, b, opacity) {
	  this.l = +l;
	  this.a = +a;
	  this.b = +b;
	  this.opacity = +opacity;
	}
	
	define(Lab, lab, extend(Color, {
	  brighter: function(k) {
	    return new Lab(this.l + Kn * (k == null ? 1 : k), this.a, this.b, this.opacity);
	  },
	  darker: function(k) {
	    return new Lab(this.l - Kn * (k == null ? 1 : k), this.a, this.b, this.opacity);
	  },
	  rgb: function() {
	    var y = (this.l + 16) / 116,
	        x = isNaN(this.a) ? y : y + this.a / 500,
	        z = isNaN(this.b) ? y : y - this.b / 200;
	    y = Yn * lab2xyz(y);
	    x = Xn * lab2xyz(x);
	    z = Zn * lab2xyz(z);
	    return new Rgb(
	      xyz2rgb( 3.2404542 * x - 1.5371385 * y - 0.4985314 * z), // D65 -> sRGB
	      xyz2rgb(-0.9692660 * x + 1.8760108 * y + 0.0415560 * z),
	      xyz2rgb( 0.0556434 * x - 0.2040259 * y + 1.0572252 * z),
	      this.opacity
	    );
	  }
	}));
	
	function xyz2lab(t) {
	  return t > t3 ? Math.pow(t, 1 / 3) : t / t2 + t0;
	}
	
	function lab2xyz(t) {
	  return t > t1 ? t * t * t : t2 * (t - t0);
	}
	
	function xyz2rgb(x) {
	  return 255 * (x <= 0.0031308 ? 12.92 * x : 1.055 * Math.pow(x, 1 / 2.4) - 0.055);
	}
	
	function rgb2xyz(x) {
	  return (x /= 255) <= 0.04045 ? x / 12.92 : Math.pow((x + 0.055) / 1.055, 2.4);
	}
	
	function hclConvert(o) {
	  if (o instanceof Hcl) return new Hcl(o.h, o.c, o.l, o.opacity);
	  if (!(o instanceof Lab)) o = labConvert(o);
	  var h = Math.atan2(o.b, o.a) * rad2deg;
	  return new Hcl(h < 0 ? h + 360 : h, Math.sqrt(o.a * o.a + o.b * o.b), o.l, o.opacity);
	}
	
	function hcl(h, c, l, opacity) {
	  return arguments.length === 1 ? hclConvert(h) : new Hcl(h, c, l, opacity == null ? 1 : opacity);
	}
	
	function Hcl(h, c, l, opacity) {
	  this.h = +h;
	  this.c = +c;
	  this.l = +l;
	  this.opacity = +opacity;
	}
	
	define(Hcl, hcl, extend(Color, {
	  brighter: function(k) {
	    return new Hcl(this.h, this.c, this.l + Kn * (k == null ? 1 : k), this.opacity);
	  },
	  darker: function(k) {
	    return new Hcl(this.h, this.c, this.l - Kn * (k == null ? 1 : k), this.opacity);
	  },
	  rgb: function() {
	    return labConvert(this).rgb();
	  }
	}));
	
	var A = -0.14861;
	var B = +1.78277;
	var C = -0.29227;
	var D = -0.90649;
	var E = +1.97294;
	var ED = E * D;
	var EB = E * B;
	var BC_DA = B * C - D * A;
	
	function cubehelixConvert(o) {
	  if (o instanceof Cubehelix) return new Cubehelix(o.h, o.s, o.l, o.opacity);
	  if (!(o instanceof Rgb)) o = rgbConvert(o);
	  var r = o.r / 255,
	      g = o.g / 255,
	      b = o.b / 255,
	      l = (BC_DA * b + ED * r - EB * g) / (BC_DA + ED - EB),
	      bl = b - l,
	      k = (E * (g - l) - C * bl) / D,
	      s = Math.sqrt(k * k + bl * bl) / (E * l * (1 - l)), // NaN if l=0 or l=1
	      h = s ? Math.atan2(k, bl) * rad2deg - 120 : NaN;
	  return new Cubehelix(h < 0 ? h + 360 : h, s, l, o.opacity);
	}
	
	function cubehelix(h, s, l, opacity) {
	  return arguments.length === 1 ? cubehelixConvert(h) : new Cubehelix(h, s, l, opacity == null ? 1 : opacity);
	}
	
	function Cubehelix(h, s, l, opacity) {
	  this.h = +h;
	  this.s = +s;
	  this.l = +l;
	  this.opacity = +opacity;
	}
	
	define(Cubehelix, cubehelix, extend(Color, {
	  brighter: function(k) {
	    k = k == null ? brighter : Math.pow(brighter, k);
	    return new Cubehelix(this.h, this.s, this.l * k, this.opacity);
	  },
	  darker: function(k) {
	    k = k == null ? darker : Math.pow(darker, k);
	    return new Cubehelix(this.h, this.s, this.l * k, this.opacity);
	  },
	  rgb: function() {
	    var h = isNaN(this.h) ? 0 : (this.h + 120) * deg2rad,
	        l = +this.l,
	        a = isNaN(this.s) ? 0 : this.s * l * (1 - l),
	        cosh = Math.cos(h),
	        sinh = Math.sin(h);
	    return new Rgb(
	      255 * (l + a * (A * cosh + B * sinh)),
	      255 * (l + a * (C * cosh + D * sinh)),
	      255 * (l + a * (E * cosh)),
	      this.opacity
	    );
	  }
	}));
	
	exports.color = color;
	exports.rgb = rgb;
	exports.hsl = hsl;
	exports.lab = lab;
	exports.hcl = hcl;
	exports.cubehelix = cubehelix;
	
	Object.defineProperty(exports, '__esModule', { value: true });
	
	})));


/***/ }),
/* 8 */
/***/ (function(module, exports, __webpack_require__) {

	// https://d3js.org/d3-dispatch/ Version 1.0.3. Copyright 2017 Mike Bostock.
	(function (global, factory) {
		 true ? factory(exports) :
		typeof define === 'function' && define.amd ? define(['exports'], factory) :
		(factory((global.d3 = global.d3 || {})));
	}(this, (function (exports) { 'use strict';
	
	var noop = {value: function() {}};
	
	function dispatch() {
	  for (var i = 0, n = arguments.length, _ = {}, t; i < n; ++i) {
	    if (!(t = arguments[i] + "") || (t in _)) throw new Error("illegal type: " + t);
	    _[t] = [];
	  }
	  return new Dispatch(_);
	}
	
	function Dispatch(_) {
	  this._ = _;
	}
	
	function parseTypenames(typenames, types) {
	  return typenames.trim().split(/^|\s+/).map(function(t) {
	    var name = "", i = t.indexOf(".");
	    if (i >= 0) name = t.slice(i + 1), t = t.slice(0, i);
	    if (t && !types.hasOwnProperty(t)) throw new Error("unknown type: " + t);
	    return {type: t, name: name};
	  });
	}
	
	Dispatch.prototype = dispatch.prototype = {
	  constructor: Dispatch,
	  on: function(typename, callback) {
	    var _ = this._,
	        T = parseTypenames(typename + "", _),
	        t,
	        i = -1,
	        n = T.length;
	
	    // If no callback was specified, return the callback of the given type and name.
	    if (arguments.length < 2) {
	      while (++i < n) if ((t = (typename = T[i]).type) && (t = get(_[t], typename.name))) return t;
	      return;
	    }
	
	    // If a type was specified, set the callback for the given type and name.
	    // Otherwise, if a null callback was specified, remove callbacks of the given name.
	    if (callback != null && typeof callback !== "function") throw new Error("invalid callback: " + callback);
	    while (++i < n) {
	      if (t = (typename = T[i]).type) _[t] = set(_[t], typename.name, callback);
	      else if (callback == null) for (t in _) _[t] = set(_[t], typename.name, null);
	    }
	
	    return this;
	  },
	  copy: function() {
	    var copy = {}, _ = this._;
	    for (var t in _) copy[t] = _[t].slice();
	    return new Dispatch(copy);
	  },
	  call: function(type, that) {
	    if ((n = arguments.length - 2) > 0) for (var args = new Array(n), i = 0, n, t; i < n; ++i) args[i] = arguments[i + 2];
	    if (!this._.hasOwnProperty(type)) throw new Error("unknown type: " + type);
	    for (t = this._[type], i = 0, n = t.length; i < n; ++i) t[i].value.apply(that, args);
	  },
	  apply: function(type, that, args) {
	    if (!this._.hasOwnProperty(type)) throw new Error("unknown type: " + type);
	    for (var t = this._[type], i = 0, n = t.length; i < n; ++i) t[i].value.apply(that, args);
	  }
	};
	
	function get(type, name) {
	  for (var i = 0, n = type.length, c; i < n; ++i) {
	    if ((c = type[i]).name === name) {
	      return c.value;
	    }
	  }
	}
	
	function set(type, name, callback) {
	  for (var i = 0, n = type.length; i < n; ++i) {
	    if (type[i].name === name) {
	      type[i] = noop, type = type.slice(0, i).concat(type.slice(i + 1));
	      break;
	    }
	  }
	  if (callback != null) type.push({name: name, value: callback});
	  return type;
	}
	
	exports.dispatch = dispatch;
	
	Object.defineProperty(exports, '__esModule', { value: true });
	
	})));


/***/ }),
/* 9 */
/***/ (function(module, exports, __webpack_require__) {

	// https://d3js.org/d3-format/ Version 1.2.0. Copyright 2017 Mike Bostock.
	(function (global, factory) {
		 true ? factory(exports) :
		typeof define === 'function' && define.amd ? define(['exports'], factory) :
		(factory((global.d3 = global.d3 || {})));
	}(this, (function (exports) { 'use strict';
	
	// Computes the decimal coefficient and exponent of the specified number x with
	// significant digits p, where x is positive and p is in [1, 21] or undefined.
	// For example, formatDecimal(1.23) returns ["123", 0].
	var formatDecimal = function(x, p) {
	  if ((i = (x = p ? x.toExponential(p - 1) : x.toExponential()).indexOf("e")) < 0) return null; // NaN, ±Infinity
	  var i, coefficient = x.slice(0, i);
	
	  // The string returned by toExponential either has the form \d\.\d+e[-+]\d+
	  // (e.g., 1.2e+3) or the form \de[-+]\d+ (e.g., 1e+3).
	  return [
	    coefficient.length > 1 ? coefficient[0] + coefficient.slice(2) : coefficient,
	    +x.slice(i + 1)
	  ];
	};
	
	var exponent = function(x) {
	  return x = formatDecimal(Math.abs(x)), x ? x[1] : NaN;
	};
	
	var formatGroup = function(grouping, thousands) {
	  return function(value, width) {
	    var i = value.length,
	        t = [],
	        j = 0,
	        g = grouping[0],
	        length = 0;
	
	    while (i > 0 && g > 0) {
	      if (length + g + 1 > width) g = Math.max(1, width - length);
	      t.push(value.substring(i -= g, i + g));
	      if ((length += g + 1) > width) break;
	      g = grouping[j = (j + 1) % grouping.length];
	    }
	
	    return t.reverse().join(thousands);
	  };
	};
	
	var formatNumerals = function(numerals) {
	  return function(value) {
	    return value.replace(/[0-9]/g, function(i) {
	      return numerals[+i];
	    });
	  };
	};
	
	var formatDefault = function(x, p) {
	  x = x.toPrecision(p);
	
	  out: for (var n = x.length, i = 1, i0 = -1, i1; i < n; ++i) {
	    switch (x[i]) {
	      case ".": i0 = i1 = i; break;
	      case "0": if (i0 === 0) i0 = i; i1 = i; break;
	      case "e": break out;
	      default: if (i0 > 0) i0 = 0; break;
	    }
	  }
	
	  return i0 > 0 ? x.slice(0, i0) + x.slice(i1 + 1) : x;
	};
	
	var prefixExponent;
	
	var formatPrefixAuto = function(x, p) {
	  var d = formatDecimal(x, p);
	  if (!d) return x + "";
	  var coefficient = d[0],
	      exponent = d[1],
	      i = exponent - (prefixExponent = Math.max(-8, Math.min(8, Math.floor(exponent / 3))) * 3) + 1,
	      n = coefficient.length;
	  return i === n ? coefficient
	      : i > n ? coefficient + new Array(i - n + 1).join("0")
	      : i > 0 ? coefficient.slice(0, i) + "." + coefficient.slice(i)
	      : "0." + new Array(1 - i).join("0") + formatDecimal(x, Math.max(0, p + i - 1))[0]; // less than 1y!
	};
	
	var formatRounded = function(x, p) {
	  var d = formatDecimal(x, p);
	  if (!d) return x + "";
	  var coefficient = d[0],
	      exponent = d[1];
	  return exponent < 0 ? "0." + new Array(-exponent).join("0") + coefficient
	      : coefficient.length > exponent + 1 ? coefficient.slice(0, exponent + 1) + "." + coefficient.slice(exponent + 1)
	      : coefficient + new Array(exponent - coefficient.length + 2).join("0");
	};
	
	var formatTypes = {
	  "": formatDefault,
	  "%": function(x, p) { return (x * 100).toFixed(p); },
	  "b": function(x) { return Math.round(x).toString(2); },
	  "c": function(x) { return x + ""; },
	  "d": function(x) { return Math.round(x).toString(10); },
	  "e": function(x, p) { return x.toExponential(p); },
	  "f": function(x, p) { return x.toFixed(p); },
	  "g": function(x, p) { return x.toPrecision(p); },
	  "o": function(x) { return Math.round(x).toString(8); },
	  "p": function(x, p) { return formatRounded(x * 100, p); },
	  "r": formatRounded,
	  "s": formatPrefixAuto,
	  "X": function(x) { return Math.round(x).toString(16).toUpperCase(); },
	  "x": function(x) { return Math.round(x).toString(16); }
	};
	
	// [[fill]align][sign][symbol][0][width][,][.precision][type]
	var re = /^(?:(.)?([<>=^]))?([+\-\( ])?([$#])?(0)?(\d+)?(,)?(\.\d+)?([a-z%])?$/i;
	
	function formatSpecifier(specifier) {
	  return new FormatSpecifier(specifier);
	}
	
	formatSpecifier.prototype = FormatSpecifier.prototype; // instanceof
	
	function FormatSpecifier(specifier) {
	  if (!(match = re.exec(specifier))) throw new Error("invalid format: " + specifier);
	
	  var match,
	      fill = match[1] || " ",
	      align = match[2] || ">",
	      sign = match[3] || "-",
	      symbol = match[4] || "",
	      zero = !!match[5],
	      width = match[6] && +match[6],
	      comma = !!match[7],
	      precision = match[8] && +match[8].slice(1),
	      type = match[9] || "";
	
	  // The "n" type is an alias for ",g".
	  if (type === "n") comma = true, type = "g";
	
	  // Map invalid types to the default format.
	  else if (!formatTypes[type]) type = "";
	
	  // If zero fill is specified, padding goes after sign and before digits.
	  if (zero || (fill === "0" && align === "=")) zero = true, fill = "0", align = "=";
	
	  this.fill = fill;
	  this.align = align;
	  this.sign = sign;
	  this.symbol = symbol;
	  this.zero = zero;
	  this.width = width;
	  this.comma = comma;
	  this.precision = precision;
	  this.type = type;
	}
	
	FormatSpecifier.prototype.toString = function() {
	  return this.fill
	      + this.align
	      + this.sign
	      + this.symbol
	      + (this.zero ? "0" : "")
	      + (this.width == null ? "" : Math.max(1, this.width | 0))
	      + (this.comma ? "," : "")
	      + (this.precision == null ? "" : "." + Math.max(0, this.precision | 0))
	      + this.type;
	};
	
	var identity = function(x) {
	  return x;
	};
	
	var prefixes = ["y","z","a","f","p","n","µ","m","","k","M","G","T","P","E","Z","Y"];
	
	var formatLocale = function(locale) {
	  var group = locale.grouping && locale.thousands ? formatGroup(locale.grouping, locale.thousands) : identity,
	      currency = locale.currency,
	      decimal = locale.decimal,
	      numerals = locale.numerals ? formatNumerals(locale.numerals) : identity,
	      percent = locale.percent || "%";
	
	  function newFormat(specifier) {
	    specifier = formatSpecifier(specifier);
	
	    var fill = specifier.fill,
	        align = specifier.align,
	        sign = specifier.sign,
	        symbol = specifier.symbol,
	        zero = specifier.zero,
	        width = specifier.width,
	        comma = specifier.comma,
	        precision = specifier.precision,
	        type = specifier.type;
	
	    // Compute the prefix and suffix.
	    // For SI-prefix, the suffix is lazily computed.
	    var prefix = symbol === "$" ? currency[0] : symbol === "#" && /[boxX]/.test(type) ? "0" + type.toLowerCase() : "",
	        suffix = symbol === "$" ? currency[1] : /[%p]/.test(type) ? percent : "";
	
	    // What format function should we use?
	    // Is this an integer type?
	    // Can this type generate exponential notation?
	    var formatType = formatTypes[type],
	        maybeSuffix = !type || /[defgprs%]/.test(type);
	
	    // Set the default precision if not specified,
	    // or clamp the specified precision to the supported range.
	    // For significant precision, it must be in [1, 21].
	    // For fixed precision, it must be in [0, 20].
	    precision = precision == null ? (type ? 6 : 12)
	        : /[gprs]/.test(type) ? Math.max(1, Math.min(21, precision))
	        : Math.max(0, Math.min(20, precision));
	
	    function format(value) {
	      var valuePrefix = prefix,
	          valueSuffix = suffix,
	          i, n, c;
	
	      if (type === "c") {
	        valueSuffix = formatType(value) + valueSuffix;
	        value = "";
	      } else {
	        value = +value;
	
	        // Perform the initial formatting.
	        var valueNegative = value < 0;
	        value = formatType(Math.abs(value), precision);
	
	        // If a negative value rounds to zero during formatting, treat as positive.
	        if (valueNegative && +value === 0) valueNegative = false;
	
	        // Compute the prefix and suffix.
	        valuePrefix = (valueNegative ? (sign === "(" ? sign : "-") : sign === "-" || sign === "(" ? "" : sign) + valuePrefix;
	        valueSuffix = valueSuffix + (type === "s" ? prefixes[8 + prefixExponent / 3] : "") + (valueNegative && sign === "(" ? ")" : "");
	
	        // Break the formatted value into the integer “value” part that can be
	        // grouped, and fractional or exponential “suffix” part that is not.
	        if (maybeSuffix) {
	          i = -1, n = value.length;
	          while (++i < n) {
	            if (c = value.charCodeAt(i), 48 > c || c > 57) {
	              valueSuffix = (c === 46 ? decimal + value.slice(i + 1) : value.slice(i)) + valueSuffix;
	              value = value.slice(0, i);
	              break;
	            }
	          }
	        }
	      }
	
	      // If the fill character is not "0", grouping is applied before padding.
	      if (comma && !zero) value = group(value, Infinity);
	
	      // Compute the padding.
	      var length = valuePrefix.length + value.length + valueSuffix.length,
	          padding = length < width ? new Array(width - length + 1).join(fill) : "";
	
	      // If the fill character is "0", grouping is applied after padding.
	      if (comma && zero) value = group(padding + value, padding.length ? width - valueSuffix.length : Infinity), padding = "";
	
	      // Reconstruct the final output based on the desired alignment.
	      switch (align) {
	        case "<": value = valuePrefix + value + valueSuffix + padding; break;
	        case "=": value = valuePrefix + padding + value + valueSuffix; break;
	        case "^": value = padding.slice(0, length = padding.length >> 1) + valuePrefix + value + valueSuffix + padding.slice(length); break;
	        default: value = padding + valuePrefix + value + valueSuffix; break;
	      }
	
	      return numerals(value);
	    }
	
	    format.toString = function() {
	      return specifier + "";
	    };
	
	    return format;
	  }
	
	  function formatPrefix(specifier, value) {
	    var f = newFormat((specifier = formatSpecifier(specifier), specifier.type = "f", specifier)),
	        e = Math.max(-8, Math.min(8, Math.floor(exponent(value) / 3))) * 3,
	        k = Math.pow(10, -e),
	        prefix = prefixes[8 + e / 3];
	    return function(value) {
	      return f(k * value) + prefix;
	    };
	  }
	
	  return {
	    format: newFormat,
	    formatPrefix: formatPrefix
	  };
	};
	
	var locale;
	
	
	
	defaultLocale({
	  decimal: ".",
	  thousands: ",",
	  grouping: [3],
	  currency: ["$", ""]
	});
	
	function defaultLocale(definition) {
	  locale = formatLocale(definition);
	  exports.format = locale.format;
	  exports.formatPrefix = locale.formatPrefix;
	  return locale;
	}
	
	var precisionFixed = function(step) {
	  return Math.max(0, -exponent(Math.abs(step)));
	};
	
	var precisionPrefix = function(step, value) {
	  return Math.max(0, Math.max(-8, Math.min(8, Math.floor(exponent(value) / 3))) * 3 - exponent(Math.abs(step)));
	};
	
	var precisionRound = function(step, max) {
	  step = Math.abs(step), max = Math.abs(max) - step;
	  return Math.max(0, exponent(max) - exponent(step)) + 1;
	};
	
	exports.formatDefaultLocale = defaultLocale;
	exports.formatLocale = formatLocale;
	exports.formatSpecifier = formatSpecifier;
	exports.precisionFixed = precisionFixed;
	exports.precisionPrefix = precisionPrefix;
	exports.precisionRound = precisionRound;
	
	Object.defineProperty(exports, '__esModule', { value: true });
	
	})));


/***/ }),
/* 10 */
/***/ (function(module, exports, __webpack_require__) {

	// https://d3js.org/d3-scale/ Version 1.0.6. Copyright 2017 Mike Bostock.
	(function (global, factory) {
		 true ? factory(exports, __webpack_require__(4), __webpack_require__(11), __webpack_require__(12), __webpack_require__(9), __webpack_require__(13), __webpack_require__(14), __webpack_require__(7)) :
		typeof define === 'function' && define.amd ? define(['exports', 'd3-array', 'd3-collection', 'd3-interpolate', 'd3-format', 'd3-time', 'd3-time-format', 'd3-color'], factory) :
		(factory((global.d3 = global.d3 || {}),global.d3,global.d3,global.d3,global.d3,global.d3,global.d3,global.d3));
	}(this, (function (exports,d3Array,d3Collection,d3Interpolate,d3Format,d3Time,d3TimeFormat,d3Color) { 'use strict';
	
	var array = Array.prototype;
	
	var map$1 = array.map;
	var slice = array.slice;
	
	var implicit = {name: "implicit"};
	
	function ordinal(range$$1) {
	  var index = d3Collection.map(),
	      domain = [],
	      unknown = implicit;
	
	  range$$1 = range$$1 == null ? [] : slice.call(range$$1);
	
	  function scale(d) {
	    var key = d + "", i = index.get(key);
	    if (!i) {
	      if (unknown !== implicit) return unknown;
	      index.set(key, i = domain.push(d));
	    }
	    return range$$1[(i - 1) % range$$1.length];
	  }
	
	  scale.domain = function(_) {
	    if (!arguments.length) return domain.slice();
	    domain = [], index = d3Collection.map();
	    var i = -1, n = _.length, d, key;
	    while (++i < n) if (!index.has(key = (d = _[i]) + "")) index.set(key, domain.push(d));
	    return scale;
	  };
	
	  scale.range = function(_) {
	    return arguments.length ? (range$$1 = slice.call(_), scale) : range$$1.slice();
	  };
	
	  scale.unknown = function(_) {
	    return arguments.length ? (unknown = _, scale) : unknown;
	  };
	
	  scale.copy = function() {
	    return ordinal()
	        .domain(domain)
	        .range(range$$1)
	        .unknown(unknown);
	  };
	
	  return scale;
	}
	
	function band() {
	  var scale = ordinal().unknown(undefined),
	      domain = scale.domain,
	      ordinalRange = scale.range,
	      range$$1 = [0, 1],
	      step,
	      bandwidth,
	      round = false,
	      paddingInner = 0,
	      paddingOuter = 0,
	      align = 0.5;
	
	  delete scale.unknown;
	
	  function rescale() {
	    var n = domain().length,
	        reverse = range$$1[1] < range$$1[0],
	        start = range$$1[reverse - 0],
	        stop = range$$1[1 - reverse];
	    step = (stop - start) / Math.max(1, n - paddingInner + paddingOuter * 2);
	    if (round) step = Math.floor(step);
	    start += (stop - start - step * (n - paddingInner)) * align;
	    bandwidth = step * (1 - paddingInner);
	    if (round) start = Math.round(start), bandwidth = Math.round(bandwidth);
	    var values = d3Array.range(n).map(function(i) { return start + step * i; });
	    return ordinalRange(reverse ? values.reverse() : values);
	  }
	
	  scale.domain = function(_) {
	    return arguments.length ? (domain(_), rescale()) : domain();
	  };
	
	  scale.range = function(_) {
	    return arguments.length ? (range$$1 = [+_[0], +_[1]], rescale()) : range$$1.slice();
	  };
	
	  scale.rangeRound = function(_) {
	    return range$$1 = [+_[0], +_[1]], round = true, rescale();
	  };
	
	  scale.bandwidth = function() {
	    return bandwidth;
	  };
	
	  scale.step = function() {
	    return step;
	  };
	
	  scale.round = function(_) {
	    return arguments.length ? (round = !!_, rescale()) : round;
	  };
	
	  scale.padding = function(_) {
	    return arguments.length ? (paddingInner = paddingOuter = Math.max(0, Math.min(1, _)), rescale()) : paddingInner;
	  };
	
	  scale.paddingInner = function(_) {
	    return arguments.length ? (paddingInner = Math.max(0, Math.min(1, _)), rescale()) : paddingInner;
	  };
	
	  scale.paddingOuter = function(_) {
	    return arguments.length ? (paddingOuter = Math.max(0, Math.min(1, _)), rescale()) : paddingOuter;
	  };
	
	  scale.align = function(_) {
	    return arguments.length ? (align = Math.max(0, Math.min(1, _)), rescale()) : align;
	  };
	
	  scale.copy = function() {
	    return band()
	        .domain(domain())
	        .range(range$$1)
	        .round(round)
	        .paddingInner(paddingInner)
	        .paddingOuter(paddingOuter)
	        .align(align);
	  };
	
	  return rescale();
	}
	
	function pointish(scale) {
	  var copy = scale.copy;
	
	  scale.padding = scale.paddingOuter;
	  delete scale.paddingInner;
	  delete scale.paddingOuter;
	
	  scale.copy = function() {
	    return pointish(copy());
	  };
	
	  return scale;
	}
	
	function point() {
	  return pointish(band().paddingInner(1));
	}
	
	var constant = function(x) {
	  return function() {
	    return x;
	  };
	};
	
	var number = function(x) {
	  return +x;
	};
	
	var unit = [0, 1];
	
	function deinterpolateLinear(a, b) {
	  return (b -= (a = +a))
	      ? function(x) { return (x - a) / b; }
	      : constant(b);
	}
	
	function deinterpolateClamp(deinterpolate) {
	  return function(a, b) {
	    var d = deinterpolate(a = +a, b = +b);
	    return function(x) { return x <= a ? 0 : x >= b ? 1 : d(x); };
	  };
	}
	
	function reinterpolateClamp(reinterpolate) {
	  return function(a, b) {
	    var r = reinterpolate(a = +a, b = +b);
	    return function(t) { return t <= 0 ? a : t >= 1 ? b : r(t); };
	  };
	}
	
	function bimap(domain, range$$1, deinterpolate, reinterpolate) {
	  var d0 = domain[0], d1 = domain[1], r0 = range$$1[0], r1 = range$$1[1];
	  if (d1 < d0) d0 = deinterpolate(d1, d0), r0 = reinterpolate(r1, r0);
	  else d0 = deinterpolate(d0, d1), r0 = reinterpolate(r0, r1);
	  return function(x) { return r0(d0(x)); };
	}
	
	function polymap(domain, range$$1, deinterpolate, reinterpolate) {
	  var j = Math.min(domain.length, range$$1.length) - 1,
	      d = new Array(j),
	      r = new Array(j),
	      i = -1;
	
	  // Reverse descending domains.
	  if (domain[j] < domain[0]) {
	    domain = domain.slice().reverse();
	    range$$1 = range$$1.slice().reverse();
	  }
	
	  while (++i < j) {
	    d[i] = deinterpolate(domain[i], domain[i + 1]);
	    r[i] = reinterpolate(range$$1[i], range$$1[i + 1]);
	  }
	
	  return function(x) {
	    var i = d3Array.bisect(domain, x, 1, j) - 1;
	    return r[i](d[i](x));
	  };
	}
	
	function copy(source, target) {
	  return target
	      .domain(source.domain())
	      .range(source.range())
	      .interpolate(source.interpolate())
	      .clamp(source.clamp());
	}
	
	// deinterpolate(a, b)(x) takes a domain value x in [a,b] and returns the corresponding parameter t in [0,1].
	// reinterpolate(a, b)(t) takes a parameter t in [0,1] and returns the corresponding domain value x in [a,b].
	function continuous(deinterpolate, reinterpolate) {
	  var domain = unit,
	      range$$1 = unit,
	      interpolate$$1 = d3Interpolate.interpolate,
	      clamp = false,
	      piecewise,
	      output,
	      input;
	
	  function rescale() {
	    piecewise = Math.min(domain.length, range$$1.length) > 2 ? polymap : bimap;
	    output = input = null;
	    return scale;
	  }
	
	  function scale(x) {
	    return (output || (output = piecewise(domain, range$$1, clamp ? deinterpolateClamp(deinterpolate) : deinterpolate, interpolate$$1)))(+x);
	  }
	
	  scale.invert = function(y) {
	    return (input || (input = piecewise(range$$1, domain, deinterpolateLinear, clamp ? reinterpolateClamp(reinterpolate) : reinterpolate)))(+y);
	  };
	
	  scale.domain = function(_) {
	    return arguments.length ? (domain = map$1.call(_, number), rescale()) : domain.slice();
	  };
	
	  scale.range = function(_) {
	    return arguments.length ? (range$$1 = slice.call(_), rescale()) : range$$1.slice();
	  };
	
	  scale.rangeRound = function(_) {
	    return range$$1 = slice.call(_), interpolate$$1 = d3Interpolate.interpolateRound, rescale();
	  };
	
	  scale.clamp = function(_) {
	    return arguments.length ? (clamp = !!_, rescale()) : clamp;
	  };
	
	  scale.interpolate = function(_) {
	    return arguments.length ? (interpolate$$1 = _, rescale()) : interpolate$$1;
	  };
	
	  return rescale();
	}
	
	var tickFormat = function(domain, count, specifier) {
	  var start = domain[0],
	      stop = domain[domain.length - 1],
	      step = d3Array.tickStep(start, stop, count == null ? 10 : count),
	      precision;
	  specifier = d3Format.formatSpecifier(specifier == null ? ",f" : specifier);
	  switch (specifier.type) {
	    case "s": {
	      var value = Math.max(Math.abs(start), Math.abs(stop));
	      if (specifier.precision == null && !isNaN(precision = d3Format.precisionPrefix(step, value))) specifier.precision = precision;
	      return d3Format.formatPrefix(specifier, value);
	    }
	    case "":
	    case "e":
	    case "g":
	    case "p":
	    case "r": {
	      if (specifier.precision == null && !isNaN(precision = d3Format.precisionRound(step, Math.max(Math.abs(start), Math.abs(stop))))) specifier.precision = precision - (specifier.type === "e");
	      break;
	    }
	    case "f":
	    case "%": {
	      if (specifier.precision == null && !isNaN(precision = d3Format.precisionFixed(step))) specifier.precision = precision - (specifier.type === "%") * 2;
	      break;
	    }
	  }
	  return d3Format.format(specifier);
	};
	
	function linearish(scale) {
	  var domain = scale.domain;
	
	  scale.ticks = function(count) {
	    var d = domain();
	    return d3Array.ticks(d[0], d[d.length - 1], count == null ? 10 : count);
	  };
	
	  scale.tickFormat = function(count, specifier) {
	    return tickFormat(domain(), count, specifier);
	  };
	
	  scale.nice = function(count) {
	    if (count == null) count = 10;
	
	    var d = domain(),
	        i0 = 0,
	        i1 = d.length - 1,
	        start = d[i0],
	        stop = d[i1],
	        step;
	
	    if (stop < start) {
	      step = start, start = stop, stop = step;
	      step = i0, i0 = i1, i1 = step;
	    }
	
	    step = d3Array.tickIncrement(start, stop, count);
	
	    if (step > 0) {
	      start = Math.floor(start / step) * step;
	      stop = Math.ceil(stop / step) * step;
	      step = d3Array.tickIncrement(start, stop, count);
	    } else if (step < 0) {
	      start = Math.ceil(start * step) / step;
	      stop = Math.floor(stop * step) / step;
	      step = d3Array.tickIncrement(start, stop, count);
	    }
	
	    if (step > 0) {
	      d[i0] = Math.floor(start / step) * step;
	      d[i1] = Math.ceil(stop / step) * step;
	      domain(d);
	    } else if (step < 0) {
	      d[i0] = Math.ceil(start * step) / step;
	      d[i1] = Math.floor(stop * step) / step;
	      domain(d);
	    }
	
	    return scale;
	  };
	
	  return scale;
	}
	
	function linear() {
	  var scale = continuous(deinterpolateLinear, d3Interpolate.interpolateNumber);
	
	  scale.copy = function() {
	    return copy(scale, linear());
	  };
	
	  return linearish(scale);
	}
	
	function identity() {
	  var domain = [0, 1];
	
	  function scale(x) {
	    return +x;
	  }
	
	  scale.invert = scale;
	
	  scale.domain = scale.range = function(_) {
	    return arguments.length ? (domain = map$1.call(_, number), scale) : domain.slice();
	  };
	
	  scale.copy = function() {
	    return identity().domain(domain);
	  };
	
	  return linearish(scale);
	}
	
	var nice = function(domain, interval) {
	  domain = domain.slice();
	
	  var i0 = 0,
	      i1 = domain.length - 1,
	      x0 = domain[i0],
	      x1 = domain[i1],
	      t;
	
	  if (x1 < x0) {
	    t = i0, i0 = i1, i1 = t;
	    t = x0, x0 = x1, x1 = t;
	  }
	
	  domain[i0] = interval.floor(x0);
	  domain[i1] = interval.ceil(x1);
	  return domain;
	};
	
	function deinterpolate(a, b) {
	  return (b = Math.log(b / a))
	      ? function(x) { return Math.log(x / a) / b; }
	      : constant(b);
	}
	
	function reinterpolate(a, b) {
	  return a < 0
	      ? function(t) { return -Math.pow(-b, t) * Math.pow(-a, 1 - t); }
	      : function(t) { return Math.pow(b, t) * Math.pow(a, 1 - t); };
	}
	
	function pow10(x) {
	  return isFinite(x) ? +("1e" + x) : x < 0 ? 0 : x;
	}
	
	function powp(base) {
	  return base === 10 ? pow10
	      : base === Math.E ? Math.exp
	      : function(x) { return Math.pow(base, x); };
	}
	
	function logp(base) {
	  return base === Math.E ? Math.log
	      : base === 10 && Math.log10
	      || base === 2 && Math.log2
	      || (base = Math.log(base), function(x) { return Math.log(x) / base; });
	}
	
	function reflect(f) {
	  return function(x) {
	    return -f(-x);
	  };
	}
	
	function log() {
	  var scale = continuous(deinterpolate, reinterpolate).domain([1, 10]),
	      domain = scale.domain,
	      base = 10,
	      logs = logp(10),
	      pows = powp(10);
	
	  function rescale() {
	    logs = logp(base), pows = powp(base);
	    if (domain()[0] < 0) logs = reflect(logs), pows = reflect(pows);
	    return scale;
	  }
	
	  scale.base = function(_) {
	    return arguments.length ? (base = +_, rescale()) : base;
	  };
	
	  scale.domain = function(_) {
	    return arguments.length ? (domain(_), rescale()) : domain();
	  };
	
	  scale.ticks = function(count) {
	    var d = domain(),
	        u = d[0],
	        v = d[d.length - 1],
	        r;
	
	    if (r = v < u) i = u, u = v, v = i;
	
	    var i = logs(u),
	        j = logs(v),
	        p,
	        k,
	        t,
	        n = count == null ? 10 : +count,
	        z = [];
	
	    if (!(base % 1) && j - i < n) {
	      i = Math.round(i) - 1, j = Math.round(j) + 1;
	      if (u > 0) for (; i < j; ++i) {
	        for (k = 1, p = pows(i); k < base; ++k) {
	          t = p * k;
	          if (t < u) continue;
	          if (t > v) break;
	          z.push(t);
	        }
	      } else for (; i < j; ++i) {
	        for (k = base - 1, p = pows(i); k >= 1; --k) {
	          t = p * k;
	          if (t < u) continue;
	          if (t > v) break;
	          z.push(t);
	        }
	      }
	    } else {
	      z = d3Array.ticks(i, j, Math.min(j - i, n)).map(pows);
	    }
	
	    return r ? z.reverse() : z;
	  };
	
	  scale.tickFormat = function(count, specifier) {
	    if (specifier == null) specifier = base === 10 ? ".0e" : ",";
	    if (typeof specifier !== "function") specifier = d3Format.format(specifier);
	    if (count === Infinity) return specifier;
	    if (count == null) count = 10;
	    var k = Math.max(1, base * count / scale.ticks().length); // TODO fast estimate?
	    return function(d) {
	      var i = d / pows(Math.round(logs(d)));
	      if (i * base < base - 0.5) i *= base;
	      return i <= k ? specifier(d) : "";
	    };
	  };
	
	  scale.nice = function() {
	    return domain(nice(domain(), {
	      floor: function(x) { return pows(Math.floor(logs(x))); },
	      ceil: function(x) { return pows(Math.ceil(logs(x))); }
	    }));
	  };
	
	  scale.copy = function() {
	    return copy(scale, log().base(base));
	  };
	
	  return scale;
	}
	
	function raise(x, exponent) {
	  return x < 0 ? -Math.pow(-x, exponent) : Math.pow(x, exponent);
	}
	
	function pow() {
	  var exponent = 1,
	      scale = continuous(deinterpolate, reinterpolate),
	      domain = scale.domain;
	
	  function deinterpolate(a, b) {
	    return (b = raise(b, exponent) - (a = raise(a, exponent)))
	        ? function(x) { return (raise(x, exponent) - a) / b; }
	        : constant(b);
	  }
	
	  function reinterpolate(a, b) {
	    b = raise(b, exponent) - (a = raise(a, exponent));
	    return function(t) { return raise(a + b * t, 1 / exponent); };
	  }
	
	  scale.exponent = function(_) {
	    return arguments.length ? (exponent = +_, domain(domain())) : exponent;
	  };
	
	  scale.copy = function() {
	    return copy(scale, pow().exponent(exponent));
	  };
	
	  return linearish(scale);
	}
	
	function sqrt() {
	  return pow().exponent(0.5);
	}
	
	function quantile$1() {
	  var domain = [],
	      range$$1 = [],
	      thresholds = [];
	
	  function rescale() {
	    var i = 0, n = Math.max(1, range$$1.length);
	    thresholds = new Array(n - 1);
	    while (++i < n) thresholds[i - 1] = d3Array.quantile(domain, i / n);
	    return scale;
	  }
	
	  function scale(x) {
	    if (!isNaN(x = +x)) return range$$1[d3Array.bisect(thresholds, x)];
	  }
	
	  scale.invertExtent = function(y) {
	    var i = range$$1.indexOf(y);
	    return i < 0 ? [NaN, NaN] : [
	      i > 0 ? thresholds[i - 1] : domain[0],
	      i < thresholds.length ? thresholds[i] : domain[domain.length - 1]
	    ];
	  };
	
	  scale.domain = function(_) {
	    if (!arguments.length) return domain.slice();
	    domain = [];
	    for (var i = 0, n = _.length, d; i < n; ++i) if (d = _[i], d != null && !isNaN(d = +d)) domain.push(d);
	    domain.sort(d3Array.ascending);
	    return rescale();
	  };
	
	  scale.range = function(_) {
	    return arguments.length ? (range$$1 = slice.call(_), rescale()) : range$$1.slice();
	  };
	
	  scale.quantiles = function() {
	    return thresholds.slice();
	  };
	
	  scale.copy = function() {
	    return quantile$1()
	        .domain(domain)
	        .range(range$$1);
	  };
	
	  return scale;
	}
	
	function quantize() {
	  var x0 = 0,
	      x1 = 1,
	      n = 1,
	      domain = [0.5],
	      range$$1 = [0, 1];
	
	  function scale(x) {
	    if (x <= x) return range$$1[d3Array.bisect(domain, x, 0, n)];
	  }
	
	  function rescale() {
	    var i = -1;
	    domain = new Array(n);
	    while (++i < n) domain[i] = ((i + 1) * x1 - (i - n) * x0) / (n + 1);
	    return scale;
	  }
	
	  scale.domain = function(_) {
	    return arguments.length ? (x0 = +_[0], x1 = +_[1], rescale()) : [x0, x1];
	  };
	
	  scale.range = function(_) {
	    return arguments.length ? (n = (range$$1 = slice.call(_)).length - 1, rescale()) : range$$1.slice();
	  };
	
	  scale.invertExtent = function(y) {
	    var i = range$$1.indexOf(y);
	    return i < 0 ? [NaN, NaN]
	        : i < 1 ? [x0, domain[0]]
	        : i >= n ? [domain[n - 1], x1]
	        : [domain[i - 1], domain[i]];
	  };
	
	  scale.copy = function() {
	    return quantize()
	        .domain([x0, x1])
	        .range(range$$1);
	  };
	
	  return linearish(scale);
	}
	
	function threshold() {
	  var domain = [0.5],
	      range$$1 = [0, 1],
	      n = 1;
	
	  function scale(x) {
	    if (x <= x) return range$$1[d3Array.bisect(domain, x, 0, n)];
	  }
	
	  scale.domain = function(_) {
	    return arguments.length ? (domain = slice.call(_), n = Math.min(domain.length, range$$1.length - 1), scale) : domain.slice();
	  };
	
	  scale.range = function(_) {
	    return arguments.length ? (range$$1 = slice.call(_), n = Math.min(domain.length, range$$1.length - 1), scale) : range$$1.slice();
	  };
	
	  scale.invertExtent = function(y) {
	    var i = range$$1.indexOf(y);
	    return [domain[i - 1], domain[i]];
	  };
	
	  scale.copy = function() {
	    return threshold()
	        .domain(domain)
	        .range(range$$1);
	  };
	
	  return scale;
	}
	
	var durationSecond = 1000;
	var durationMinute = durationSecond * 60;
	var durationHour = durationMinute * 60;
	var durationDay = durationHour * 24;
	var durationWeek = durationDay * 7;
	var durationMonth = durationDay * 30;
	var durationYear = durationDay * 365;
	
	function date(t) {
	  return new Date(t);
	}
	
	function number$1(t) {
	  return t instanceof Date ? +t : +new Date(+t);
	}
	
	function calendar(year, month, week, day, hour, minute, second, millisecond, format$$1) {
	  var scale = continuous(deinterpolateLinear, d3Interpolate.interpolateNumber),
	      invert = scale.invert,
	      domain = scale.domain;
	
	  var formatMillisecond = format$$1(".%L"),
	      formatSecond = format$$1(":%S"),
	      formatMinute = format$$1("%I:%M"),
	      formatHour = format$$1("%I %p"),
	      formatDay = format$$1("%a %d"),
	      formatWeek = format$$1("%b %d"),
	      formatMonth = format$$1("%B"),
	      formatYear = format$$1("%Y");
	
	  var tickIntervals = [
	    [second,  1,      durationSecond],
	    [second,  5,  5 * durationSecond],
	    [second, 15, 15 * durationSecond],
	    [second, 30, 30 * durationSecond],
	    [minute,  1,      durationMinute],
	    [minute,  5,  5 * durationMinute],
	    [minute, 15, 15 * durationMinute],
	    [minute, 30, 30 * durationMinute],
	    [  hour,  1,      durationHour  ],
	    [  hour,  3,  3 * durationHour  ],
	    [  hour,  6,  6 * durationHour  ],
	    [  hour, 12, 12 * durationHour  ],
	    [   day,  1,      durationDay   ],
	    [   day,  2,  2 * durationDay   ],
	    [  week,  1,      durationWeek  ],
	    [ month,  1,      durationMonth ],
	    [ month,  3,  3 * durationMonth ],
	    [  year,  1,      durationYear  ]
	  ];
	
	  function tickFormat(date) {
	    return (second(date) < date ? formatMillisecond
	        : minute(date) < date ? formatSecond
	        : hour(date) < date ? formatMinute
	        : day(date) < date ? formatHour
	        : month(date) < date ? (week(date) < date ? formatDay : formatWeek)
	        : year(date) < date ? formatMonth
	        : formatYear)(date);
	  }
	
	  function tickInterval(interval, start, stop, step) {
	    if (interval == null) interval = 10;
	
	    // If a desired tick count is specified, pick a reasonable tick interval
	    // based on the extent of the domain and a rough estimate of tick size.
	    // Otherwise, assume interval is already a time interval and use it.
	    if (typeof interval === "number") {
	      var target = Math.abs(stop - start) / interval,
	          i = d3Array.bisector(function(i) { return i[2]; }).right(tickIntervals, target);
	      if (i === tickIntervals.length) {
	        step = d3Array.tickStep(start / durationYear, stop / durationYear, interval);
	        interval = year;
	      } else if (i) {
	        i = tickIntervals[target / tickIntervals[i - 1][2] < tickIntervals[i][2] / target ? i - 1 : i];
	        step = i[1];
	        interval = i[0];
	      } else {
	        step = d3Array.tickStep(start, stop, interval);
	        interval = millisecond;
	      }
	    }
	
	    return step == null ? interval : interval.every(step);
	  }
	
	  scale.invert = function(y) {
	    return new Date(invert(y));
	  };
	
	  scale.domain = function(_) {
	    return arguments.length ? domain(map$1.call(_, number$1)) : domain().map(date);
	  };
	
	  scale.ticks = function(interval, step) {
	    var d = domain(),
	        t0 = d[0],
	        t1 = d[d.length - 1],
	        r = t1 < t0,
	        t;
	    if (r) t = t0, t0 = t1, t1 = t;
	    t = tickInterval(interval, t0, t1, step);
	    t = t ? t.range(t0, t1 + 1) : []; // inclusive stop
	    return r ? t.reverse() : t;
	  };
	
	  scale.tickFormat = function(count, specifier) {
	    return specifier == null ? tickFormat : format$$1(specifier);
	  };
	
	  scale.nice = function(interval, step) {
	    var d = domain();
	    return (interval = tickInterval(interval, d[0], d[d.length - 1], step))
	        ? domain(nice(d, interval))
	        : scale;
	  };
	
	  scale.copy = function() {
	    return copy(scale, calendar(year, month, week, day, hour, minute, second, millisecond, format$$1));
	  };
	
	  return scale;
	}
	
	var time = function() {
	  return calendar(d3Time.timeYear, d3Time.timeMonth, d3Time.timeWeek, d3Time.timeDay, d3Time.timeHour, d3Time.timeMinute, d3Time.timeSecond, d3Time.timeMillisecond, d3TimeFormat.timeFormat).domain([new Date(2000, 0, 1), new Date(2000, 0, 2)]);
	};
	
	var utcTime = function() {
	  return calendar(d3Time.utcYear, d3Time.utcMonth, d3Time.utcWeek, d3Time.utcDay, d3Time.utcHour, d3Time.utcMinute, d3Time.utcSecond, d3Time.utcMillisecond, d3TimeFormat.utcFormat).domain([Date.UTC(2000, 0, 1), Date.UTC(2000, 0, 2)]);
	};
	
	var colors = function(s) {
	  return s.match(/.{6}/g).map(function(x) {
	    return "#" + x;
	  });
	};
	
	var category10 = colors("1f77b4ff7f0e2ca02cd627289467bd8c564be377c27f7f7fbcbd2217becf");
	
	var category20b = colors("393b795254a36b6ecf9c9ede6379398ca252b5cf6bcedb9c8c6d31bd9e39e7ba52e7cb94843c39ad494ad6616be7969c7b4173a55194ce6dbdde9ed6");
	
	var category20c = colors("3182bd6baed69ecae1c6dbefe6550dfd8d3cfdae6bfdd0a231a35474c476a1d99bc7e9c0756bb19e9ac8bcbddcdadaeb636363969696bdbdbdd9d9d9");
	
	var category20 = colors("1f77b4aec7e8ff7f0effbb782ca02c98df8ad62728ff98969467bdc5b0d58c564bc49c94e377c2f7b6d27f7f7fc7c7c7bcbd22dbdb8d17becf9edae5");
	
	var cubehelix$1 = d3Interpolate.interpolateCubehelixLong(d3Color.cubehelix(300, 0.5, 0.0), d3Color.cubehelix(-240, 0.5, 1.0));
	
	var warm = d3Interpolate.interpolateCubehelixLong(d3Color.cubehelix(-100, 0.75, 0.35), d3Color.cubehelix(80, 1.50, 0.8));
	
	var cool = d3Interpolate.interpolateCubehelixLong(d3Color.cubehelix(260, 0.75, 0.35), d3Color.cubehelix(80, 1.50, 0.8));
	
	var rainbow = d3Color.cubehelix();
	
	var rainbow$1 = function(t) {
	  if (t < 0 || t > 1) t -= Math.floor(t);
	  var ts = Math.abs(t - 0.5);
	  rainbow.h = 360 * t - 100;
	  rainbow.s = 1.5 - 1.5 * ts;
	  rainbow.l = 0.8 - 0.9 * ts;
	  return rainbow + "";
	};
	
	function ramp(range$$1) {
	  var n = range$$1.length;
	  return function(t) {
	    return range$$1[Math.max(0, Math.min(n - 1, Math.floor(t * n)))];
	  };
	}
	
	var viridis = ramp(colors("44015444025645045745055946075a46085c460a5d460b5e470d60470e6147106347116447136548146748166848176948186a481a6c481b6d481c6e481d6f481f70482071482173482374482475482576482677482878482979472a7a472c7a472d7b472e7c472f7d46307e46327e46337f463480453581453781453882443983443a83443b84433d84433e85423f854240864241864142874144874045884046883f47883f48893e49893e4a893e4c8a3d4d8a3d4e8a3c4f8a3c508b3b518b3b528b3a538b3a548c39558c39568c38588c38598c375a8c375b8d365c8d365d8d355e8d355f8d34608d34618d33628d33638d32648e32658e31668e31678e31688e30698e306a8e2f6b8e2f6c8e2e6d8e2e6e8e2e6f8e2d708e2d718e2c718e2c728e2c738e2b748e2b758e2a768e2a778e2a788e29798e297a8e297b8e287c8e287d8e277e8e277f8e27808e26818e26828e26828e25838e25848e25858e24868e24878e23888e23898e238a8d228b8d228c8d228d8d218e8d218f8d21908d21918c20928c20928c20938c1f948c1f958b1f968b1f978b1f988b1f998a1f9a8a1e9b8a1e9c891e9d891f9e891f9f881fa0881fa1881fa1871fa28720a38620a48621a58521a68522a78522a88423a98324aa8325ab8225ac8226ad8127ad8128ae8029af7f2ab07f2cb17e2db27d2eb37c2fb47c31b57b32b67a34b67935b77937b87838b9773aba763bbb753dbc743fbc7340bd7242be7144bf7046c06f48c16e4ac16d4cc26c4ec36b50c46a52c56954c56856c66758c7655ac8645cc8635ec96260ca6063cb5f65cb5e67cc5c69cd5b6ccd5a6ece5870cf5773d05675d05477d1537ad1517cd2507fd34e81d34d84d44b86d54989d5488bd6468ed64590d74393d74195d84098d83e9bd93c9dd93ba0da39a2da37a5db36a8db34aadc32addc30b0dd2fb2dd2db5de2bb8de29bade28bddf26c0df25c2df23c5e021c8e020cae11fcde11dd0e11cd2e21bd5e21ad8e219dae319dde318dfe318e2e418e5e419e7e419eae51aece51befe51cf1e51df4e61ef6e620f8e621fbe723fde725"));
	
	var magma = ramp(colors("00000401000501010601010802010902020b02020d03030f03031204041405041606051806051a07061c08071e0907200a08220b09240c09260d0a290e0b2b100b2d110c2f120d31130d34140e36150e38160f3b180f3d19103f1a10421c10441d11471e114920114b21114e22115024125325125527125829115a2a115c2c115f2d11612f116331116533106734106936106b38106c390f6e3b0f703d0f713f0f72400f74420f75440f764510774710784910784a10794c117a4e117b4f127b51127c52137c54137d56147d57157e59157e5a167e5c167f5d177f5f187f601880621980641a80651a80671b80681c816a1c816b1d816d1d816e1e81701f81721f817320817521817621817822817922827b23827c23827e24828025828125818326818426818627818827818928818b29818c29818e2a81902a81912b81932b80942c80962c80982d80992d809b2e7f9c2e7f9e2f7fa02f7fa1307ea3307ea5317ea6317da8327daa337dab337cad347cae347bb0357bb2357bb3367ab5367ab73779b83779ba3878bc3978bd3977bf3a77c03a76c23b75c43c75c53c74c73d73c83e73ca3e72cc3f71cd4071cf4070d0416fd2426fd3436ed5446dd6456cd8456cd9466bdb476adc4869de4968df4a68e04c67e24d66e34e65e44f64e55064e75263e85362e95462ea5661eb5760ec5860ed5a5fee5b5eef5d5ef05f5ef1605df2625df2645cf3655cf4675cf4695cf56b5cf66c5cf66e5cf7705cf7725cf8745cf8765cf9785df9795df97b5dfa7d5efa7f5efa815ffb835ffb8560fb8761fc8961fc8a62fc8c63fc8e64fc9065fd9266fd9467fd9668fd9869fd9a6afd9b6bfe9d6cfe9f6dfea16efea36ffea571fea772fea973feaa74feac76feae77feb078feb27afeb47bfeb67cfeb77efeb97ffebb81febd82febf84fec185fec287fec488fec68afec88cfeca8dfecc8ffecd90fecf92fed194fed395fed597fed799fed89afdda9cfddc9efddea0fde0a1fde2a3fde3a5fde5a7fde7a9fde9aafdebacfcecaefceeb0fcf0b2fcf2b4fcf4b6fcf6b8fcf7b9fcf9bbfcfbbdfcfdbf"));
	
	var inferno = ramp(colors("00000401000501010601010802010a02020c02020e03021004031204031405041706041907051b08051d09061f0a07220b07240c08260d08290e092b10092d110a30120a32140b34150b37160b39180c3c190c3e1b0c411c0c431e0c451f0c48210c4a230c4c240c4f260c51280b53290b552b0b572d0b592f0a5b310a5c320a5e340a5f3609613809623909633b09643d09653e0966400a67420a68440a68450a69470b6a490b6a4a0c6b4c0c6b4d0d6c4f0d6c510e6c520e6d540f6d550f6d57106e59106e5a116e5c126e5d126e5f136e61136e62146e64156e65156e67166e69166e6a176e6c186e6d186e6f196e71196e721a6e741a6e751b6e771c6d781c6d7a1d6d7c1d6d7d1e6d7f1e6c801f6c82206c84206b85216b87216b88226a8a226a8c23698d23698f24699025689225689326679526679727669827669a28659b29649d29649f2a63a02a63a22b62a32c61a52c60a62d60a82e5fa92e5eab2f5ead305dae305cb0315bb1325ab3325ab43359b63458b73557b93556ba3655bc3754bd3853bf3952c03a51c13a50c33b4fc43c4ec63d4dc73e4cc83f4bca404acb4149cc4248ce4347cf4446d04545d24644d34743d44842d54a41d74b3fd84c3ed94d3dda4e3cdb503bdd513ade5238df5337e05536e15635e25734e35933e45a31e55c30e65d2fe75e2ee8602de9612bea632aeb6429eb6628ec6726ed6925ee6a24ef6c23ef6e21f06f20f1711ff1731df2741cf3761bf37819f47918f57b17f57d15f67e14f68013f78212f78410f8850ff8870ef8890cf98b0bf98c0af98e09fa9008fa9207fa9407fb9606fb9706fb9906fb9b06fb9d07fc9f07fca108fca309fca50afca60cfca80dfcaa0ffcac11fcae12fcb014fcb216fcb418fbb61afbb81dfbba1ffbbc21fbbe23fac026fac228fac42afac62df9c72ff9c932f9cb35f8cd37f8cf3af7d13df7d340f6d543f6d746f5d949f5db4cf4dd4ff4df53f4e156f3e35af3e55df2e661f2e865f2ea69f1ec6df1ed71f1ef75f1f179f2f27df2f482f3f586f3f68af4f88ef5f992f6fa96f8fb9af9fc9dfafda1fcffa4"));
	
	var plasma = ramp(colors("0d088710078813078916078a19068c1b068d1d068e20068f2206902406912605912805922a05932c05942e05952f059631059733059735049837049938049a3a049a3c049b3e049c3f049c41049d43039e44039e46039f48039f4903a04b03a14c02a14e02a25002a25102a35302a35502a45601a45801a45901a55b01a55c01a65e01a66001a66100a76300a76400a76600a76700a86900a86a00a86c00a86e00a86f00a87100a87201a87401a87501a87701a87801a87a02a87b02a87d03a87e03a88004a88104a78305a78405a78606a68707a68808a68a09a58b0aa58d0ba58e0ca48f0da4910ea3920fa39410a29511a19613a19814a099159f9a169f9c179e9d189d9e199da01a9ca11b9ba21d9aa31e9aa51f99a62098a72197a82296aa2395ab2494ac2694ad2793ae2892b02991b12a90b22b8fb32c8eb42e8db52f8cb6308bb7318ab83289ba3388bb3488bc3587bd3786be3885bf3984c03a83c13b82c23c81c33d80c43e7fc5407ec6417dc7427cc8437bc9447aca457acb4679cc4778cc4977cd4a76ce4b75cf4c74d04d73d14e72d24f71d35171d45270d5536fd5546ed6556dd7566cd8576bd9586ada5a6ada5b69db5c68dc5d67dd5e66de5f65de6164df6263e06363e16462e26561e26660e3685fe4695ee56a5de56b5de66c5ce76e5be76f5ae87059e97158e97257ea7457eb7556eb7655ec7754ed7953ed7a52ee7b51ef7c51ef7e50f07f4ff0804ef1814df1834cf2844bf3854bf3874af48849f48948f58b47f58c46f68d45f68f44f79044f79143f79342f89441f89540f9973ff9983ef99a3efa9b3dfa9c3cfa9e3bfb9f3afba139fba238fca338fca537fca636fca835fca934fdab33fdac33fdae32fdaf31fdb130fdb22ffdb42ffdb52efeb72dfeb82cfeba2cfebb2bfebd2afebe2afec029fdc229fdc328fdc527fdc627fdc827fdca26fdcb26fccd25fcce25fcd025fcd225fbd324fbd524fbd724fad824fada24f9dc24f9dd25f8df25f8e125f7e225f7e425f6e626f6e826f5e926f5eb27f4ed27f3ee27f3f027f2f227f1f426f1f525f0f724f0f921"));
	
	function sequential(interpolator) {
	  var x0 = 0,
	      x1 = 1,
	      clamp = false;
	
	  function scale(x) {
	    var t = (x - x0) / (x1 - x0);
	    return interpolator(clamp ? Math.max(0, Math.min(1, t)) : t);
	  }
	
	  scale.domain = function(_) {
	    return arguments.length ? (x0 = +_[0], x1 = +_[1], scale) : [x0, x1];
	  };
	
	  scale.clamp = function(_) {
	    return arguments.length ? (clamp = !!_, scale) : clamp;
	  };
	
	  scale.interpolator = function(_) {
	    return arguments.length ? (interpolator = _, scale) : interpolator;
	  };
	
	  scale.copy = function() {
	    return sequential(interpolator).domain([x0, x1]).clamp(clamp);
	  };
	
	  return linearish(scale);
	}
	
	exports.scaleBand = band;
	exports.scalePoint = point;
	exports.scaleIdentity = identity;
	exports.scaleLinear = linear;
	exports.scaleLog = log;
	exports.scaleOrdinal = ordinal;
	exports.scaleImplicit = implicit;
	exports.scalePow = pow;
	exports.scaleSqrt = sqrt;
	exports.scaleQuantile = quantile$1;
	exports.scaleQuantize = quantize;
	exports.scaleThreshold = threshold;
	exports.scaleTime = time;
	exports.scaleUtc = utcTime;
	exports.schemeCategory10 = category10;
	exports.schemeCategory20b = category20b;
	exports.schemeCategory20c = category20c;
	exports.schemeCategory20 = category20;
	exports.interpolateCubehelixDefault = cubehelix$1;
	exports.interpolateRainbow = rainbow$1;
	exports.interpolateWarm = warm;
	exports.interpolateCool = cool;
	exports.interpolateViridis = viridis;
	exports.interpolateMagma = magma;
	exports.interpolateInferno = inferno;
	exports.interpolatePlasma = plasma;
	exports.scaleSequential = sequential;
	
	Object.defineProperty(exports, '__esModule', { value: true });
	
	})));


/***/ }),
/* 11 */
/***/ (function(module, exports, __webpack_require__) {

	// https://d3js.org/d3-collection/ Version 1.0.3. Copyright 2017 Mike Bostock.
	(function (global, factory) {
		 true ? factory(exports) :
		typeof define === 'function' && define.amd ? define(['exports'], factory) :
		(factory((global.d3 = global.d3 || {})));
	}(this, (function (exports) { 'use strict';
	
	var prefix = "$";
	
	function Map() {}
	
	Map.prototype = map.prototype = {
	  constructor: Map,
	  has: function(key) {
	    return (prefix + key) in this;
	  },
	  get: function(key) {
	    return this[prefix + key];
	  },
	  set: function(key, value) {
	    this[prefix + key] = value;
	    return this;
	  },
	  remove: function(key) {
	    var property = prefix + key;
	    return property in this && delete this[property];
	  },
	  clear: function() {
	    for (var property in this) if (property[0] === prefix) delete this[property];
	  },
	  keys: function() {
	    var keys = [];
	    for (var property in this) if (property[0] === prefix) keys.push(property.slice(1));
	    return keys;
	  },
	  values: function() {
	    var values = [];
	    for (var property in this) if (property[0] === prefix) values.push(this[property]);
	    return values;
	  },
	  entries: function() {
	    var entries = [];
	    for (var property in this) if (property[0] === prefix) entries.push({key: property.slice(1), value: this[property]});
	    return entries;
	  },
	  size: function() {
	    var size = 0;
	    for (var property in this) if (property[0] === prefix) ++size;
	    return size;
	  },
	  empty: function() {
	    for (var property in this) if (property[0] === prefix) return false;
	    return true;
	  },
	  each: function(f) {
	    for (var property in this) if (property[0] === prefix) f(this[property], property.slice(1), this);
	  }
	};
	
	function map(object, f) {
	  var map = new Map;
	
	  // Copy constructor.
	  if (object instanceof Map) object.each(function(value, key) { map.set(key, value); });
	
	  // Index array by numeric index or specified key function.
	  else if (Array.isArray(object)) {
	    var i = -1,
	        n = object.length,
	        o;
	
	    if (f == null) while (++i < n) map.set(i, object[i]);
	    else while (++i < n) map.set(f(o = object[i], i, object), o);
	  }
	
	  // Convert object to map.
	  else if (object) for (var key in object) map.set(key, object[key]);
	
	  return map;
	}
	
	var nest = function() {
	  var keys = [],
	      sortKeys = [],
	      sortValues,
	      rollup,
	      nest;
	
	  function apply(array, depth, createResult, setResult) {
	    if (depth >= keys.length) return rollup != null
	        ? rollup(array) : (sortValues != null
	        ? array.sort(sortValues)
	        : array);
	
	    var i = -1,
	        n = array.length,
	        key = keys[depth++],
	        keyValue,
	        value,
	        valuesByKey = map(),
	        values,
	        result = createResult();
	
	    while (++i < n) {
	      if (values = valuesByKey.get(keyValue = key(value = array[i]) + "")) {
	        values.push(value);
	      } else {
	        valuesByKey.set(keyValue, [value]);
	      }
	    }
	
	    valuesByKey.each(function(values, key) {
	      setResult(result, key, apply(values, depth, createResult, setResult));
	    });
	
	    return result;
	  }
	
	  function entries(map$$1, depth) {
	    if (++depth > keys.length) return map$$1;
	    var array, sortKey = sortKeys[depth - 1];
	    if (rollup != null && depth >= keys.length) array = map$$1.entries();
	    else array = [], map$$1.each(function(v, k) { array.push({key: k, values: entries(v, depth)}); });
	    return sortKey != null ? array.sort(function(a, b) { return sortKey(a.key, b.key); }) : array;
	  }
	
	  return nest = {
	    object: function(array) { return apply(array, 0, createObject, setObject); },
	    map: function(array) { return apply(array, 0, createMap, setMap); },
	    entries: function(array) { return entries(apply(array, 0, createMap, setMap), 0); },
	    key: function(d) { keys.push(d); return nest; },
	    sortKeys: function(order) { sortKeys[keys.length - 1] = order; return nest; },
	    sortValues: function(order) { sortValues = order; return nest; },
	    rollup: function(f) { rollup = f; return nest; }
	  };
	};
	
	function createObject() {
	  return {};
	}
	
	function setObject(object, key, value) {
	  object[key] = value;
	}
	
	function createMap() {
	  return map();
	}
	
	function setMap(map$$1, key, value) {
	  map$$1.set(key, value);
	}
	
	function Set() {}
	
	var proto = map.prototype;
	
	Set.prototype = set.prototype = {
	  constructor: Set,
	  has: proto.has,
	  add: function(value) {
	    value += "";
	    this[prefix + value] = value;
	    return this;
	  },
	  remove: proto.remove,
	  clear: proto.clear,
	  values: proto.keys,
	  size: proto.size,
	  empty: proto.empty,
	  each: proto.each
	};
	
	function set(object, f) {
	  var set = new Set;
	
	  // Copy constructor.
	  if (object instanceof Set) object.each(function(value) { set.add(value); });
	
	  // Otherwise, assume it’s an array.
	  else if (object) {
	    var i = -1, n = object.length;
	    if (f == null) while (++i < n) set.add(object[i]);
	    else while (++i < n) set.add(f(object[i], i, object));
	  }
	
	  return set;
	}
	
	var keys = function(map) {
	  var keys = [];
	  for (var key in map) keys.push(key);
	  return keys;
	};
	
	var values = function(map) {
	  var values = [];
	  for (var key in map) values.push(map[key]);
	  return values;
	};
	
	var entries = function(map) {
	  var entries = [];
	  for (var key in map) entries.push({key: key, value: map[key]});
	  return entries;
	};
	
	exports.nest = nest;
	exports.set = set;
	exports.map = map;
	exports.keys = keys;
	exports.values = values;
	exports.entries = entries;
	
	Object.defineProperty(exports, '__esModule', { value: true });
	
	})));


/***/ }),
/* 12 */
/***/ (function(module, exports, __webpack_require__) {

	// https://d3js.org/d3-interpolate/ Version 1.1.5. Copyright 2017 Mike Bostock.
	(function (global, factory) {
		 true ? factory(exports, __webpack_require__(7)) :
		typeof define === 'function' && define.amd ? define(['exports', 'd3-color'], factory) :
		(factory((global.d3 = global.d3 || {}),global.d3));
	}(this, (function (exports,d3Color) { 'use strict';
	
	function basis(t1, v0, v1, v2, v3) {
	  var t2 = t1 * t1, t3 = t2 * t1;
	  return ((1 - 3 * t1 + 3 * t2 - t3) * v0
	      + (4 - 6 * t2 + 3 * t3) * v1
	      + (1 + 3 * t1 + 3 * t2 - 3 * t3) * v2
	      + t3 * v3) / 6;
	}
	
	var basis$1 = function(values) {
	  var n = values.length - 1;
	  return function(t) {
	    var i = t <= 0 ? (t = 0) : t >= 1 ? (t = 1, n - 1) : Math.floor(t * n),
	        v1 = values[i],
	        v2 = values[i + 1],
	        v0 = i > 0 ? values[i - 1] : 2 * v1 - v2,
	        v3 = i < n - 1 ? values[i + 2] : 2 * v2 - v1;
	    return basis((t - i / n) * n, v0, v1, v2, v3);
	  };
	};
	
	var basisClosed = function(values) {
	  var n = values.length;
	  return function(t) {
	    var i = Math.floor(((t %= 1) < 0 ? ++t : t) * n),
	        v0 = values[(i + n - 1) % n],
	        v1 = values[i % n],
	        v2 = values[(i + 1) % n],
	        v3 = values[(i + 2) % n];
	    return basis((t - i / n) * n, v0, v1, v2, v3);
	  };
	};
	
	var constant = function(x) {
	  return function() {
	    return x;
	  };
	};
	
	function linear(a, d) {
	  return function(t) {
	    return a + t * d;
	  };
	}
	
	function exponential(a, b, y) {
	  return a = Math.pow(a, y), b = Math.pow(b, y) - a, y = 1 / y, function(t) {
	    return Math.pow(a + t * b, y);
	  };
	}
	
	function hue(a, b) {
	  var d = b - a;
	  return d ? linear(a, d > 180 || d < -180 ? d - 360 * Math.round(d / 360) : d) : constant(isNaN(a) ? b : a);
	}
	
	function gamma(y) {
	  return (y = +y) === 1 ? nogamma : function(a, b) {
	    return b - a ? exponential(a, b, y) : constant(isNaN(a) ? b : a);
	  };
	}
	
	function nogamma(a, b) {
	  var d = b - a;
	  return d ? linear(a, d) : constant(isNaN(a) ? b : a);
	}
	
	var rgb$1 = ((function rgbGamma(y) {
	  var color$$1 = gamma(y);
	
	  function rgb$$1(start, end) {
	    var r = color$$1((start = d3Color.rgb(start)).r, (end = d3Color.rgb(end)).r),
	        g = color$$1(start.g, end.g),
	        b = color$$1(start.b, end.b),
	        opacity = nogamma(start.opacity, end.opacity);
	    return function(t) {
	      start.r = r(t);
	      start.g = g(t);
	      start.b = b(t);
	      start.opacity = opacity(t);
	      return start + "";
	    };
	  }
	
	  rgb$$1.gamma = rgbGamma;
	
	  return rgb$$1;
	}))(1);
	
	function rgbSpline(spline) {
	  return function(colors) {
	    var n = colors.length,
	        r = new Array(n),
	        g = new Array(n),
	        b = new Array(n),
	        i, color$$1;
	    for (i = 0; i < n; ++i) {
	      color$$1 = d3Color.rgb(colors[i]);
	      r[i] = color$$1.r || 0;
	      g[i] = color$$1.g || 0;
	      b[i] = color$$1.b || 0;
	    }
	    r = spline(r);
	    g = spline(g);
	    b = spline(b);
	    color$$1.opacity = 1;
	    return function(t) {
	      color$$1.r = r(t);
	      color$$1.g = g(t);
	      color$$1.b = b(t);
	      return color$$1 + "";
	    };
	  };
	}
	
	var rgbBasis = rgbSpline(basis$1);
	var rgbBasisClosed = rgbSpline(basisClosed);
	
	var array = function(a, b) {
	  var nb = b ? b.length : 0,
	      na = a ? Math.min(nb, a.length) : 0,
	      x = new Array(nb),
	      c = new Array(nb),
	      i;
	
	  for (i = 0; i < na; ++i) x[i] = value(a[i], b[i]);
	  for (; i < nb; ++i) c[i] = b[i];
	
	  return function(t) {
	    for (i = 0; i < na; ++i) c[i] = x[i](t);
	    return c;
	  };
	};
	
	var date = function(a, b) {
	  var d = new Date;
	  return a = +a, b -= a, function(t) {
	    return d.setTime(a + b * t), d;
	  };
	};
	
	var number = function(a, b) {
	  return a = +a, b -= a, function(t) {
	    return a + b * t;
	  };
	};
	
	var object = function(a, b) {
	  var i = {},
	      c = {},
	      k;
	
	  if (a === null || typeof a !== "object") a = {};
	  if (b === null || typeof b !== "object") b = {};
	
	  for (k in b) {
	    if (k in a) {
	      i[k] = value(a[k], b[k]);
	    } else {
	      c[k] = b[k];
	    }
	  }
	
	  return function(t) {
	    for (k in i) c[k] = i[k](t);
	    return c;
	  };
	};
	
	var reA = /[-+]?(?:\d+\.?\d*|\.?\d+)(?:[eE][-+]?\d+)?/g;
	var reB = new RegExp(reA.source, "g");
	
	function zero(b) {
	  return function() {
	    return b;
	  };
	}
	
	function one(b) {
	  return function(t) {
	    return b(t) + "";
	  };
	}
	
	var string = function(a, b) {
	  var bi = reA.lastIndex = reB.lastIndex = 0, // scan index for next number in b
	      am, // current match in a
	      bm, // current match in b
	      bs, // string preceding current number in b, if any
	      i = -1, // index in s
	      s = [], // string constants and placeholders
	      q = []; // number interpolators
	
	  // Coerce inputs to strings.
	  a = a + "", b = b + "";
	
	  // Interpolate pairs of numbers in a & b.
	  while ((am = reA.exec(a))
	      && (bm = reB.exec(b))) {
	    if ((bs = bm.index) > bi) { // a string precedes the next number in b
	      bs = b.slice(bi, bs);
	      if (s[i]) s[i] += bs; // coalesce with previous string
	      else s[++i] = bs;
	    }
	    if ((am = am[0]) === (bm = bm[0])) { // numbers in a & b match
	      if (s[i]) s[i] += bm; // coalesce with previous string
	      else s[++i] = bm;
	    } else { // interpolate non-matching numbers
	      s[++i] = null;
	      q.push({i: i, x: number(am, bm)});
	    }
	    bi = reB.lastIndex;
	  }
	
	  // Add remains of b.
	  if (bi < b.length) {
	    bs = b.slice(bi);
	    if (s[i]) s[i] += bs; // coalesce with previous string
	    else s[++i] = bs;
	  }
	
	  // Special optimization for only a single match.
	  // Otherwise, interpolate each of the numbers and rejoin the string.
	  return s.length < 2 ? (q[0]
	      ? one(q[0].x)
	      : zero(b))
	      : (b = q.length, function(t) {
	          for (var i = 0, o; i < b; ++i) s[(o = q[i]).i] = o.x(t);
	          return s.join("");
	        });
	};
	
	var value = function(a, b) {
	  var t = typeof b, c;
	  return b == null || t === "boolean" ? constant(b)
	      : (t === "number" ? number
	      : t === "string" ? ((c = d3Color.color(b)) ? (b = c, rgb$1) : string)
	      : b instanceof d3Color.color ? rgb$1
	      : b instanceof Date ? date
	      : Array.isArray(b) ? array
	      : typeof b.valueOf !== "function" && typeof b.toString !== "function" || isNaN(b) ? object
	      : number)(a, b);
	};
	
	var round = function(a, b) {
	  return a = +a, b -= a, function(t) {
	    return Math.round(a + b * t);
	  };
	};
	
	var degrees = 180 / Math.PI;
	
	var identity = {
	  translateX: 0,
	  translateY: 0,
	  rotate: 0,
	  skewX: 0,
	  scaleX: 1,
	  scaleY: 1
	};
	
	var decompose = function(a, b, c, d, e, f) {
	  var scaleX, scaleY, skewX;
	  if (scaleX = Math.sqrt(a * a + b * b)) a /= scaleX, b /= scaleX;
	  if (skewX = a * c + b * d) c -= a * skewX, d -= b * skewX;
	  if (scaleY = Math.sqrt(c * c + d * d)) c /= scaleY, d /= scaleY, skewX /= scaleY;
	  if (a * d < b * c) a = -a, b = -b, skewX = -skewX, scaleX = -scaleX;
	  return {
	    translateX: e,
	    translateY: f,
	    rotate: Math.atan2(b, a) * degrees,
	    skewX: Math.atan(skewX) * degrees,
	    scaleX: scaleX,
	    scaleY: scaleY
	  };
	};
	
	var cssNode;
	var cssRoot;
	var cssView;
	var svgNode;
	
	function parseCss(value) {
	  if (value === "none") return identity;
	  if (!cssNode) cssNode = document.createElement("DIV"), cssRoot = document.documentElement, cssView = document.defaultView;
	  cssNode.style.transform = value;
	  value = cssView.getComputedStyle(cssRoot.appendChild(cssNode), null).getPropertyValue("transform");
	  cssRoot.removeChild(cssNode);
	  value = value.slice(7, -1).split(",");
	  return decompose(+value[0], +value[1], +value[2], +value[3], +value[4], +value[5]);
	}
	
	function parseSvg(value) {
	  if (value == null) return identity;
	  if (!svgNode) svgNode = document.createElementNS("http://www.w3.org/2000/svg", "g");
	  svgNode.setAttribute("transform", value);
	  if (!(value = svgNode.transform.baseVal.consolidate())) return identity;
	  value = value.matrix;
	  return decompose(value.a, value.b, value.c, value.d, value.e, value.f);
	}
	
	function interpolateTransform(parse, pxComma, pxParen, degParen) {
	
	  function pop(s) {
	    return s.length ? s.pop() + " " : "";
	  }
	
	  function translate(xa, ya, xb, yb, s, q) {
	    if (xa !== xb || ya !== yb) {
	      var i = s.push("translate(", null, pxComma, null, pxParen);
	      q.push({i: i - 4, x: number(xa, xb)}, {i: i - 2, x: number(ya, yb)});
	    } else if (xb || yb) {
	      s.push("translate(" + xb + pxComma + yb + pxParen);
	    }
	  }
	
	  function rotate(a, b, s, q) {
	    if (a !== b) {
	      if (a - b > 180) b += 360; else if (b - a > 180) a += 360; // shortest path
	      q.push({i: s.push(pop(s) + "rotate(", null, degParen) - 2, x: number(a, b)});
	    } else if (b) {
	      s.push(pop(s) + "rotate(" + b + degParen);
	    }
	  }
	
	  function skewX(a, b, s, q) {
	    if (a !== b) {
	      q.push({i: s.push(pop(s) + "skewX(", null, degParen) - 2, x: number(a, b)});
	    } else if (b) {
	      s.push(pop(s) + "skewX(" + b + degParen);
	    }
	  }
	
	  function scale(xa, ya, xb, yb, s, q) {
	    if (xa !== xb || ya !== yb) {
	      var i = s.push(pop(s) + "scale(", null, ",", null, ")");
	      q.push({i: i - 4, x: number(xa, xb)}, {i: i - 2, x: number(ya, yb)});
	    } else if (xb !== 1 || yb !== 1) {
	      s.push(pop(s) + "scale(" + xb + "," + yb + ")");
	    }
	  }
	
	  return function(a, b) {
	    var s = [], // string constants and placeholders
	        q = []; // number interpolators
	    a = parse(a), b = parse(b);
	    translate(a.translateX, a.translateY, b.translateX, b.translateY, s, q);
	    rotate(a.rotate, b.rotate, s, q);
	    skewX(a.skewX, b.skewX, s, q);
	    scale(a.scaleX, a.scaleY, b.scaleX, b.scaleY, s, q);
	    a = b = null; // gc
	    return function(t) {
	      var i = -1, n = q.length, o;
	      while (++i < n) s[(o = q[i]).i] = o.x(t);
	      return s.join("");
	    };
	  };
	}
	
	var interpolateTransformCss = interpolateTransform(parseCss, "px, ", "px)", "deg)");
	var interpolateTransformSvg = interpolateTransform(parseSvg, ", ", ")", ")");
	
	var rho = Math.SQRT2;
	var rho2 = 2;
	var rho4 = 4;
	var epsilon2 = 1e-12;
	
	function cosh(x) {
	  return ((x = Math.exp(x)) + 1 / x) / 2;
	}
	
	function sinh(x) {
	  return ((x = Math.exp(x)) - 1 / x) / 2;
	}
	
	function tanh(x) {
	  return ((x = Math.exp(2 * x)) - 1) / (x + 1);
	}
	
	// p0 = [ux0, uy0, w0]
	// p1 = [ux1, uy1, w1]
	var zoom = function(p0, p1) {
	  var ux0 = p0[0], uy0 = p0[1], w0 = p0[2],
	      ux1 = p1[0], uy1 = p1[1], w1 = p1[2],
	      dx = ux1 - ux0,
	      dy = uy1 - uy0,
	      d2 = dx * dx + dy * dy,
	      i,
	      S;
	
	  // Special case for u0 ≅ u1.
	  if (d2 < epsilon2) {
	    S = Math.log(w1 / w0) / rho;
	    i = function(t) {
	      return [
	        ux0 + t * dx,
	        uy0 + t * dy,
	        w0 * Math.exp(rho * t * S)
	      ];
	    };
	  }
	
	  // General case.
	  else {
	    var d1 = Math.sqrt(d2),
	        b0 = (w1 * w1 - w0 * w0 + rho4 * d2) / (2 * w0 * rho2 * d1),
	        b1 = (w1 * w1 - w0 * w0 - rho4 * d2) / (2 * w1 * rho2 * d1),
	        r0 = Math.log(Math.sqrt(b0 * b0 + 1) - b0),
	        r1 = Math.log(Math.sqrt(b1 * b1 + 1) - b1);
	    S = (r1 - r0) / rho;
	    i = function(t) {
	      var s = t * S,
	          coshr0 = cosh(r0),
	          u = w0 / (rho2 * d1) * (coshr0 * tanh(rho * s + r0) - sinh(r0));
	      return [
	        ux0 + u * dx,
	        uy0 + u * dy,
	        w0 * coshr0 / cosh(rho * s + r0)
	      ];
	    };
	  }
	
	  i.duration = S * 1000;
	
	  return i;
	};
	
	function hsl$1(hue$$1) {
	  return function(start, end) {
	    var h = hue$$1((start = d3Color.hsl(start)).h, (end = d3Color.hsl(end)).h),
	        s = nogamma(start.s, end.s),
	        l = nogamma(start.l, end.l),
	        opacity = nogamma(start.opacity, end.opacity);
	    return function(t) {
	      start.h = h(t);
	      start.s = s(t);
	      start.l = l(t);
	      start.opacity = opacity(t);
	      return start + "";
	    };
	  }
	}
	
	var hsl$2 = hsl$1(hue);
	var hslLong = hsl$1(nogamma);
	
	function lab$1(start, end) {
	  var l = nogamma((start = d3Color.lab(start)).l, (end = d3Color.lab(end)).l),
	      a = nogamma(start.a, end.a),
	      b = nogamma(start.b, end.b),
	      opacity = nogamma(start.opacity, end.opacity);
	  return function(t) {
	    start.l = l(t);
	    start.a = a(t);
	    start.b = b(t);
	    start.opacity = opacity(t);
	    return start + "";
	  };
	}
	
	function hcl$1(hue$$1) {
	  return function(start, end) {
	    var h = hue$$1((start = d3Color.hcl(start)).h, (end = d3Color.hcl(end)).h),
	        c = nogamma(start.c, end.c),
	        l = nogamma(start.l, end.l),
	        opacity = nogamma(start.opacity, end.opacity);
	    return function(t) {
	      start.h = h(t);
	      start.c = c(t);
	      start.l = l(t);
	      start.opacity = opacity(t);
	      return start + "";
	    };
	  }
	}
	
	var hcl$2 = hcl$1(hue);
	var hclLong = hcl$1(nogamma);
	
	function cubehelix$1(hue$$1) {
	  return (function cubehelixGamma(y) {
	    y = +y;
	
	    function cubehelix$$1(start, end) {
	      var h = hue$$1((start = d3Color.cubehelix(start)).h, (end = d3Color.cubehelix(end)).h),
	          s = nogamma(start.s, end.s),
	          l = nogamma(start.l, end.l),
	          opacity = nogamma(start.opacity, end.opacity);
	      return function(t) {
	        start.h = h(t);
	        start.s = s(t);
	        start.l = l(Math.pow(t, y));
	        start.opacity = opacity(t);
	        return start + "";
	      };
	    }
	
	    cubehelix$$1.gamma = cubehelixGamma;
	
	    return cubehelix$$1;
	  })(1);
	}
	
	var cubehelix$2 = cubehelix$1(hue);
	var cubehelixLong = cubehelix$1(nogamma);
	
	var quantize = function(interpolator, n) {
	  var samples = new Array(n);
	  for (var i = 0; i < n; ++i) samples[i] = interpolator(i / (n - 1));
	  return samples;
	};
	
	exports.interpolate = value;
	exports.interpolateArray = array;
	exports.interpolateBasis = basis$1;
	exports.interpolateBasisClosed = basisClosed;
	exports.interpolateDate = date;
	exports.interpolateNumber = number;
	exports.interpolateObject = object;
	exports.interpolateRound = round;
	exports.interpolateString = string;
	exports.interpolateTransformCss = interpolateTransformCss;
	exports.interpolateTransformSvg = interpolateTransformSvg;
	exports.interpolateZoom = zoom;
	exports.interpolateRgb = rgb$1;
	exports.interpolateRgbBasis = rgbBasis;
	exports.interpolateRgbBasisClosed = rgbBasisClosed;
	exports.interpolateHsl = hsl$2;
	exports.interpolateHslLong = hslLong;
	exports.interpolateLab = lab$1;
	exports.interpolateHcl = hcl$2;
	exports.interpolateHclLong = hclLong;
	exports.interpolateCubehelix = cubehelix$2;
	exports.interpolateCubehelixLong = cubehelixLong;
	exports.quantize = quantize;
	
	Object.defineProperty(exports, '__esModule', { value: true });
	
	})));


/***/ }),
/* 13 */
/***/ (function(module, exports, __webpack_require__) {

	// https://d3js.org/d3-time/ Version 1.0.6. Copyright 2017 Mike Bostock.
	(function (global, factory) {
		 true ? factory(exports) :
		typeof define === 'function' && define.amd ? define(['exports'], factory) :
		(factory((global.d3 = global.d3 || {})));
	}(this, (function (exports) { 'use strict';
	
	var t0 = new Date;
	var t1 = new Date;
	
	function newInterval(floori, offseti, count, field) {
	
	  function interval(date) {
	    return floori(date = new Date(+date)), date;
	  }
	
	  interval.floor = interval;
	
	  interval.ceil = function(date) {
	    return floori(date = new Date(date - 1)), offseti(date, 1), floori(date), date;
	  };
	
	  interval.round = function(date) {
	    var d0 = interval(date),
	        d1 = interval.ceil(date);
	    return date - d0 < d1 - date ? d0 : d1;
	  };
	
	  interval.offset = function(date, step) {
	    return offseti(date = new Date(+date), step == null ? 1 : Math.floor(step)), date;
	  };
	
	  interval.range = function(start, stop, step) {
	    var range = [];
	    start = interval.ceil(start);
	    step = step == null ? 1 : Math.floor(step);
	    if (!(start < stop) || !(step > 0)) return range; // also handles Invalid Date
	    do range.push(new Date(+start)); while (offseti(start, step), floori(start), start < stop)
	    return range;
	  };
	
	  interval.filter = function(test) {
	    return newInterval(function(date) {
	      if (date >= date) while (floori(date), !test(date)) date.setTime(date - 1);
	    }, function(date, step) {
	      if (date >= date) while (--step >= 0) while (offseti(date, 1), !test(date)) {} // eslint-disable-line no-empty
	    });
	  };
	
	  if (count) {
	    interval.count = function(start, end) {
	      t0.setTime(+start), t1.setTime(+end);
	      floori(t0), floori(t1);
	      return Math.floor(count(t0, t1));
	    };
	
	    interval.every = function(step) {
	      step = Math.floor(step);
	      return !isFinite(step) || !(step > 0) ? null
	          : !(step > 1) ? interval
	          : interval.filter(field
	              ? function(d) { return field(d) % step === 0; }
	              : function(d) { return interval.count(0, d) % step === 0; });
	    };
	  }
	
	  return interval;
	}
	
	var millisecond = newInterval(function() {
	  // noop
	}, function(date, step) {
	  date.setTime(+date + step);
	}, function(start, end) {
	  return end - start;
	});
	
	// An optimized implementation for this simple case.
	millisecond.every = function(k) {
	  k = Math.floor(k);
	  if (!isFinite(k) || !(k > 0)) return null;
	  if (!(k > 1)) return millisecond;
	  return newInterval(function(date) {
	    date.setTime(Math.floor(date / k) * k);
	  }, function(date, step) {
	    date.setTime(+date + step * k);
	  }, function(start, end) {
	    return (end - start) / k;
	  });
	};
	
	var milliseconds = millisecond.range;
	
	var durationSecond = 1e3;
	var durationMinute = 6e4;
	var durationHour = 36e5;
	var durationDay = 864e5;
	var durationWeek = 6048e5;
	
	var second = newInterval(function(date) {
	  date.setTime(Math.floor(date / durationSecond) * durationSecond);
	}, function(date, step) {
	  date.setTime(+date + step * durationSecond);
	}, function(start, end) {
	  return (end - start) / durationSecond;
	}, function(date) {
	  return date.getUTCSeconds();
	});
	
	var seconds = second.range;
	
	var minute = newInterval(function(date) {
	  date.setTime(Math.floor(date / durationMinute) * durationMinute);
	}, function(date, step) {
	  date.setTime(+date + step * durationMinute);
	}, function(start, end) {
	  return (end - start) / durationMinute;
	}, function(date) {
	  return date.getMinutes();
	});
	
	var minutes = minute.range;
	
	var hour = newInterval(function(date) {
	  var offset = date.getTimezoneOffset() * durationMinute % durationHour;
	  if (offset < 0) offset += durationHour;
	  date.setTime(Math.floor((+date - offset) / durationHour) * durationHour + offset);
	}, function(date, step) {
	  date.setTime(+date + step * durationHour);
	}, function(start, end) {
	  return (end - start) / durationHour;
	}, function(date) {
	  return date.getHours();
	});
	
	var hours = hour.range;
	
	var day = newInterval(function(date) {
	  date.setHours(0, 0, 0, 0);
	}, function(date, step) {
	  date.setDate(date.getDate() + step);
	}, function(start, end) {
	  return (end - start - (end.getTimezoneOffset() - start.getTimezoneOffset()) * durationMinute) / durationDay;
	}, function(date) {
	  return date.getDate() - 1;
	});
	
	var days = day.range;
	
	function weekday(i) {
	  return newInterval(function(date) {
	    date.setDate(date.getDate() - (date.getDay() + 7 - i) % 7);
	    date.setHours(0, 0, 0, 0);
	  }, function(date, step) {
	    date.setDate(date.getDate() + step * 7);
	  }, function(start, end) {
	    return (end - start - (end.getTimezoneOffset() - start.getTimezoneOffset()) * durationMinute) / durationWeek;
	  });
	}
	
	var sunday = weekday(0);
	var monday = weekday(1);
	var tuesday = weekday(2);
	var wednesday = weekday(3);
	var thursday = weekday(4);
	var friday = weekday(5);
	var saturday = weekday(6);
	
	var sundays = sunday.range;
	var mondays = monday.range;
	var tuesdays = tuesday.range;
	var wednesdays = wednesday.range;
	var thursdays = thursday.range;
	var fridays = friday.range;
	var saturdays = saturday.range;
	
	var month = newInterval(function(date) {
	  date.setDate(1);
	  date.setHours(0, 0, 0, 0);
	}, function(date, step) {
	  date.setMonth(date.getMonth() + step);
	}, function(start, end) {
	  return end.getMonth() - start.getMonth() + (end.getFullYear() - start.getFullYear()) * 12;
	}, function(date) {
	  return date.getMonth();
	});
	
	var months = month.range;
	
	var year = newInterval(function(date) {
	  date.setMonth(0, 1);
	  date.setHours(0, 0, 0, 0);
	}, function(date, step) {
	  date.setFullYear(date.getFullYear() + step);
	}, function(start, end) {
	  return end.getFullYear() - start.getFullYear();
	}, function(date) {
	  return date.getFullYear();
	});
	
	// An optimized implementation for this simple case.
	year.every = function(k) {
	  return !isFinite(k = Math.floor(k)) || !(k > 0) ? null : newInterval(function(date) {
	    date.setFullYear(Math.floor(date.getFullYear() / k) * k);
	    date.setMonth(0, 1);
	    date.setHours(0, 0, 0, 0);
	  }, function(date, step) {
	    date.setFullYear(date.getFullYear() + step * k);
	  });
	};
	
	var years = year.range;
	
	var utcMinute = newInterval(function(date) {
	  date.setUTCSeconds(0, 0);
	}, function(date, step) {
	  date.setTime(+date + step * durationMinute);
	}, function(start, end) {
	  return (end - start) / durationMinute;
	}, function(date) {
	  return date.getUTCMinutes();
	});
	
	var utcMinutes = utcMinute.range;
	
	var utcHour = newInterval(function(date) {
	  date.setUTCMinutes(0, 0, 0);
	}, function(date, step) {
	  date.setTime(+date + step * durationHour);
	}, function(start, end) {
	  return (end - start) / durationHour;
	}, function(date) {
	  return date.getUTCHours();
	});
	
	var utcHours = utcHour.range;
	
	var utcDay = newInterval(function(date) {
	  date.setUTCHours(0, 0, 0, 0);
	}, function(date, step) {
	  date.setUTCDate(date.getUTCDate() + step);
	}, function(start, end) {
	  return (end - start) / durationDay;
	}, function(date) {
	  return date.getUTCDate() - 1;
	});
	
	var utcDays = utcDay.range;
	
	function utcWeekday(i) {
	  return newInterval(function(date) {
	    date.setUTCDate(date.getUTCDate() - (date.getUTCDay() + 7 - i) % 7);
	    date.setUTCHours(0, 0, 0, 0);
	  }, function(date, step) {
	    date.setUTCDate(date.getUTCDate() + step * 7);
	  }, function(start, end) {
	    return (end - start) / durationWeek;
	  });
	}
	
	var utcSunday = utcWeekday(0);
	var utcMonday = utcWeekday(1);
	var utcTuesday = utcWeekday(2);
	var utcWednesday = utcWeekday(3);
	var utcThursday = utcWeekday(4);
	var utcFriday = utcWeekday(5);
	var utcSaturday = utcWeekday(6);
	
	var utcSundays = utcSunday.range;
	var utcMondays = utcMonday.range;
	var utcTuesdays = utcTuesday.range;
	var utcWednesdays = utcWednesday.range;
	var utcThursdays = utcThursday.range;
	var utcFridays = utcFriday.range;
	var utcSaturdays = utcSaturday.range;
	
	var utcMonth = newInterval(function(date) {
	  date.setUTCDate(1);
	  date.setUTCHours(0, 0, 0, 0);
	}, function(date, step) {
	  date.setUTCMonth(date.getUTCMonth() + step);
	}, function(start, end) {
	  return end.getUTCMonth() - start.getUTCMonth() + (end.getUTCFullYear() - start.getUTCFullYear()) * 12;
	}, function(date) {
	  return date.getUTCMonth();
	});
	
	var utcMonths = utcMonth.range;
	
	var utcYear = newInterval(function(date) {
	  date.setUTCMonth(0, 1);
	  date.setUTCHours(0, 0, 0, 0);
	}, function(date, step) {
	  date.setUTCFullYear(date.getUTCFullYear() + step);
	}, function(start, end) {
	  return end.getUTCFullYear() - start.getUTCFullYear();
	}, function(date) {
	  return date.getUTCFullYear();
	});
	
	// An optimized implementation for this simple case.
	utcYear.every = function(k) {
	  return !isFinite(k = Math.floor(k)) || !(k > 0) ? null : newInterval(function(date) {
	    date.setUTCFullYear(Math.floor(date.getUTCFullYear() / k) * k);
	    date.setUTCMonth(0, 1);
	    date.setUTCHours(0, 0, 0, 0);
	  }, function(date, step) {
	    date.setUTCFullYear(date.getUTCFullYear() + step * k);
	  });
	};
	
	var utcYears = utcYear.range;
	
	exports.timeInterval = newInterval;
	exports.timeMillisecond = millisecond;
	exports.timeMilliseconds = milliseconds;
	exports.utcMillisecond = millisecond;
	exports.utcMilliseconds = milliseconds;
	exports.timeSecond = second;
	exports.timeSeconds = seconds;
	exports.utcSecond = second;
	exports.utcSeconds = seconds;
	exports.timeMinute = minute;
	exports.timeMinutes = minutes;
	exports.timeHour = hour;
	exports.timeHours = hours;
	exports.timeDay = day;
	exports.timeDays = days;
	exports.timeWeek = sunday;
	exports.timeWeeks = sundays;
	exports.timeSunday = sunday;
	exports.timeSundays = sundays;
	exports.timeMonday = monday;
	exports.timeMondays = mondays;
	exports.timeTuesday = tuesday;
	exports.timeTuesdays = tuesdays;
	exports.timeWednesday = wednesday;
	exports.timeWednesdays = wednesdays;
	exports.timeThursday = thursday;
	exports.timeThursdays = thursdays;
	exports.timeFriday = friday;
	exports.timeFridays = fridays;
	exports.timeSaturday = saturday;
	exports.timeSaturdays = saturdays;
	exports.timeMonth = month;
	exports.timeMonths = months;
	exports.timeYear = year;
	exports.timeYears = years;
	exports.utcMinute = utcMinute;
	exports.utcMinutes = utcMinutes;
	exports.utcHour = utcHour;
	exports.utcHours = utcHours;
	exports.utcDay = utcDay;
	exports.utcDays = utcDays;
	exports.utcWeek = utcSunday;
	exports.utcWeeks = utcSundays;
	exports.utcSunday = utcSunday;
	exports.utcSundays = utcSundays;
	exports.utcMonday = utcMonday;
	exports.utcMondays = utcMondays;
	exports.utcTuesday = utcTuesday;
	exports.utcTuesdays = utcTuesdays;
	exports.utcWednesday = utcWednesday;
	exports.utcWednesdays = utcWednesdays;
	exports.utcThursday = utcThursday;
	exports.utcThursdays = utcThursdays;
	exports.utcFriday = utcFriday;
	exports.utcFridays = utcFridays;
	exports.utcSaturday = utcSaturday;
	exports.utcSaturdays = utcSaturdays;
	exports.utcMonth = utcMonth;
	exports.utcMonths = utcMonths;
	exports.utcYear = utcYear;
	exports.utcYears = utcYears;
	
	Object.defineProperty(exports, '__esModule', { value: true });
	
	})));


/***/ }),
/* 14 */
/***/ (function(module, exports, __webpack_require__) {

	// https://d3js.org/d3-time-format/ Version 2.0.5. Copyright 2017 Mike Bostock.
	(function (global, factory) {
		 true ? factory(exports, __webpack_require__(13)) :
		typeof define === 'function' && define.amd ? define(['exports', 'd3-time'], factory) :
		(factory((global.d3 = global.d3 || {}),global.d3));
	}(this, (function (exports,d3Time) { 'use strict';
	
	function localDate(d) {
	  if (0 <= d.y && d.y < 100) {
	    var date = new Date(-1, d.m, d.d, d.H, d.M, d.S, d.L);
	    date.setFullYear(d.y);
	    return date;
	  }
	  return new Date(d.y, d.m, d.d, d.H, d.M, d.S, d.L);
	}
	
	function utcDate(d) {
	  if (0 <= d.y && d.y < 100) {
	    var date = new Date(Date.UTC(-1, d.m, d.d, d.H, d.M, d.S, d.L));
	    date.setUTCFullYear(d.y);
	    return date;
	  }
	  return new Date(Date.UTC(d.y, d.m, d.d, d.H, d.M, d.S, d.L));
	}
	
	function newYear(y) {
	  return {y: y, m: 0, d: 1, H: 0, M: 0, S: 0, L: 0};
	}
	
	function formatLocale(locale) {
	  var locale_dateTime = locale.dateTime,
	      locale_date = locale.date,
	      locale_time = locale.time,
	      locale_periods = locale.periods,
	      locale_weekdays = locale.days,
	      locale_shortWeekdays = locale.shortDays,
	      locale_months = locale.months,
	      locale_shortMonths = locale.shortMonths;
	
	  var periodRe = formatRe(locale_periods),
	      periodLookup = formatLookup(locale_periods),
	      weekdayRe = formatRe(locale_weekdays),
	      weekdayLookup = formatLookup(locale_weekdays),
	      shortWeekdayRe = formatRe(locale_shortWeekdays),
	      shortWeekdayLookup = formatLookup(locale_shortWeekdays),
	      monthRe = formatRe(locale_months),
	      monthLookup = formatLookup(locale_months),
	      shortMonthRe = formatRe(locale_shortMonths),
	      shortMonthLookup = formatLookup(locale_shortMonths);
	
	  var formats = {
	    "a": formatShortWeekday,
	    "A": formatWeekday,
	    "b": formatShortMonth,
	    "B": formatMonth,
	    "c": null,
	    "d": formatDayOfMonth,
	    "e": formatDayOfMonth,
	    "H": formatHour24,
	    "I": formatHour12,
	    "j": formatDayOfYear,
	    "L": formatMilliseconds,
	    "m": formatMonthNumber,
	    "M": formatMinutes,
	    "p": formatPeriod,
	    "S": formatSeconds,
	    "U": formatWeekNumberSunday,
	    "w": formatWeekdayNumber,
	    "W": formatWeekNumberMonday,
	    "x": null,
	    "X": null,
	    "y": formatYear,
	    "Y": formatFullYear,
	    "Z": formatZone,
	    "%": formatLiteralPercent
	  };
	
	  var utcFormats = {
	    "a": formatUTCShortWeekday,
	    "A": formatUTCWeekday,
	    "b": formatUTCShortMonth,
	    "B": formatUTCMonth,
	    "c": null,
	    "d": formatUTCDayOfMonth,
	    "e": formatUTCDayOfMonth,
	    "H": formatUTCHour24,
	    "I": formatUTCHour12,
	    "j": formatUTCDayOfYear,
	    "L": formatUTCMilliseconds,
	    "m": formatUTCMonthNumber,
	    "M": formatUTCMinutes,
	    "p": formatUTCPeriod,
	    "S": formatUTCSeconds,
	    "U": formatUTCWeekNumberSunday,
	    "w": formatUTCWeekdayNumber,
	    "W": formatUTCWeekNumberMonday,
	    "x": null,
	    "X": null,
	    "y": formatUTCYear,
	    "Y": formatUTCFullYear,
	    "Z": formatUTCZone,
	    "%": formatLiteralPercent
	  };
	
	  var parses = {
	    "a": parseShortWeekday,
	    "A": parseWeekday,
	    "b": parseShortMonth,
	    "B": parseMonth,
	    "c": parseLocaleDateTime,
	    "d": parseDayOfMonth,
	    "e": parseDayOfMonth,
	    "H": parseHour24,
	    "I": parseHour24,
	    "j": parseDayOfYear,
	    "L": parseMilliseconds,
	    "m": parseMonthNumber,
	    "M": parseMinutes,
	    "p": parsePeriod,
	    "S": parseSeconds,
	    "U": parseWeekNumberSunday,
	    "w": parseWeekdayNumber,
	    "W": parseWeekNumberMonday,
	    "x": parseLocaleDate,
	    "X": parseLocaleTime,
	    "y": parseYear,
	    "Y": parseFullYear,
	    "Z": parseZone,
	    "%": parseLiteralPercent
	  };
	
	  // These recursive directive definitions must be deferred.
	  formats.x = newFormat(locale_date, formats);
	  formats.X = newFormat(locale_time, formats);
	  formats.c = newFormat(locale_dateTime, formats);
	  utcFormats.x = newFormat(locale_date, utcFormats);
	  utcFormats.X = newFormat(locale_time, utcFormats);
	  utcFormats.c = newFormat(locale_dateTime, utcFormats);
	
	  function newFormat(specifier, formats) {
	    return function(date) {
	      var string = [],
	          i = -1,
	          j = 0,
	          n = specifier.length,
	          c,
	          pad,
	          format;
	
	      if (!(date instanceof Date)) date = new Date(+date);
	
	      while (++i < n) {
	        if (specifier.charCodeAt(i) === 37) {
	          string.push(specifier.slice(j, i));
	          if ((pad = pads[c = specifier.charAt(++i)]) != null) c = specifier.charAt(++i);
	          else pad = c === "e" ? " " : "0";
	          if (format = formats[c]) c = format(date, pad);
	          string.push(c);
	          j = i + 1;
	        }
	      }
	
	      string.push(specifier.slice(j, i));
	      return string.join("");
	    };
	  }
	
	  function newParse(specifier, newDate) {
	    return function(string) {
	      var d = newYear(1900),
	          i = parseSpecifier(d, specifier, string += "", 0);
	      if (i != string.length) return null;
	
	      // The am-pm flag is 0 for AM, and 1 for PM.
	      if ("p" in d) d.H = d.H % 12 + d.p * 12;
	
	      // Convert day-of-week and week-of-year to day-of-year.
	      if ("W" in d || "U" in d) {
	        if (!("w" in d)) d.w = "W" in d ? 1 : 0;
	        var day = "Z" in d ? utcDate(newYear(d.y)).getUTCDay() : newDate(newYear(d.y)).getDay();
	        d.m = 0;
	        d.d = "W" in d ? (d.w + 6) % 7 + d.W * 7 - (day + 5) % 7 : d.w + d.U * 7 - (day + 6) % 7;
	      }
	
	      // If a time zone is specified, all fields are interpreted as UTC and then
	      // offset according to the specified time zone.
	      if ("Z" in d) {
	        d.H += d.Z / 100 | 0;
	        d.M += d.Z % 100;
	        return utcDate(d);
	      }
	
	      // Otherwise, all fields are in local time.
	      return newDate(d);
	    };
	  }
	
	  function parseSpecifier(d, specifier, string, j) {
	    var i = 0,
	        n = specifier.length,
	        m = string.length,
	        c,
	        parse;
	
	    while (i < n) {
	      if (j >= m) return -1;
	      c = specifier.charCodeAt(i++);
	      if (c === 37) {
	        c = specifier.charAt(i++);
	        parse = parses[c in pads ? specifier.charAt(i++) : c];
	        if (!parse || ((j = parse(d, string, j)) < 0)) return -1;
	      } else if (c != string.charCodeAt(j++)) {
	        return -1;
	      }
	    }
	
	    return j;
	  }
	
	  function parsePeriod(d, string, i) {
	    var n = periodRe.exec(string.slice(i));
	    return n ? (d.p = periodLookup[n[0].toLowerCase()], i + n[0].length) : -1;
	  }
	
	  function parseShortWeekday(d, string, i) {
	    var n = shortWeekdayRe.exec(string.slice(i));
	    return n ? (d.w = shortWeekdayLookup[n[0].toLowerCase()], i + n[0].length) : -1;
	  }
	
	  function parseWeekday(d, string, i) {
	    var n = weekdayRe.exec(string.slice(i));
	    return n ? (d.w = weekdayLookup[n[0].toLowerCase()], i + n[0].length) : -1;
	  }
	
	  function parseShortMonth(d, string, i) {
	    var n = shortMonthRe.exec(string.slice(i));
	    return n ? (d.m = shortMonthLookup[n[0].toLowerCase()], i + n[0].length) : -1;
	  }
	
	  function parseMonth(d, string, i) {
	    var n = monthRe.exec(string.slice(i));
	    return n ? (d.m = monthLookup[n[0].toLowerCase()], i + n[0].length) : -1;
	  }
	
	  function parseLocaleDateTime(d, string, i) {
	    return parseSpecifier(d, locale_dateTime, string, i);
	  }
	
	  function parseLocaleDate(d, string, i) {
	    return parseSpecifier(d, locale_date, string, i);
	  }
	
	  function parseLocaleTime(d, string, i) {
	    return parseSpecifier(d, locale_time, string, i);
	  }
	
	  function formatShortWeekday(d) {
	    return locale_shortWeekdays[d.getDay()];
	  }
	
	  function formatWeekday(d) {
	    return locale_weekdays[d.getDay()];
	  }
	
	  function formatShortMonth(d) {
	    return locale_shortMonths[d.getMonth()];
	  }
	
	  function formatMonth(d) {
	    return locale_months[d.getMonth()];
	  }
	
	  function formatPeriod(d) {
	    return locale_periods[+(d.getHours() >= 12)];
	  }
	
	  function formatUTCShortWeekday(d) {
	    return locale_shortWeekdays[d.getUTCDay()];
	  }
	
	  function formatUTCWeekday(d) {
	    return locale_weekdays[d.getUTCDay()];
	  }
	
	  function formatUTCShortMonth(d) {
	    return locale_shortMonths[d.getUTCMonth()];
	  }
	
	  function formatUTCMonth(d) {
	    return locale_months[d.getUTCMonth()];
	  }
	
	  function formatUTCPeriod(d) {
	    return locale_periods[+(d.getUTCHours() >= 12)];
	  }
	
	  return {
	    format: function(specifier) {
	      var f = newFormat(specifier += "", formats);
	      f.toString = function() { return specifier; };
	      return f;
	    },
	    parse: function(specifier) {
	      var p = newParse(specifier += "", localDate);
	      p.toString = function() { return specifier; };
	      return p;
	    },
	    utcFormat: function(specifier) {
	      var f = newFormat(specifier += "", utcFormats);
	      f.toString = function() { return specifier; };
	      return f;
	    },
	    utcParse: function(specifier) {
	      var p = newParse(specifier, utcDate);
	      p.toString = function() { return specifier; };
	      return p;
	    }
	  };
	}
	
	var pads = {"-": "", "_": " ", "0": "0"};
	var numberRe = /^\s*\d+/;
	var percentRe = /^%/;
	var requoteRe = /[\\\^\$\*\+\?\|\[\]\(\)\.\{\}]/g;
	
	function pad(value, fill, width) {
	  var sign = value < 0 ? "-" : "",
	      string = (sign ? -value : value) + "",
	      length = string.length;
	  return sign + (length < width ? new Array(width - length + 1).join(fill) + string : string);
	}
	
	function requote(s) {
	  return s.replace(requoteRe, "\\$&");
	}
	
	function formatRe(names) {
	  return new RegExp("^(?:" + names.map(requote).join("|") + ")", "i");
	}
	
	function formatLookup(names) {
	  var map = {}, i = -1, n = names.length;
	  while (++i < n) map[names[i].toLowerCase()] = i;
	  return map;
	}
	
	function parseWeekdayNumber(d, string, i) {
	  var n = numberRe.exec(string.slice(i, i + 1));
	  return n ? (d.w = +n[0], i + n[0].length) : -1;
	}
	
	function parseWeekNumberSunday(d, string, i) {
	  var n = numberRe.exec(string.slice(i));
	  return n ? (d.U = +n[0], i + n[0].length) : -1;
	}
	
	function parseWeekNumberMonday(d, string, i) {
	  var n = numberRe.exec(string.slice(i));
	  return n ? (d.W = +n[0], i + n[0].length) : -1;
	}
	
	function parseFullYear(d, string, i) {
	  var n = numberRe.exec(string.slice(i, i + 4));
	  return n ? (d.y = +n[0], i + n[0].length) : -1;
	}
	
	function parseYear(d, string, i) {
	  var n = numberRe.exec(string.slice(i, i + 2));
	  return n ? (d.y = +n[0] + (+n[0] > 68 ? 1900 : 2000), i + n[0].length) : -1;
	}
	
	function parseZone(d, string, i) {
	  var n = /^(Z)|([+-]\d\d)(?:\:?(\d\d))?/.exec(string.slice(i, i + 6));
	  return n ? (d.Z = n[1] ? 0 : -(n[2] + (n[3] || "00")), i + n[0].length) : -1;
	}
	
	function parseMonthNumber(d, string, i) {
	  var n = numberRe.exec(string.slice(i, i + 2));
	  return n ? (d.m = n[0] - 1, i + n[0].length) : -1;
	}
	
	function parseDayOfMonth(d, string, i) {
	  var n = numberRe.exec(string.slice(i, i + 2));
	  return n ? (d.d = +n[0], i + n[0].length) : -1;
	}
	
	function parseDayOfYear(d, string, i) {
	  var n = numberRe.exec(string.slice(i, i + 3));
	  return n ? (d.m = 0, d.d = +n[0], i + n[0].length) : -1;
	}
	
	function parseHour24(d, string, i) {
	  var n = numberRe.exec(string.slice(i, i + 2));
	  return n ? (d.H = +n[0], i + n[0].length) : -1;
	}
	
	function parseMinutes(d, string, i) {
	  var n = numberRe.exec(string.slice(i, i + 2));
	  return n ? (d.M = +n[0], i + n[0].length) : -1;
	}
	
	function parseSeconds(d, string, i) {
	  var n = numberRe.exec(string.slice(i, i + 2));
	  return n ? (d.S = +n[0], i + n[0].length) : -1;
	}
	
	function parseMilliseconds(d, string, i) {
	  var n = numberRe.exec(string.slice(i, i + 3));
	  return n ? (d.L = +n[0], i + n[0].length) : -1;
	}
	
	function parseLiteralPercent(d, string, i) {
	  var n = percentRe.exec(string.slice(i, i + 1));
	  return n ? i + n[0].length : -1;
	}
	
	function formatDayOfMonth(d, p) {
	  return pad(d.getDate(), p, 2);
	}
	
	function formatHour24(d, p) {
	  return pad(d.getHours(), p, 2);
	}
	
	function formatHour12(d, p) {
	  return pad(d.getHours() % 12 || 12, p, 2);
	}
	
	function formatDayOfYear(d, p) {
	  return pad(1 + d3Time.timeDay.count(d3Time.timeYear(d), d), p, 3);
	}
	
	function formatMilliseconds(d, p) {
	  return pad(d.getMilliseconds(), p, 3);
	}
	
	function formatMonthNumber(d, p) {
	  return pad(d.getMonth() + 1, p, 2);
	}
	
	function formatMinutes(d, p) {
	  return pad(d.getMinutes(), p, 2);
	}
	
	function formatSeconds(d, p) {
	  return pad(d.getSeconds(), p, 2);
	}
	
	function formatWeekNumberSunday(d, p) {
	  return pad(d3Time.timeSunday.count(d3Time.timeYear(d), d), p, 2);
	}
	
	function formatWeekdayNumber(d) {
	  return d.getDay();
	}
	
	function formatWeekNumberMonday(d, p) {
	  return pad(d3Time.timeMonday.count(d3Time.timeYear(d), d), p, 2);
	}
	
	function formatYear(d, p) {
	  return pad(d.getFullYear() % 100, p, 2);
	}
	
	function formatFullYear(d, p) {
	  return pad(d.getFullYear() % 10000, p, 4);
	}
	
	function formatZone(d) {
	  var z = d.getTimezoneOffset();
	  return (z > 0 ? "-" : (z *= -1, "+"))
	      + pad(z / 60 | 0, "0", 2)
	      + pad(z % 60, "0", 2);
	}
	
	function formatUTCDayOfMonth(d, p) {
	  return pad(d.getUTCDate(), p, 2);
	}
	
	function formatUTCHour24(d, p) {
	  return pad(d.getUTCHours(), p, 2);
	}
	
	function formatUTCHour12(d, p) {
	  return pad(d.getUTCHours() % 12 || 12, p, 2);
	}
	
	function formatUTCDayOfYear(d, p) {
	  return pad(1 + d3Time.utcDay.count(d3Time.utcYear(d), d), p, 3);
	}
	
	function formatUTCMilliseconds(d, p) {
	  return pad(d.getUTCMilliseconds(), p, 3);
	}
	
	function formatUTCMonthNumber(d, p) {
	  return pad(d.getUTCMonth() + 1, p, 2);
	}
	
	function formatUTCMinutes(d, p) {
	  return pad(d.getUTCMinutes(), p, 2);
	}
	
	function formatUTCSeconds(d, p) {
	  return pad(d.getUTCSeconds(), p, 2);
	}
	
	function formatUTCWeekNumberSunday(d, p) {
	  return pad(d3Time.utcSunday.count(d3Time.utcYear(d), d), p, 2);
	}
	
	function formatUTCWeekdayNumber(d) {
	  return d.getUTCDay();
	}
	
	function formatUTCWeekNumberMonday(d, p) {
	  return pad(d3Time.utcMonday.count(d3Time.utcYear(d), d), p, 2);
	}
	
	function formatUTCYear(d, p) {
	  return pad(d.getUTCFullYear() % 100, p, 2);
	}
	
	function formatUTCFullYear(d, p) {
	  return pad(d.getUTCFullYear() % 10000, p, 4);
	}
	
	function formatUTCZone() {
	  return "+0000";
	}
	
	function formatLiteralPercent() {
	  return "%";
	}
	
	var locale$1;
	
	
	
	
	
	defaultLocale({
	  dateTime: "%x, %X",
	  date: "%-m/%-d/%Y",
	  time: "%-I:%M:%S %p",
	  periods: ["AM", "PM"],
	  days: ["Sunday", "Monday", "Tuesday", "Wednesday", "Thursday", "Friday", "Saturday"],
	  shortDays: ["Sun", "Mon", "Tue", "Wed", "Thu", "Fri", "Sat"],
	  months: ["January", "February", "March", "April", "May", "June", "July", "August", "September", "October", "November", "December"],
	  shortMonths: ["Jan", "Feb", "Mar", "Apr", "May", "Jun", "Jul", "Aug", "Sep", "Oct", "Nov", "Dec"]
	});
	
	function defaultLocale(definition) {
	  locale$1 = formatLocale(definition);
	  exports.timeFormat = locale$1.format;
	  exports.timeParse = locale$1.parse;
	  exports.utcFormat = locale$1.utcFormat;
	  exports.utcParse = locale$1.utcParse;
	  return locale$1;
	}
	
	var isoSpecifier = "%Y-%m-%dT%H:%M:%S.%LZ";
	
	function formatIsoNative(date) {
	  return date.toISOString();
	}
	
	var formatIso = Date.prototype.toISOString
	    ? formatIsoNative
	    : exports.utcFormat(isoSpecifier);
	
	function parseIsoNative(string) {
	  var date = new Date(string);
	  return isNaN(date) ? null : date;
	}
	
	var parseIso = +new Date("2000-01-01T00:00:00.000Z")
	    ? parseIsoNative
	    : exports.utcParse(isoSpecifier);
	
	exports.timeFormatDefaultLocale = defaultLocale;
	exports.timeFormatLocale = formatLocale;
	exports.isoFormat = formatIso;
	exports.isoParse = parseIso;
	
	Object.defineProperty(exports, '__esModule', { value: true });
	
	})));


/***/ }),
/* 15 */
/***/ (function(module, exports, __webpack_require__) {

	// https://d3js.org/d3-transition/ Version 1.1.0. Copyright 2017 Mike Bostock.
	(function (global, factory) {
		 true ? factory(exports, __webpack_require__(1), __webpack_require__(8), __webpack_require__(16), __webpack_require__(12), __webpack_require__(7), __webpack_require__(5)) :
		typeof define === 'function' && define.amd ? define(['exports', 'd3-selection', 'd3-dispatch', 'd3-timer', 'd3-interpolate', 'd3-color', 'd3-ease'], factory) :
		(factory((global.d3 = global.d3 || {}),global.d3,global.d3,global.d3,global.d3,global.d3,global.d3));
	}(this, (function (exports,d3Selection,d3Dispatch,d3Timer,d3Interpolate,d3Color,d3Ease) { 'use strict';
	
	var emptyOn = d3Dispatch.dispatch("start", "end", "interrupt");
	var emptyTween = [];
	
	var CREATED = 0;
	var SCHEDULED = 1;
	var STARTING = 2;
	var STARTED = 3;
	var RUNNING = 4;
	var ENDING = 5;
	var ENDED = 6;
	
	var schedule = function(node, name, id, index, group, timing) {
	  var schedules = node.__transition;
	  if (!schedules) node.__transition = {};
	  else if (id in schedules) return;
	  create(node, id, {
	    name: name,
	    index: index, // For context during callback.
	    group: group, // For context during callback.
	    on: emptyOn,
	    tween: emptyTween,
	    time: timing.time,
	    delay: timing.delay,
	    duration: timing.duration,
	    ease: timing.ease,
	    timer: null,
	    state: CREATED
	  });
	};
	
	function init(node, id) {
	  var schedule = node.__transition;
	  if (!schedule || !(schedule = schedule[id]) || schedule.state > CREATED) throw new Error("too late");
	  return schedule;
	}
	
	function set(node, id) {
	  var schedule = node.__transition;
	  if (!schedule || !(schedule = schedule[id]) || schedule.state > STARTING) throw new Error("too late");
	  return schedule;
	}
	
	function get(node, id) {
	  var schedule = node.__transition;
	  if (!schedule || !(schedule = schedule[id])) throw new Error("too late");
	  return schedule;
	}
	
	function create(node, id, self) {
	  var schedules = node.__transition,
	      tween;
	
	  // Initialize the self timer when the transition is created.
	  // Note the actual delay is not known until the first callback!
	  schedules[id] = self;
	  self.timer = d3Timer.timer(schedule, 0, self.time);
	
	  function schedule(elapsed) {
	    self.state = SCHEDULED;
	    self.timer.restart(start, self.delay, self.time);
	
	    // If the elapsed delay is less than our first sleep, start immediately.
	    if (self.delay <= elapsed) start(elapsed - self.delay);
	  }
	
	  function start(elapsed) {
	    var i, j, n, o;
	
	    // If the state is not SCHEDULED, then we previously errored on start.
	    if (self.state !== SCHEDULED) return stop();
	
	    for (i in schedules) {
	      o = schedules[i];
	      if (o.name !== self.name) continue;
	
	      // While this element already has a starting transition during this frame,
	      // defer starting an interrupting transition until that transition has a
	      // chance to tick (and possibly end); see d3/d3-transition#54!
	      if (o.state === STARTED) return d3Timer.timeout(start);
	
	      // Interrupt the active transition, if any.
	      // Dispatch the interrupt event.
	      if (o.state === RUNNING) {
	        o.state = ENDED;
	        o.timer.stop();
	        o.on.call("interrupt", node, node.__data__, o.index, o.group);
	        delete schedules[i];
	      }
	
	      // Cancel any pre-empted transitions. No interrupt event is dispatched
	      // because the cancelled transitions never started. Note that this also
	      // removes this transition from the pending list!
	      else if (+i < id) {
	        o.state = ENDED;
	        o.timer.stop();
	        delete schedules[i];
	      }
	    }
	
	    // Defer the first tick to end of the current frame; see d3/d3#1576.
	    // Note the transition may be canceled after start and before the first tick!
	    // Note this must be scheduled before the start event; see d3/d3-transition#16!
	    // Assuming this is successful, subsequent callbacks go straight to tick.
	    d3Timer.timeout(function() {
	      if (self.state === STARTED) {
	        self.state = RUNNING;
	        self.timer.restart(tick, self.delay, self.time);
	        tick(elapsed);
	      }
	    });
	
	    // Dispatch the start event.
	    // Note this must be done before the tween are initialized.
	    self.state = STARTING;
	    self.on.call("start", node, node.__data__, self.index, self.group);
	    if (self.state !== STARTING) return; // interrupted
	    self.state = STARTED;
	
	    // Initialize the tween, deleting null tween.
	    tween = new Array(n = self.tween.length);
	    for (i = 0, j = -1; i < n; ++i) {
	      if (o = self.tween[i].value.call(node, node.__data__, self.index, self.group)) {
	        tween[++j] = o;
	      }
	    }
	    tween.length = j + 1;
	  }
	
	  function tick(elapsed) {
	    var t = elapsed < self.duration ? self.ease.call(null, elapsed / self.duration) : (self.timer.restart(stop), self.state = ENDING, 1),
	        i = -1,
	        n = tween.length;
	
	    while (++i < n) {
	      tween[i].call(null, t);
	    }
	
	    // Dispatch the end event.
	    if (self.state === ENDING) {
	      self.on.call("end", node, node.__data__, self.index, self.group);
	      stop();
	    }
	  }
	
	  function stop() {
	    self.state = ENDED;
	    self.timer.stop();
	    delete schedules[id];
	    for (var i in schedules) return; // eslint-disable-line no-unused-vars
	    delete node.__transition;
	  }
	}
	
	var interrupt = function(node, name) {
	  var schedules = node.__transition,
	      schedule,
	      active,
	      empty = true,
	      i;
	
	  if (!schedules) return;
	
	  name = name == null ? null : name + "";
	
	  for (i in schedules) {
	    if ((schedule = schedules[i]).name !== name) { empty = false; continue; }
	    active = schedule.state > STARTING && schedule.state < ENDING;
	    schedule.state = ENDED;
	    schedule.timer.stop();
	    if (active) schedule.on.call("interrupt", node, node.__data__, schedule.index, schedule.group);
	    delete schedules[i];
	  }
	
	  if (empty) delete node.__transition;
	};
	
	var selection_interrupt = function(name) {
	  return this.each(function() {
	    interrupt(this, name);
	  });
	};
	
	function tweenRemove(id, name) {
	  var tween0, tween1;
	  return function() {
	    var schedule = set(this, id),
	        tween = schedule.tween;
	
	    // If this node shared tween with the previous node,
	    // just assign the updated shared tween and we’re done!
	    // Otherwise, copy-on-write.
	    if (tween !== tween0) {
	      tween1 = tween0 = tween;
	      for (var i = 0, n = tween1.length; i < n; ++i) {
	        if (tween1[i].name === name) {
	          tween1 = tween1.slice();
	          tween1.splice(i, 1);
	          break;
	        }
	      }
	    }
	
	    schedule.tween = tween1;
	  };
	}
	
	function tweenFunction(id, name, value) {
	  var tween0, tween1;
	  if (typeof value !== "function") throw new Error;
	  return function() {
	    var schedule = set(this, id),
	        tween = schedule.tween;
	
	    // If this node shared tween with the previous node,
	    // just assign the updated shared tween and we’re done!
	    // Otherwise, copy-on-write.
	    if (tween !== tween0) {
	      tween1 = (tween0 = tween).slice();
	      for (var t = {name: name, value: value}, i = 0, n = tween1.length; i < n; ++i) {
	        if (tween1[i].name === name) {
	          tween1[i] = t;
	          break;
	        }
	      }
	      if (i === n) tween1.push(t);
	    }
	
	    schedule.tween = tween1;
	  };
	}
	
	var transition_tween = function(name, value) {
	  var id = this._id;
	
	  name += "";
	
	  if (arguments.length < 2) {
	    var tween = get(this.node(), id).tween;
	    for (var i = 0, n = tween.length, t; i < n; ++i) {
	      if ((t = tween[i]).name === name) {
	        return t.value;
	      }
	    }
	    return null;
	  }
	
	  return this.each((value == null ? tweenRemove : tweenFunction)(id, name, value));
	};
	
	function tweenValue(transition, name, value) {
	  var id = transition._id;
	
	  transition.each(function() {
	    var schedule = set(this, id);
	    (schedule.value || (schedule.value = {}))[name] = value.apply(this, arguments);
	  });
	
	  return function(node) {
	    return get(node, id).value[name];
	  };
	}
	
	var interpolate = function(a, b) {
	  var c;
	  return (typeof b === "number" ? d3Interpolate.interpolateNumber
	      : b instanceof d3Color.color ? d3Interpolate.interpolateRgb
	      : (c = d3Color.color(b)) ? (b = c, d3Interpolate.interpolateRgb)
	      : d3Interpolate.interpolateString)(a, b);
	};
	
	function attrRemove(name) {
	  return function() {
	    this.removeAttribute(name);
	  };
	}
	
	function attrRemoveNS(fullname) {
	  return function() {
	    this.removeAttributeNS(fullname.space, fullname.local);
	  };
	}
	
	function attrConstant(name, interpolate$$1, value1) {
	  var value00,
	      interpolate0;
	  return function() {
	    var value0 = this.getAttribute(name);
	    return value0 === value1 ? null
	        : value0 === value00 ? interpolate0
	        : interpolate0 = interpolate$$1(value00 = value0, value1);
	  };
	}
	
	function attrConstantNS(fullname, interpolate$$1, value1) {
	  var value00,
	      interpolate0;
	  return function() {
	    var value0 = this.getAttributeNS(fullname.space, fullname.local);
	    return value0 === value1 ? null
	        : value0 === value00 ? interpolate0
	        : interpolate0 = interpolate$$1(value00 = value0, value1);
	  };
	}
	
	function attrFunction(name, interpolate$$1, value) {
	  var value00,
	      value10,
	      interpolate0;
	  return function() {
	    var value0, value1 = value(this);
	    if (value1 == null) return void this.removeAttribute(name);
	    value0 = this.getAttribute(name);
	    return value0 === value1 ? null
	        : value0 === value00 && value1 === value10 ? interpolate0
	        : interpolate0 = interpolate$$1(value00 = value0, value10 = value1);
	  };
	}
	
	function attrFunctionNS(fullname, interpolate$$1, value) {
	  var value00,
	      value10,
	      interpolate0;
	  return function() {
	    var value0, value1 = value(this);
	    if (value1 == null) return void this.removeAttributeNS(fullname.space, fullname.local);
	    value0 = this.getAttributeNS(fullname.space, fullname.local);
	    return value0 === value1 ? null
	        : value0 === value00 && value1 === value10 ? interpolate0
	        : interpolate0 = interpolate$$1(value00 = value0, value10 = value1);
	  };
	}
	
	var transition_attr = function(name, value) {
	  var fullname = d3Selection.namespace(name), i = fullname === "transform" ? d3Interpolate.interpolateTransformSvg : interpolate;
	  return this.attrTween(name, typeof value === "function"
	      ? (fullname.local ? attrFunctionNS : attrFunction)(fullname, i, tweenValue(this, "attr." + name, value))
	      : value == null ? (fullname.local ? attrRemoveNS : attrRemove)(fullname)
	      : (fullname.local ? attrConstantNS : attrConstant)(fullname, i, value + ""));
	};
	
	function attrTweenNS(fullname, value) {
	  function tween() {
	    var node = this, i = value.apply(node, arguments);
	    return i && function(t) {
	      node.setAttributeNS(fullname.space, fullname.local, i(t));
	    };
	  }
	  tween._value = value;
	  return tween;
	}
	
	function attrTween(name, value) {
	  function tween() {
	    var node = this, i = value.apply(node, arguments);
	    return i && function(t) {
	      node.setAttribute(name, i(t));
	    };
	  }
	  tween._value = value;
	  return tween;
	}
	
	var transition_attrTween = function(name, value) {
	  var key = "attr." + name;
	  if (arguments.length < 2) return (key = this.tween(key)) && key._value;
	  if (value == null) return this.tween(key, null);
	  if (typeof value !== "function") throw new Error;
	  var fullname = d3Selection.namespace(name);
	  return this.tween(key, (fullname.local ? attrTweenNS : attrTween)(fullname, value));
	};
	
	function delayFunction(id, value) {
	  return function() {
	    init(this, id).delay = +value.apply(this, arguments);
	  };
	}
	
	function delayConstant(id, value) {
	  return value = +value, function() {
	    init(this, id).delay = value;
	  };
	}
	
	var transition_delay = function(value) {
	  var id = this._id;
	
	  return arguments.length
	      ? this.each((typeof value === "function"
	          ? delayFunction
	          : delayConstant)(id, value))
	      : get(this.node(), id).delay;
	};
	
	function durationFunction(id, value) {
	  return function() {
	    set(this, id).duration = +value.apply(this, arguments);
	  };
	}
	
	function durationConstant(id, value) {
	  return value = +value, function() {
	    set(this, id).duration = value;
	  };
	}
	
	var transition_duration = function(value) {
	  var id = this._id;
	
	  return arguments.length
	      ? this.each((typeof value === "function"
	          ? durationFunction
	          : durationConstant)(id, value))
	      : get(this.node(), id).duration;
	};
	
	function easeConstant(id, value) {
	  if (typeof value !== "function") throw new Error;
	  return function() {
	    set(this, id).ease = value;
	  };
	}
	
	var transition_ease = function(value) {
	  var id = this._id;
	
	  return arguments.length
	      ? this.each(easeConstant(id, value))
	      : get(this.node(), id).ease;
	};
	
	var transition_filter = function(match) {
	  if (typeof match !== "function") match = d3Selection.matcher(match);
	
	  for (var groups = this._groups, m = groups.length, subgroups = new Array(m), j = 0; j < m; ++j) {
	    for (var group = groups[j], n = group.length, subgroup = subgroups[j] = [], node, i = 0; i < n; ++i) {
	      if ((node = group[i]) && match.call(node, node.__data__, i, group)) {
	        subgroup.push(node);
	      }
	    }
	  }
	
	  return new Transition(subgroups, this._parents, this._name, this._id);
	};
	
	var transition_merge = function(transition) {
	  if (transition._id !== this._id) throw new Error;
	
	  for (var groups0 = this._groups, groups1 = transition._groups, m0 = groups0.length, m1 = groups1.length, m = Math.min(m0, m1), merges = new Array(m0), j = 0; j < m; ++j) {
	    for (var group0 = groups0[j], group1 = groups1[j], n = group0.length, merge = merges[j] = new Array(n), node, i = 0; i < n; ++i) {
	      if (node = group0[i] || group1[i]) {
	        merge[i] = node;
	      }
	    }
	  }
	
	  for (; j < m0; ++j) {
	    merges[j] = groups0[j];
	  }
	
	  return new Transition(merges, this._parents, this._name, this._id);
	};
	
	function start(name) {
	  return (name + "").trim().split(/^|\s+/).every(function(t) {
	    var i = t.indexOf(".");
	    if (i >= 0) t = t.slice(0, i);
	    return !t || t === "start";
	  });
	}
	
	function onFunction(id, name, listener) {
	  var on0, on1, sit = start(name) ? init : set;
	  return function() {
	    var schedule = sit(this, id),
	        on = schedule.on;
	
	    // If this node shared a dispatch with the previous node,
	    // just assign the updated shared dispatch and we’re done!
	    // Otherwise, copy-on-write.
	    if (on !== on0) (on1 = (on0 = on).copy()).on(name, listener);
	
	    schedule.on = on1;
	  };
	}
	
	var transition_on = function(name, listener) {
	  var id = this._id;
	
	  return arguments.length < 2
	      ? get(this.node(), id).on.on(name)
	      : this.each(onFunction(id, name, listener));
	};
	
	function removeFunction(id) {
	  return function() {
	    var parent = this.parentNode;
	    for (var i in this.__transition) if (+i !== id) return;
	    if (parent) parent.removeChild(this);
	  };
	}
	
	var transition_remove = function() {
	  return this.on("end.remove", removeFunction(this._id));
	};
	
	var transition_select = function(select) {
	  var name = this._name,
	      id = this._id;
	
	  if (typeof select !== "function") select = d3Selection.selector(select);
	
	  for (var groups = this._groups, m = groups.length, subgroups = new Array(m), j = 0; j < m; ++j) {
	    for (var group = groups[j], n = group.length, subgroup = subgroups[j] = new Array(n), node, subnode, i = 0; i < n; ++i) {
	      if ((node = group[i]) && (subnode = select.call(node, node.__data__, i, group))) {
	        if ("__data__" in node) subnode.__data__ = node.__data__;
	        subgroup[i] = subnode;
	        schedule(subgroup[i], name, id, i, subgroup, get(node, id));
	      }
	    }
	  }
	
	  return new Transition(subgroups, this._parents, name, id);
	};
	
	var transition_selectAll = function(select) {
	  var name = this._name,
	      id = this._id;
	
	  if (typeof select !== "function") select = d3Selection.selectorAll(select);
	
	  for (var groups = this._groups, m = groups.length, subgroups = [], parents = [], j = 0; j < m; ++j) {
	    for (var group = groups[j], n = group.length, node, i = 0; i < n; ++i) {
	      if (node = group[i]) {
	        for (var children = select.call(node, node.__data__, i, group), child, inherit = get(node, id), k = 0, l = children.length; k < l; ++k) {
	          if (child = children[k]) {
	            schedule(child, name, id, k, children, inherit);
	          }
	        }
	        subgroups.push(children);
	        parents.push(node);
	      }
	    }
	  }
	
	  return new Transition(subgroups, parents, name, id);
	};
	
	var Selection = d3Selection.selection.prototype.constructor;
	
	var transition_selection = function() {
	  return new Selection(this._groups, this._parents);
	};
	
	function styleRemove(name, interpolate$$1) {
	  var value00,
	      value10,
	      interpolate0;
	  return function() {
	    var value0 = d3Selection.style(this, name),
	        value1 = (this.style.removeProperty(name), d3Selection.style(this, name));
	    return value0 === value1 ? null
	        : value0 === value00 && value1 === value10 ? interpolate0
	        : interpolate0 = interpolate$$1(value00 = value0, value10 = value1);
	  };
	}
	
	function styleRemoveEnd(name) {
	  return function() {
	    this.style.removeProperty(name);
	  };
	}
	
	function styleConstant(name, interpolate$$1, value1) {
	  var value00,
	      interpolate0;
	  return function() {
	    var value0 = d3Selection.style(this, name);
	    return value0 === value1 ? null
	        : value0 === value00 ? interpolate0
	        : interpolate0 = interpolate$$1(value00 = value0, value1);
	  };
	}
	
	function styleFunction(name, interpolate$$1, value) {
	  var value00,
	      value10,
	      interpolate0;
	  return function() {
	    var value0 = d3Selection.style(this, name),
	        value1 = value(this);
	    if (value1 == null) value1 = (this.style.removeProperty(name), d3Selection.style(this, name));
	    return value0 === value1 ? null
	        : value0 === value00 && value1 === value10 ? interpolate0
	        : interpolate0 = interpolate$$1(value00 = value0, value10 = value1);
	  };
	}
	
	var transition_style = function(name, value, priority) {
	  var i = (name += "") === "transform" ? d3Interpolate.interpolateTransformCss : interpolate;
	  return value == null ? this
	          .styleTween(name, styleRemove(name, i))
	          .on("end.style." + name, styleRemoveEnd(name))
	      : this.styleTween(name, typeof value === "function"
	          ? styleFunction(name, i, tweenValue(this, "style." + name, value))
	          : styleConstant(name, i, value + ""), priority);
	};
	
	function styleTween(name, value, priority) {
	  function tween() {
	    var node = this, i = value.apply(node, arguments);
	    return i && function(t) {
	      node.style.setProperty(name, i(t), priority);
	    };
	  }
	  tween._value = value;
	  return tween;
	}
	
	var transition_styleTween = function(name, value, priority) {
	  var key = "style." + (name += "");
	  if (arguments.length < 2) return (key = this.tween(key)) && key._value;
	  if (value == null) return this.tween(key, null);
	  if (typeof value !== "function") throw new Error;
	  return this.tween(key, styleTween(name, value, priority == null ? "" : priority));
	};
	
	function textConstant(value) {
	  return function() {
	    this.textContent = value;
	  };
	}
	
	function textFunction(value) {
	  return function() {
	    var value1 = value(this);
	    this.textContent = value1 == null ? "" : value1;
	  };
	}
	
	var transition_text = function(value) {
	  return this.tween("text", typeof value === "function"
	      ? textFunction(tweenValue(this, "text", value))
	      : textConstant(value == null ? "" : value + ""));
	};
	
	var transition_transition = function() {
	  var name = this._name,
	      id0 = this._id,
	      id1 = newId();
	
	  for (var groups = this._groups, m = groups.length, j = 0; j < m; ++j) {
	    for (var group = groups[j], n = group.length, node, i = 0; i < n; ++i) {
	      if (node = group[i]) {
	        var inherit = get(node, id0);
	        schedule(node, name, id1, i, group, {
	          time: inherit.time + inherit.delay + inherit.duration,
	          delay: 0,
	          duration: inherit.duration,
	          ease: inherit.ease
	        });
	      }
	    }
	  }
	
	  return new Transition(groups, this._parents, name, id1);
	};
	
	var id = 0;
	
	function Transition(groups, parents, name, id) {
	  this._groups = groups;
	  this._parents = parents;
	  this._name = name;
	  this._id = id;
	}
	
	function transition(name) {
	  return d3Selection.selection().transition(name);
	}
	
	function newId() {
	  return ++id;
	}
	
	var selection_prototype = d3Selection.selection.prototype;
	
	Transition.prototype = transition.prototype = {
	  constructor: Transition,
	  select: transition_select,
	  selectAll: transition_selectAll,
	  filter: transition_filter,
	  merge: transition_merge,
	  selection: transition_selection,
	  transition: transition_transition,
	  call: selection_prototype.call,
	  nodes: selection_prototype.nodes,
	  node: selection_prototype.node,
	  size: selection_prototype.size,
	  empty: selection_prototype.empty,
	  each: selection_prototype.each,
	  on: transition_on,
	  attr: transition_attr,
	  attrTween: transition_attrTween,
	  style: transition_style,
	  styleTween: transition_styleTween,
	  text: transition_text,
	  remove: transition_remove,
	  tween: transition_tween,
	  delay: transition_delay,
	  duration: transition_duration,
	  ease: transition_ease
	};
	
	var defaultTiming = {
	  time: null, // Set on use.
	  delay: 0,
	  duration: 250,
	  ease: d3Ease.easeCubicInOut
	};
	
	function inherit(node, id) {
	  var timing;
	  while (!(timing = node.__transition) || !(timing = timing[id])) {
	    if (!(node = node.parentNode)) {
	      return defaultTiming.time = d3Timer.now(), defaultTiming;
	    }
	  }
	  return timing;
	}
	
	var selection_transition = function(name) {
	  var id,
	      timing;
	
	  if (name instanceof Transition) {
	    id = name._id, name = name._name;
	  } else {
	    id = newId(), (timing = defaultTiming).time = d3Timer.now(), name = name == null ? null : name + "";
	  }
	
	  for (var groups = this._groups, m = groups.length, j = 0; j < m; ++j) {
	    for (var group = groups[j], n = group.length, node, i = 0; i < n; ++i) {
	      if (node = group[i]) {
	        schedule(node, name, id, i, group, timing || inherit(node, id));
	      }
	    }
	  }
	
	  return new Transition(groups, this._parents, name, id);
	};
	
	d3Selection.selection.prototype.interrupt = selection_interrupt;
	d3Selection.selection.prototype.transition = selection_transition;
	
	var root = [null];
	
	var active = function(node, name) {
	  var schedules = node.__transition,
	      schedule,
	      i;
	
	  if (schedules) {
	    name = name == null ? null : name + "";
	    for (i in schedules) {
	      if ((schedule = schedules[i]).state > SCHEDULED && schedule.name === name) {
	        return new Transition([[node]], root, name, +i);
	      }
	    }
	  }
	
	  return null;
	};
	
	exports.transition = transition;
	exports.active = active;
	exports.interrupt = interrupt;
	
	Object.defineProperty(exports, '__esModule', { value: true });
	
	})));


/***/ }),
/* 16 */
/***/ (function(module, exports, __webpack_require__) {

	// https://d3js.org/d3-timer/ Version 1.0.5. Copyright 2017 Mike Bostock.
	(function (global, factory) {
		 true ? factory(exports) :
		typeof define === 'function' && define.amd ? define(['exports'], factory) :
		(factory((global.d3 = global.d3 || {})));
	}(this, (function (exports) { 'use strict';
	
	var frame = 0;
	var timeout = 0;
	var interval = 0;
	var pokeDelay = 1000;
	var taskHead;
	var taskTail;
	var clockLast = 0;
	var clockNow = 0;
	var clockSkew = 0;
	var clock = typeof performance === "object" && performance.now ? performance : Date;
	var setFrame = typeof requestAnimationFrame === "function" ? requestAnimationFrame : function(f) { setTimeout(f, 17); };
	
	function now() {
	  return clockNow || (setFrame(clearNow), clockNow = clock.now() + clockSkew);
	}
	
	function clearNow() {
	  clockNow = 0;
	}
	
	function Timer() {
	  this._call =
	  this._time =
	  this._next = null;
	}
	
	Timer.prototype = timer.prototype = {
	  constructor: Timer,
	  restart: function(callback, delay, time) {
	    if (typeof callback !== "function") throw new TypeError("callback is not a function");
	    time = (time == null ? now() : +time) + (delay == null ? 0 : +delay);
	    if (!this._next && taskTail !== this) {
	      if (taskTail) taskTail._next = this;
	      else taskHead = this;
	      taskTail = this;
	    }
	    this._call = callback;
	    this._time = time;
	    sleep();
	  },
	  stop: function() {
	    if (this._call) {
	      this._call = null;
	      this._time = Infinity;
	      sleep();
	    }
	  }
	};
	
	function timer(callback, delay, time) {
	  var t = new Timer;
	  t.restart(callback, delay, time);
	  return t;
	}
	
	function timerFlush() {
	  now(); // Get the current time, if not already set.
	  ++frame; // Pretend we’ve set an alarm, if we haven’t already.
	  var t = taskHead, e;
	  while (t) {
	    if ((e = clockNow - t._time) >= 0) t._call.call(null, e);
	    t = t._next;
	  }
	  --frame;
	}
	
	function wake() {
	  clockNow = (clockLast = clock.now()) + clockSkew;
	  frame = timeout = 0;
	  try {
	    timerFlush();
	  } finally {
	    frame = 0;
	    nap();
	    clockNow = 0;
	  }
	}
	
	function poke() {
	  var now = clock.now(), delay = now - clockLast;
	  if (delay > pokeDelay) clockSkew -= delay, clockLast = now;
	}
	
	function nap() {
	  var t0, t1 = taskHead, t2, time = Infinity;
	  while (t1) {
	    if (t1._call) {
	      if (time > t1._time) time = t1._time;
	      t0 = t1, t1 = t1._next;
	    } else {
	      t2 = t1._next, t1._next = null;
	      t1 = t0 ? t0._next = t2 : taskHead = t2;
	    }
	  }
	  taskTail = t0;
	  sleep(time);
	}
	
	function sleep(time) {
	  if (frame) return; // Soonest alarm already set, or will be.
	  if (timeout) timeout = clearTimeout(timeout);
	  var delay = time - clockNow;
	  if (delay > 24) {
	    if (time < Infinity) timeout = setTimeout(wake, delay);
	    if (interval) interval = clearInterval(interval);
	  } else {
	    if (!interval) clockLast = clockNow, interval = setInterval(poke, pokeDelay);
	    frame = 1, setFrame(wake);
	  }
	}
	
	var timeout$1 = function(callback, delay, time) {
	  var t = new Timer;
	  delay = delay == null ? 0 : +delay;
	  t.restart(function(elapsed) {
	    t.stop();
	    callback(elapsed + delay);
	  }, delay, time);
	  return t;
	};
	
	var interval$1 = function(callback, delay, time) {
	  var t = new Timer, total = delay;
	  if (delay == null) return t.restart(callback, delay, time), t;
	  delay = +delay, time = time == null ? now() : +time;
	  t.restart(function tick(elapsed) {
	    elapsed += total;
	    t.restart(tick, total += delay, time);
	    callback(elapsed);
	  }, delay, time);
	  return t;
	};
	
	exports.now = now;
	exports.timer = timer;
	exports.timerFlush = timerFlush;
	exports.timeout = timeout$1;
	exports.interval = interval$1;
	
	Object.defineProperty(exports, '__esModule', { value: true });
	
	})));


/***/ }),
/* 17 */,
/* 18 */
/***/ (function(module, exports, __webpack_require__) {

	var __WEBPACK_AMD_DEFINE_RESULT__;'use strict';
	
	!(__WEBPACK_AMD_DEFINE_RESULT__ = function (require) {
	    'use strict';
	
	    var _require = __webpack_require__(19),
	        colorSchemas = _require.colorSchemas;
	
	    var constants = __webpack_require__(20);
	    var serializeWithStyles = __webpack_require__(21);
	
	    var encoder = window.btoa;
	
	    if (!encoder) {
	        encoder = __webpack_require__(22).encode;
	    }
	
	    // Base64 doesn't work really well with Unicode strings, so we need to use this function
	    // Ref: https://developer.mozilla.org/en-US/docs/Web/API/WindowBase64/Base64_encoding_and_decoding
	    var b64EncodeUnicode = function b64EncodeUnicode(str) {
	        return encoder(encodeURIComponent(str).replace(/%([0-9A-F]{2})/g, function (match, p1) {
	            return String.fromCharCode('0x' + p1);
	        }));
	    };
	
	    var config = {
	        styleClass: 'britechartStyle',
	        defaultFilename: 'britechart.png',
	        chartBackground: 'white',
	        imageSourceBase: 'data:image/svg+xml;base64,',
	        titleFontSize: '15px',
	        titleFontFamily: '\'Benton Sans\', sans-serif',
	        titleTopOffset: 30,
	        get styleBackgroundString() {
	            return '<style>svg{background:' + this.chartBackground + ';}</style>';
	        }
	    };
	
	    /**
	     * Main function to be used as a method by chart instances to export charts to png
	     * @param  {array} svgs         (or an svg element) pass in both chart & legend as array or just chart as svg or in array
	     * @param  {string} filename    [download to be called <filename>.png]
	     * @param  {string} title       Title for the image
	     */
	    function exportChart(d3svg, filename, title) {
	        var img = createImage(convertSvgToHtml.call(this, d3svg, title));
	
	        img.onload = handleImageLoad.bind(img, createCanvas(this.width(), this.height()), filename);
	    }
	
	    /**
	     * adds background styles to raw html
	     * @param {string} html raw html
	     */
	    function addBackground(html) {
	        return html.replace('>', '>' + config.styleBackgroundString);
	    }
	
	    /**
	     * takes d3 svg el, adds proper svg tags, adds inline styles
	     * from stylesheets, adds white background and returns string
	     * @param  {object} d3svg TYPE d3 svg element
	     * @return {string} string of passed d3
	     */
	    function convertSvgToHtml(d3svg, title) {
	        if (!d3svg) {
	            return;
	        }
	
	        d3svg.attr('version', 1.1).attr('xmlns', 'http://www.w3.org/2000/svg');
	        var serializer = serializeWithStyles.initializeSerializer();
	        var html = serializer(d3svg.node());
	        html = formatHtmlByBrowser(html);
	        html = prependTitle.call(this, html, title, parseInt(d3svg.attr('width')));
	        html = addBackground(html);
	
	        return html;
	    }
	
	    /**
	     * Create Canvas
	     * @param  {number} width
	     * @param  {number} height
	     * @return {object} TYPE canvas element
	     */
	    function createCanvas(width, height) {
	        var canvas = document.createElement('canvas');
	
	        canvas.height = height;
	        canvas.width = width;
	
	        return canvas;
	    }
	
	    /**
	     * Create Image
	     * @param  {string} svgHtml string representation of svg el
	     * @return {object}  TYPE element <img>, src points at svg
	     */
	    function createImage(svgHtml) {
	        var img = new Image();
	
	        img.src = '' + config.imageSourceBase + b64EncodeUnicode(svgHtml);
	
	        return img;
	    };
	
	    /**
	     * Draws image on canvas
	     * @param  {object} image TYPE:el <img>, to be drawn
	     * @param  {object} canvas TYPE: el <canvas>, to draw on
	     */
	    function drawImageOnCanvas(image, canvas) {
	        canvas.getContext('2d').drawImage(image, 0, 0);
	
	        return canvas;
	    }
	
	    /**
	     * Triggers browser to download image, convert canvas to url,
	     * we need to append the link el to the dom before clicking it for Firefox to register
	     * point <a> at it and trigger click
	     * @param  {object} canvas TYPE: el <canvas>
	     * @param  {string} filename
	     * @param  {string} extensionType
	     */
	    function downloadCanvas(canvas) {
	        var filename = arguments.length > 1 && arguments[1] !== undefined ? arguments[1] : config.defaultFilename;
	        var extensionType = arguments.length > 2 && arguments[2] !== undefined ? arguments[2] : 'image/png';
	
	        var url = canvas.toDataURL(extensionType);
	        var link = document.createElement('a');
	
	        link.href = url;
	        link.download = filename;
	        document.body.appendChild(link);
	        link.click();
	        document.body.removeChild(link);
	    }
	
	    /**
	     * Some browsers need special formatting, we handle that here
	     * @param  {string} html string of svg html
	     * @return {string} string of svg html
	     */
	    function formatHtmlByBrowser(html) {
	        if (navigator.userAgent.search('FireFox') > -1) {
	            return html.replace(/url.*&quot;\)/, 'url(&quot;#' + constants.lineGradientId + '&quot;);');
	        }
	
	        return html;
	    }
	
	    /**
	     * Handles on load event fired by img.onload, this=img
	     * @param  {object} canvas TYPE: el <canvas>
	     * @param  {string} filename
	     * @param  {object} e
	     */
	    function handleImageLoad(canvas, filename, e) {
	        e.preventDefault();
	
	        downloadCanvas(drawImageOnCanvas(this, canvas), filename);
	    }
	
	    /**
	     * if passed, append title to the raw html to appear on graph
	     * @param  {string} html     raw html string
	     * @param  {string} title    title of the graph
	     * @param  {number} svgWidth width of graph container
	     * @return {string}         raw html with title prepended
	     */
	    function prependTitle(html, title, svgWidth) {
	        if (!title || !svgWidth) {
	            return html;
	        }
	        var britechartsGreySchema = colorSchemas.britechartsGreySchema;
	
	        html = html.replace(/<g/, '<text x="' + this.margin().left + '" y="' + config.titleTopOffset + '" font-family="' + config.titleFontFamily + '" font-size="' + config.titleFontSize + '" fill="' + britechartsGreySchema[6] + '"> ' + title + ' </text><g ');
	
	        return html;
	    }
	
	    return {
	        exportChart: exportChart,
	        convertSvgToHtml: convertSvgToHtml,
	        createImage: createImage,
	        drawImageOnCanvas: drawImageOnCanvas
	    };
	}.call(exports, __webpack_require__, exports, module), __WEBPACK_AMD_DEFINE_RESULT__ !== undefined && (module.exports = __WEBPACK_AMD_DEFINE_RESULT__));

/***/ }),
/* 19 */
/***/ (function(module, exports, __webpack_require__) {

	var __WEBPACK_AMD_DEFINE_RESULT__;'use strict';
	
	!(__WEBPACK_AMD_DEFINE_RESULT__ = function (require) {
	
	    // Color Gradients
	    var britechartGradients = {
	        greenBlueGradient: ['#39C7EA', '#4CDCBA'],
	        orangePinkGradient: ['#FBC670', '#F766B8'],
	        bluePurpleGradient: ['#3DC3C9', '#824a9e']
	    };
	
	    // Color Schemas
	    // Standard Color Schema for Britecharts
	    var britechartsColorSchema = ['#6aedc7', //green
	    '#39c2c9', //blue
	    '#ffce00', //yellow
	    '#ffa71a', //orange
	    '#f866b9', //pink
	    '#998ce3' //purple
	    ];
	
	    // Grey Schema for Britecharts
	    var britechartsGreySchema = ['#F8F8FA', '#EFF2F5', '#D2D6DF', '#C3C6CF', '#ADB0B6', '#666A73', '#45494E', '#363A43', '#282C35'];
	
	    // Extended Orange Palette
	    var extendedOrangeColorSchema = ['#fcc870', '#ffa71a', '#fb8825', '#f6682f', '#db5a2c', '#bf4c28', '#a43b1c', '#892a10', '#f9e9c5'];
	    // Extended Blue Palette
	    var extendedBlueColorSchema = ['#ccf7f6', '#70e4e0', '#00d8d2', '#00acaf', '#007f8c', '#005e66', '#003c3f', '#002d2f', '#0d2223'];
	    // Extended LightBlue Palette
	    var extendedLightBlueColorSchema = ['#ccfffe', '#94f7f4', '#00fff8', '#1de1e1', '#39c2c9', '#2e9a9d', '#227270', '#1a5957', '#133f3e'];
	    // Extended Green Palette
	    var extendedGreenColorSchema = ['#edfff7', '#d7ffef', '#c0ffe7', '#95f5d7', '#6aedc7', '#59c3a3', '#479980', '#34816a', '#206953'];
	    // Extended Yellow Palette
	    var extendedYellowColorSchema = ['#f9f2b3', '#fbe986', '#fce05a', '#fed72d', '#ffce00', '#fcc11c', '#f9b438', '#eda629', '#e09819'];
	    // Extended Pink Palette
	    var extendedPinkColorSchema = ['#fdd1ea', '#fb9cd2', '#f866b9', '#fc40b6', '#ff1ab3', '#e3239d', '#c62c86', '#a62073', '#85135f'];
	    // Extended Purple Palette
	    var extendedPurpleColorSchema = ['#ddd6fc', '#bbb1f0', '#998ce3', '#8e6bc1', '#824a9e', '#77337f', '#6b1c60', '#591650', '#470f3f'];
	    // Extended Red Palette
	    var extendedRedColorSchema = ['#ffd8d4', '#ffb5b0', '#ff938c', '#ff766c', '#ff584c', '#f04b42', '#e03d38', '#be2e29', '#9c1e19'];
	
	    var aloeGreen = ['#7bdcc0'];
	
	    return {
	        colorSchemas: {
	            britechartsColorSchema: britechartsColorSchema,
	            britechartsGreySchema: britechartsGreySchema,
	            extendedOrangeColorSchema: extendedOrangeColorSchema,
	            extendedBlueColorSchema: extendedBlueColorSchema,
	            extendedLightBlueColorSchema: extendedLightBlueColorSchema,
	            extendedGreenColorSchema: extendedGreenColorSchema,
	            extendedYellowColorSchema: extendedYellowColorSchema,
	            extendedPinkColorSchema: extendedPinkColorSchema,
	            extendedPurpleColorSchema: extendedPurpleColorSchema,
	            extendedRedColorSchema: extendedRedColorSchema
	        },
	        colorSchemasHuman: {
	            'britechartsColorSchema': 'Britecharts Default',
	            'britechartsGreySchema': 'Britecharts Grey',
	            'extendedOrangeColorSchema': 'Orange',
	            'extendedBlueColorSchema': 'Blue',
	            'extendedLightBlueColorSchema': 'Light Blue',
	            'extendedGreenColorSchema': 'Green',
	            'extendedYellowColorSchema': 'Yellow',
	            'extendedPinkColorSchema': 'Pink',
	            'extendedPurpleColorSchema': 'Purple',
	            'extendedRedColorSchema': 'Red'
	        },
	        singleColors: {
	            aloeGreen: aloeGreen
	        },
	        colorGradients: britechartGradients,
	        colorGradientsHuman: {
	            greenBlueGradient: 'Green To Blue',
	            orangePinkGradient: 'Orange to Pink',
	            bluePurpleGradient: 'Blue to Purple'
	        }
	    };
	}.call(exports, __webpack_require__, exports, module), __WEBPACK_AMD_DEFINE_RESULT__ !== undefined && (module.exports = __WEBPACK_AMD_DEFINE_RESULT__));

/***/ }),
/* 20 */
/***/ (function(module, exports, __webpack_require__) {

	var __WEBPACK_AMD_DEFINE_RESULT__;'use strict';
	
	!(__WEBPACK_AMD_DEFINE_RESULT__ = function (require) {
	    var axisTimeCombinations = {
	        MINUTE_HOUR: 'minute-hour',
	        HOUR_DAY: 'hour-daymonth',
	        DAY_MONTH: 'day-month',
	        MONTH_YEAR: 'month-year'
	    };
	
	    var timeBenchmarks = {
	        ONE_AND_A_HALF_YEARS: 47304000000,
	        ONE_YEAR: 31536000365,
	        ONE_DAY: 86400001
	    };
	
	    return {
	        axisTimeCombinations: axisTimeCombinations,
	        timeBenchmarks: timeBenchmarks,
	        lineGradientId: 'lineGradientId'
	    };
	}.call(exports, __webpack_require__, exports, module), __WEBPACK_AMD_DEFINE_RESULT__ !== undefined && (module.exports = __WEBPACK_AMD_DEFINE_RESULT__));

/***/ }),
/* 21 */
/***/ (function(module, exports) {

	'use strict';
	
	module.exports = function () {
	
	    'use strict';
	
	    return {
	
	        /**
	         * returns serializer function, only run it when you know you want to serialize your chart
	         * @return {func} serializer to add styles in line to dom string
	         */
	        initializeSerializer: function initializeSerializer() {
	
	            // Mapping between tag names and css default values lookup tables. This allows to exclude default values in the result.
	            var defaultStylesByTagName = {};
	
	            // Styles inherited from style sheets will not be rendered for elements with these tag names
	            var noStyleTags = { 'BASE': true, 'HEAD': true, 'HTML': true, 'META': true, 'NOFRAME': true, 'NOSCRIPT': true, 'PARAM': true, 'SCRIPT': true, 'STYLE': true, 'TITLE': true };
	
	            // This list determines which css default values lookup tables are precomputed at load time
	            // Lookup tables for other tag names will be automatically built at runtime if needed
	            var tagNames = ['A', 'ABBR', 'ADDRESS', 'AREA', 'ARTICLE', 'ASIDE', 'AUDIO', 'B', 'BASE', 'BDI', 'BDO', 'BLOCKQUOTE', 'BODY', 'BR', 'BUTTON', 'CANVAS', 'CAPTION', 'CENTER', 'CITE', 'CODE', 'COL', 'COLGROUP', 'COMMAND', 'DATALIST', 'DD', 'DEL', 'DETAILS', 'DFN', 'DIV', 'DL', 'DT', 'EM', 'EMBED', 'FIELDSET', 'FIGCAPTION', 'FIGURE', 'FONT', 'FOOTER', 'FORM', 'H1', 'H2', 'H3', 'H4', 'H5', 'H6', 'HEAD', 'HEADER', 'HGROUP', 'HR', 'HTML', 'I', 'IFRAME', 'IMG', 'INPUT', 'INS', 'KBD', 'LABEL', 'LEGEND', 'LI', 'LINK', 'MAP', 'MARK', 'MATH', 'MENU', 'META', 'METER', 'NAV', 'NOBR', 'NOSCRIPT', 'OBJECT', 'OL', 'OPTION', 'OPTGROUP', 'OUTPUT', 'P', 'PARAM', 'PRE', 'PROGRESS', 'Q', 'RP', 'RT', 'RUBY', 'S', 'SAMP', 'SCRIPT', 'SECTION', 'SELECT', 'SMALL', 'SOURCE', 'SPAN', 'STRONG', 'STYLE', 'SUB', 'SUMMARY', 'SUP', 'SVG', 'TABLE', 'TBODY', 'TD', 'TEXTAREA', 'TFOOT', 'TH', 'THEAD', 'TIME', 'TITLE', 'TR', 'TRACK', 'U', 'UL', 'VAR', 'VIDEO', 'WBR'];
	
	            // Precompute the lookup tables.
	            [].forEach.call(tagNames, function (name) {
	                if (!noStyleTags[name]) {
	                    defaultStylesByTagName[name] = computeDefaultStyleByTagName(name);
	                }
	            });
	
	            function computeDefaultStyleByTagName(tagName) {
	                var defaultStyle = {},
	                    element = document.body.appendChild(document.createElement(tagName)),
	                    computedStyle = window.getComputedStyle(element);
	
	                [].forEach.call(computedStyle, function (style) {
	                    defaultStyle[style] = computedStyle[style];
	                });
	                document.body.removeChild(element);
	                return defaultStyle;
	            }
	
	            function getDefaultStyleByTagName(tagName) {
	                tagName = tagName.toUpperCase();
	                if (!defaultStylesByTagName[tagName]) {
	                    defaultStylesByTagName[tagName] = computeDefaultStyleByTagName(tagName);
	                }
	                return defaultStylesByTagName[tagName];
	            };
	
	            function serializeWithStyles(elem) {
	
	                var cssTexts = [],
	                    elements = void 0,
	                    computedStyle = void 0,
	                    defaultStyle = void 0,
	                    result = void 0;
	
	                if (!elem || elem.nodeType !== Node.ELEMENT_NODE) {
	                    console.error('Error: Object passed in to serializeWithSyles not of nodeType Node.ELEMENT_NODE');
	                    return;
	                }
	
	                cssTexts = [];
	                elements = elem.querySelectorAll('*');
	
	                [].forEach.call(elements, function (el, i) {
	                    if (!noStyleTags[el.tagName]) {
	                        computedStyle = window.getComputedStyle(el);
	                        defaultStyle = getDefaultStyleByTagName(el.tagName);
	                        cssTexts[i] = el.style.cssText;
	                        [].forEach.call(computedStyle, function (cssPropName) {
	                            if (computedStyle[cssPropName] !== defaultStyle[cssPropName]) {
	                                el.style[cssPropName] = computedStyle[cssPropName];
	                            }
	                        });
	                    }
	                });
	
	                result = elem.outerHTML;
	                elements = [].map.call(elements, function (el, i) {
	                    el.style.cssText = cssTexts[i];
	                    return el;
	                });
	
	                return result;
	            };
	
	            return serializeWithStyles;
	        }
	    };
	}();

/***/ }),
/* 22 */
/***/ (function(module, exports, __webpack_require__) {

	var __WEBPACK_AMD_DEFINE_RESULT__;/* WEBPACK VAR INJECTION */(function(module, global) {/*! http://mths.be/base64 v0.1.0 by @mathias | MIT license */
	;(function(root) {
	
		// Detect free variables `exports`.
		var freeExports = typeof exports == 'object' && exports;
	
		// Detect free variable `module`.
		var freeModule = typeof module == 'object' && module &&
			module.exports == freeExports && module;
	
		// Detect free variable `global`, from Node.js or Browserified code, and use
		// it as `root`.
		var freeGlobal = typeof global == 'object' && global;
		if (freeGlobal.global === freeGlobal || freeGlobal.window === freeGlobal) {
			root = freeGlobal;
		}
	
		/*--------------------------------------------------------------------------*/
	
		var InvalidCharacterError = function(message) {
			this.message = message;
		};
		InvalidCharacterError.prototype = new Error;
		InvalidCharacterError.prototype.name = 'InvalidCharacterError';
	
		var error = function(message) {
			// Note: the error messages used throughout this file match those used by
			// the native `atob`/`btoa` implementation in Chromium.
			throw new InvalidCharacterError(message);
		};
	
		var TABLE = 'ABCDEFGHIJKLMNOPQRSTUVWXYZabcdefghijklmnopqrstuvwxyz0123456789+/';
		// http://whatwg.org/html/common-microsyntaxes.html#space-character
		var REGEX_SPACE_CHARACTERS = /[\t\n\f\r ]/g;
	
		// `decode` is designed to be fully compatible with `atob` as described in the
		// HTML Standard. http://whatwg.org/html/webappapis.html#dom-windowbase64-atob
		// The optimized base64-decoding algorithm used is based on @atk’s excellent
		// implementation. https://gist.github.com/atk/1020396
		var decode = function(input) {
			input = String(input)
				.replace(REGEX_SPACE_CHARACTERS, '');
			var length = input.length;
			if (length % 4 == 0) {
				input = input.replace(/==?$/, '');
				length = input.length;
			}
			if (
				length % 4 == 1 ||
				// http://whatwg.org/C#alphanumeric-ascii-characters
				/[^+a-zA-Z0-9/]/.test(input)
			) {
				error(
					'Invalid character: the string to be decoded is not correctly encoded.'
				);
			}
			var bitCounter = 0;
			var bitStorage;
			var buffer;
			var output = '';
			var position = -1;
			while (++position < length) {
				buffer = TABLE.indexOf(input.charAt(position));
				bitStorage = bitCounter % 4 ? bitStorage * 64 + buffer : buffer;
				// Unless this is the first of a group of 4 characters…
				if (bitCounter++ % 4) {
					// …convert the first 8 bits to a single ASCII character.
					output += String.fromCharCode(
						0xFF & bitStorage >> (-2 * bitCounter & 6)
					);
				}
			}
			return output;
		};
	
		// `encode` is designed to be fully compatible with `btoa` as described in the
		// HTML Standard: http://whatwg.org/html/webappapis.html#dom-windowbase64-btoa
		var encode = function(input) {
			input = String(input);
			if (/[^\0-\xFF]/.test(input)) {
				// Note: no need to special-case astral symbols here, as surrogates are
				// matched, and the input is supposed to only contain ASCII anyway.
				error(
					'The string to be encoded contains characters outside of the ' +
					'Latin1 range.'
				);
			}
			var padding = input.length % 3;
			var output = '';
			var position = -1;
			var a;
			var b;
			var c;
			var d;
			var buffer;
			// Make sure any padding is handled outside of the loop.
			var length = input.length - padding;
	
			while (++position < length) {
				// Read three bytes, i.e. 24 bits.
				a = input.charCodeAt(position) << 16;
				b = input.charCodeAt(++position) << 8;
				c = input.charCodeAt(++position);
				buffer = a + b + c;
				// Turn the 24 bits into four chunks of 6 bits each, and append the
				// matching character for each of them to the output.
				output += (
					TABLE.charAt(buffer >> 18 & 0x3F) +
					TABLE.charAt(buffer >> 12 & 0x3F) +
					TABLE.charAt(buffer >> 6 & 0x3F) +
					TABLE.charAt(buffer & 0x3F)
				);
			}
	
			if (padding == 2) {
				a = input.charCodeAt(position) << 8;
				b = input.charCodeAt(++position);
				buffer = a + b;
				output += (
					TABLE.charAt(buffer >> 10) +
					TABLE.charAt((buffer >> 4) & 0x3F) +
					TABLE.charAt((buffer << 2) & 0x3F) +
					'='
				);
			} else if (padding == 1) {
				buffer = input.charCodeAt(position);
				output += (
					TABLE.charAt(buffer >> 2) +
					TABLE.charAt((buffer << 4) & 0x3F) +
					'=='
				);
			}
	
			return output;
		};
	
		var base64 = {
			'encode': encode,
			'decode': decode,
			'version': '0.1.0'
		};
	
		// Some AMD build optimizers, like r.js, check for specific condition patterns
		// like the following:
		if (
			true
		) {
			!(__WEBPACK_AMD_DEFINE_RESULT__ = function() {
				return base64;
			}.call(exports, __webpack_require__, exports, module), __WEBPACK_AMD_DEFINE_RESULT__ !== undefined && (module.exports = __WEBPACK_AMD_DEFINE_RESULT__));
		}	else if (freeExports && !freeExports.nodeType) {
			if (freeModule) { // in Node.js or RingoJS v0.8.0+
				freeModule.exports = base64;
			} else { // in Narwhal or RingoJS v0.7.0-
				for (var key in base64) {
					base64.hasOwnProperty(key) && (freeExports[key] = base64[key]);
				}
			}
		} else { // in Rhino or a web browser
			root.base64 = base64;
		}
	
	}(this));
	
	/* WEBPACK VAR INJECTION */}.call(exports, __webpack_require__(23)(module), (function() { return this; }())))

/***/ }),
/* 23 */
/***/ (function(module, exports) {

	module.exports = function(module) {
		if(!module.webpackPolyfill) {
			module.deprecate = function() {};
			module.paths = [];
			// module.parent = undefined by default
			module.children = [];
			module.webpackPolyfill = 1;
		}
		return module;
	}


/***/ }),
/* 24 */,
/* 25 */,
/* 26 */
/***/ (function(module, exports, __webpack_require__) {

	var __WEBPACK_AMD_DEFINE_ARRAY__, __WEBPACK_AMD_DEFINE_RESULT__;//     Underscore.js 1.8.3
	//     http://underscorejs.org
	//     (c) 2009-2015 Jeremy Ashkenas, DocumentCloud and Investigative Reporters & Editors
	//     Underscore may be freely distributed under the MIT license.
	
	(function() {
	
	  // Baseline setup
	  // --------------
	
	  // Establish the root object, `window` in the browser, or `exports` on the server.
	  var root = this;
	
	  // Save the previous value of the `_` variable.
	  var previousUnderscore = root._;
	
	  // Save bytes in the minified (but not gzipped) version:
	  var ArrayProto = Array.prototype, ObjProto = Object.prototype, FuncProto = Function.prototype;
	
	  // Create quick reference variables for speed access to core prototypes.
	  var
	    push             = ArrayProto.push,
	    slice            = ArrayProto.slice,
	    toString         = ObjProto.toString,
	    hasOwnProperty   = ObjProto.hasOwnProperty;
	
	  // All **ECMAScript 5** native function implementations that we hope to use
	  // are declared here.
	  var
	    nativeIsArray      = Array.isArray,
	    nativeKeys         = Object.keys,
	    nativeBind         = FuncProto.bind,
	    nativeCreate       = Object.create;
	
	  // Naked function reference for surrogate-prototype-swapping.
	  var Ctor = function(){};
	
	  // Create a safe reference to the Underscore object for use below.
	  var _ = function(obj) {
	    if (obj instanceof _) return obj;
	    if (!(this instanceof _)) return new _(obj);
	    this._wrapped = obj;
	  };
	
	  // Export the Underscore object for **Node.js**, with
	  // backwards-compatibility for the old `require()` API. If we're in
	  // the browser, add `_` as a global object.
	  if (true) {
	    if (typeof module !== 'undefined' && module.exports) {
	      exports = module.exports = _;
	    }
	    exports._ = _;
	  } else {
	    root._ = _;
	  }
	
	  // Current version.
	  _.VERSION = '1.8.3';
	
	  // Internal function that returns an efficient (for current engines) version
	  // of the passed-in callback, to be repeatedly applied in other Underscore
	  // functions.
	  var optimizeCb = function(func, context, argCount) {
	    if (context === void 0) return func;
	    switch (argCount == null ? 3 : argCount) {
	      case 1: return function(value) {
	        return func.call(context, value);
	      };
	      case 2: return function(value, other) {
	        return func.call(context, value, other);
	      };
	      case 3: return function(value, index, collection) {
	        return func.call(context, value, index, collection);
	      };
	      case 4: return function(accumulator, value, index, collection) {
	        return func.call(context, accumulator, value, index, collection);
	      };
	    }
	    return function() {
	      return func.apply(context, arguments);
	    };
	  };
	
	  // A mostly-internal function to generate callbacks that can be applied
	  // to each element in a collection, returning the desired result — either
	  // identity, an arbitrary callback, a property matcher, or a property accessor.
	  var cb = function(value, context, argCount) {
	    if (value == null) return _.identity;
	    if (_.isFunction(value)) return optimizeCb(value, context, argCount);
	    if (_.isObject(value)) return _.matcher(value);
	    return _.property(value);
	  };
	  _.iteratee = function(value, context) {
	    return cb(value, context, Infinity);
	  };
	
	  // An internal function for creating assigner functions.
	  var createAssigner = function(keysFunc, undefinedOnly) {
	    return function(obj) {
	      var length = arguments.length;
	      if (length < 2 || obj == null) return obj;
	      for (var index = 1; index < length; index++) {
	        var source = arguments[index],
	            keys = keysFunc(source),
	            l = keys.length;
	        for (var i = 0; i < l; i++) {
	          var key = keys[i];
	          if (!undefinedOnly || obj[key] === void 0) obj[key] = source[key];
	        }
	      }
	      return obj;
	    };
	  };
	
	  // An internal function for creating a new object that inherits from another.
	  var baseCreate = function(prototype) {
	    if (!_.isObject(prototype)) return {};
	    if (nativeCreate) return nativeCreate(prototype);
	    Ctor.prototype = prototype;
	    var result = new Ctor;
	    Ctor.prototype = null;
	    return result;
	  };
	
	  var property = function(key) {
	    return function(obj) {
	      return obj == null ? void 0 : obj[key];
	    };
	  };
	
	  // Helper for collection methods to determine whether a collection
	  // should be iterated as an array or as an object
	  // Related: http://people.mozilla.org/~jorendorff/es6-draft.html#sec-tolength
	  // Avoids a very nasty iOS 8 JIT bug on ARM-64. #2094
	  var MAX_ARRAY_INDEX = Math.pow(2, 53) - 1;
	  var getLength = property('length');
	  var isArrayLike = function(collection) {
	    var length = getLength(collection);
	    return typeof length == 'number' && length >= 0 && length <= MAX_ARRAY_INDEX;
	  };
	
	  // Collection Functions
	  // --------------------
	
	  // The cornerstone, an `each` implementation, aka `forEach`.
	  // Handles raw objects in addition to array-likes. Treats all
	  // sparse array-likes as if they were dense.
	  _.each = _.forEach = function(obj, iteratee, context) {
	    iteratee = optimizeCb(iteratee, context);
	    var i, length;
	    if (isArrayLike(obj)) {
	      for (i = 0, length = obj.length; i < length; i++) {
	        iteratee(obj[i], i, obj);
	      }
	    } else {
	      var keys = _.keys(obj);
	      for (i = 0, length = keys.length; i < length; i++) {
	        iteratee(obj[keys[i]], keys[i], obj);
	      }
	    }
	    return obj;
	  };
	
	  // Return the results of applying the iteratee to each element.
	  _.map = _.collect = function(obj, iteratee, context) {
	    iteratee = cb(iteratee, context);
	    var keys = !isArrayLike(obj) && _.keys(obj),
	        length = (keys || obj).length,
	        results = Array(length);
	    for (var index = 0; index < length; index++) {
	      var currentKey = keys ? keys[index] : index;
	      results[index] = iteratee(obj[currentKey], currentKey, obj);
	    }
	    return results;
	  };
	
	  // Create a reducing function iterating left or right.
	  function createReduce(dir) {
	    // Optimized iterator function as using arguments.length
	    // in the main function will deoptimize the, see #1991.
	    function iterator(obj, iteratee, memo, keys, index, length) {
	      for (; index >= 0 && index < length; index += dir) {
	        var currentKey = keys ? keys[index] : index;
	        memo = iteratee(memo, obj[currentKey], currentKey, obj);
	      }
	      return memo;
	    }
	
	    return function(obj, iteratee, memo, context) {
	      iteratee = optimizeCb(iteratee, context, 4);
	      var keys = !isArrayLike(obj) && _.keys(obj),
	          length = (keys || obj).length,
	          index = dir > 0 ? 0 : length - 1;
	      // Determine the initial value if none is provided.
	      if (arguments.length < 3) {
	        memo = obj[keys ? keys[index] : index];
	        index += dir;
	      }
	      return iterator(obj, iteratee, memo, keys, index, length);
	    };
	  }
	
	  // **Reduce** builds up a single result from a list of values, aka `inject`,
	  // or `foldl`.
	  _.reduce = _.foldl = _.inject = createReduce(1);
	
	  // The right-associative version of reduce, also known as `foldr`.
	  _.reduceRight = _.foldr = createReduce(-1);
	
	  // Return the first value which passes a truth test. Aliased as `detect`.
	  _.find = _.detect = function(obj, predicate, context) {
	    var key;
	    if (isArrayLike(obj)) {
	      key = _.findIndex(obj, predicate, context);
	    } else {
	      key = _.findKey(obj, predicate, context);
	    }
	    if (key !== void 0 && key !== -1) return obj[key];
	  };
	
	  // Return all the elements that pass a truth test.
	  // Aliased as `select`.
	  _.filter = _.select = function(obj, predicate, context) {
	    var results = [];
	    predicate = cb(predicate, context);
	    _.each(obj, function(value, index, list) {
	      if (predicate(value, index, list)) results.push(value);
	    });
	    return results;
	  };
	
	  // Return all the elements for which a truth test fails.
	  _.reject = function(obj, predicate, context) {
	    return _.filter(obj, _.negate(cb(predicate)), context);
	  };
	
	  // Determine whether all of the elements match a truth test.
	  // Aliased as `all`.
	  _.every = _.all = function(obj, predicate, context) {
	    predicate = cb(predicate, context);
	    var keys = !isArrayLike(obj) && _.keys(obj),
	        length = (keys || obj).length;
	    for (var index = 0; index < length; index++) {
	      var currentKey = keys ? keys[index] : index;
	      if (!predicate(obj[currentKey], currentKey, obj)) return false;
	    }
	    return true;
	  };
	
	  // Determine if at least one element in the object matches a truth test.
	  // Aliased as `any`.
	  _.some = _.any = function(obj, predicate, context) {
	    predicate = cb(predicate, context);
	    var keys = !isArrayLike(obj) && _.keys(obj),
	        length = (keys || obj).length;
	    for (var index = 0; index < length; index++) {
	      var currentKey = keys ? keys[index] : index;
	      if (predicate(obj[currentKey], currentKey, obj)) return true;
	    }
	    return false;
	  };
	
	  // Determine if the array or object contains a given item (using `===`).
	  // Aliased as `includes` and `include`.
	  _.contains = _.includes = _.include = function(obj, item, fromIndex, guard) {
	    if (!isArrayLike(obj)) obj = _.values(obj);
	    if (typeof fromIndex != 'number' || guard) fromIndex = 0;
	    return _.indexOf(obj, item, fromIndex) >= 0;
	  };
	
	  // Invoke a method (with arguments) on every item in a collection.
	  _.invoke = function(obj, method) {
	    var args = slice.call(arguments, 2);
	    var isFunc = _.isFunction(method);
	    return _.map(obj, function(value) {
	      var func = isFunc ? method : value[method];
	      return func == null ? func : func.apply(value, args);
	    });
	  };
	
	  // Convenience version of a common use case of `map`: fetching a property.
	  _.pluck = function(obj, key) {
	    return _.map(obj, _.property(key));
	  };
	
	  // Convenience version of a common use case of `filter`: selecting only objects
	  // containing specific `key:value` pairs.
	  _.where = function(obj, attrs) {
	    return _.filter(obj, _.matcher(attrs));
	  };
	
	  // Convenience version of a common use case of `find`: getting the first object
	  // containing specific `key:value` pairs.
	  _.findWhere = function(obj, attrs) {
	    return _.find(obj, _.matcher(attrs));
	  };
	
	  // Return the maximum element (or element-based computation).
	  _.max = function(obj, iteratee, context) {
	    var result = -Infinity, lastComputed = -Infinity,
	        value, computed;
	    if (iteratee == null && obj != null) {
	      obj = isArrayLike(obj) ? obj : _.values(obj);
	      for (var i = 0, length = obj.length; i < length; i++) {
	        value = obj[i];
	        if (value > result) {
	          result = value;
	        }
	      }
	    } else {
	      iteratee = cb(iteratee, context);
	      _.each(obj, function(value, index, list) {
	        computed = iteratee(value, index, list);
	        if (computed > lastComputed || computed === -Infinity && result === -Infinity) {
	          result = value;
	          lastComputed = computed;
	        }
	      });
	    }
	    return result;
	  };
	
	  // Return the minimum element (or element-based computation).
	  _.min = function(obj, iteratee, context) {
	    var result = Infinity, lastComputed = Infinity,
	        value, computed;
	    if (iteratee == null && obj != null) {
	      obj = isArrayLike(obj) ? obj : _.values(obj);
	      for (var i = 0, length = obj.length; i < length; i++) {
	        value = obj[i];
	        if (value < result) {
	          result = value;
	        }
	      }
	    } else {
	      iteratee = cb(iteratee, context);
	      _.each(obj, function(value, index, list) {
	        computed = iteratee(value, index, list);
	        if (computed < lastComputed || computed === Infinity && result === Infinity) {
	          result = value;
	          lastComputed = computed;
	        }
	      });
	    }
	    return result;
	  };
	
	  // Shuffle a collection, using the modern version of the
	  // [Fisher-Yates shuffle](http://en.wikipedia.org/wiki/Fisher–Yates_shuffle).
	  _.shuffle = function(obj) {
	    var set = isArrayLike(obj) ? obj : _.values(obj);
	    var length = set.length;
	    var shuffled = Array(length);
	    for (var index = 0, rand; index < length; index++) {
	      rand = _.random(0, index);
	      if (rand !== index) shuffled[index] = shuffled[rand];
	      shuffled[rand] = set[index];
	    }
	    return shuffled;
	  };
	
	  // Sample **n** random values from a collection.
	  // If **n** is not specified, returns a single random element.
	  // The internal `guard` argument allows it to work with `map`.
	  _.sample = function(obj, n, guard) {
	    if (n == null || guard) {
	      if (!isArrayLike(obj)) obj = _.values(obj);
	      return obj[_.random(obj.length - 1)];
	    }
	    return _.shuffle(obj).slice(0, Math.max(0, n));
	  };
	
	  // Sort the object's values by a criterion produced by an iteratee.
	  _.sortBy = function(obj, iteratee, context) {
	    iteratee = cb(iteratee, context);
	    return _.pluck(_.map(obj, function(value, index, list) {
	      return {
	        value: value,
	        index: index,
	        criteria: iteratee(value, index, list)
	      };
	    }).sort(function(left, right) {
	      var a = left.criteria;
	      var b = right.criteria;
	      if (a !== b) {
	        if (a > b || a === void 0) return 1;
	        if (a < b || b === void 0) return -1;
	      }
	      return left.index - right.index;
	    }), 'value');
	  };
	
	  // An internal function used for aggregate "group by" operations.
	  var group = function(behavior) {
	    return function(obj, iteratee, context) {
	      var result = {};
	      iteratee = cb(iteratee, context);
	      _.each(obj, function(value, index) {
	        var key = iteratee(value, index, obj);
	        behavior(result, value, key);
	      });
	      return result;
	    };
	  };
	
	  // Groups the object's values by a criterion. Pass either a string attribute
	  // to group by, or a function that returns the criterion.
	  _.groupBy = group(function(result, value, key) {
	    if (_.has(result, key)) result[key].push(value); else result[key] = [value];
	  });
	
	  // Indexes the object's values by a criterion, similar to `groupBy`, but for
	  // when you know that your index values will be unique.
	  _.indexBy = group(function(result, value, key) {
	    result[key] = value;
	  });
	
	  // Counts instances of an object that group by a certain criterion. Pass
	  // either a string attribute to count by, or a function that returns the
	  // criterion.
	  _.countBy = group(function(result, value, key) {
	    if (_.has(result, key)) result[key]++; else result[key] = 1;
	  });
	
	  // Safely create a real, live array from anything iterable.
	  _.toArray = function(obj) {
	    if (!obj) return [];
	    if (_.isArray(obj)) return slice.call(obj);
	    if (isArrayLike(obj)) return _.map(obj, _.identity);
	    return _.values(obj);
	  };
	
	  // Return the number of elements in an object.
	  _.size = function(obj) {
	    if (obj == null) return 0;
	    return isArrayLike(obj) ? obj.length : _.keys(obj).length;
	  };
	
	  // Split a collection into two arrays: one whose elements all satisfy the given
	  // predicate, and one whose elements all do not satisfy the predicate.
	  _.partition = function(obj, predicate, context) {
	    predicate = cb(predicate, context);
	    var pass = [], fail = [];
	    _.each(obj, function(value, key, obj) {
	      (predicate(value, key, obj) ? pass : fail).push(value);
	    });
	    return [pass, fail];
	  };
	
	  // Array Functions
	  // ---------------
	
	  // Get the first element of an array. Passing **n** will return the first N
	  // values in the array. Aliased as `head` and `take`. The **guard** check
	  // allows it to work with `_.map`.
	  _.first = _.head = _.take = function(array, n, guard) {
	    if (array == null) return void 0;
	    if (n == null || guard) return array[0];
	    return _.initial(array, array.length - n);
	  };
	
	  // Returns everything but the last entry of the array. Especially useful on
	  // the arguments object. Passing **n** will return all the values in
	  // the array, excluding the last N.
	  _.initial = function(array, n, guard) {
	    return slice.call(array, 0, Math.max(0, array.length - (n == null || guard ? 1 : n)));
	  };
	
	  // Get the last element of an array. Passing **n** will return the last N
	  // values in the array.
	  _.last = function(array, n, guard) {
	    if (array == null) return void 0;
	    if (n == null || guard) return array[array.length - 1];
	    return _.rest(array, Math.max(0, array.length - n));
	  };
	
	  // Returns everything but the first entry of the array. Aliased as `tail` and `drop`.
	  // Especially useful on the arguments object. Passing an **n** will return
	  // the rest N values in the array.
	  _.rest = _.tail = _.drop = function(array, n, guard) {
	    return slice.call(array, n == null || guard ? 1 : n);
	  };
	
	  // Trim out all falsy values from an array.
	  _.compact = function(array) {
	    return _.filter(array, _.identity);
	  };
	
	  // Internal implementation of a recursive `flatten` function.
	  var flatten = function(input, shallow, strict, startIndex) {
	    var output = [], idx = 0;
	    for (var i = startIndex || 0, length = getLength(input); i < length; i++) {
	      var value = input[i];
	      if (isArrayLike(value) && (_.isArray(value) || _.isArguments(value))) {
	        //flatten current level of array or arguments object
	        if (!shallow) value = flatten(value, shallow, strict);
	        var j = 0, len = value.length;
	        output.length += len;
	        while (j < len) {
	          output[idx++] = value[j++];
	        }
	      } else if (!strict) {
	        output[idx++] = value;
	      }
	    }
	    return output;
	  };
	
	  // Flatten out an array, either recursively (by default), or just one level.
	  _.flatten = function(array, shallow) {
	    return flatten(array, shallow, false);
	  };
	
	  // Return a version of the array that does not contain the specified value(s).
	  _.without = function(array) {
	    return _.difference(array, slice.call(arguments, 1));
	  };
	
	  // Produce a duplicate-free version of the array. If the array has already
	  // been sorted, you have the option of using a faster algorithm.
	  // Aliased as `unique`.
	  _.uniq = _.unique = function(array, isSorted, iteratee, context) {
	    if (!_.isBoolean(isSorted)) {
	      context = iteratee;
	      iteratee = isSorted;
	      isSorted = false;
	    }
	    if (iteratee != null) iteratee = cb(iteratee, context);
	    var result = [];
	    var seen = [];
	    for (var i = 0, length = getLength(array); i < length; i++) {
	      var value = array[i],
	          computed = iteratee ? iteratee(value, i, array) : value;
	      if (isSorted) {
	        if (!i || seen !== computed) result.push(value);
	        seen = computed;
	      } else if (iteratee) {
	        if (!_.contains(seen, computed)) {
	          seen.push(computed);
	          result.push(value);
	        }
	      } else if (!_.contains(result, value)) {
	        result.push(value);
	      }
	    }
	    return result;
	  };
	
	  // Produce an array that contains the union: each distinct element from all of
	  // the passed-in arrays.
	  _.union = function() {
	    return _.uniq(flatten(arguments, true, true));
	  };
	
	  // Produce an array that contains every item shared between all the
	  // passed-in arrays.
	  _.intersection = function(array) {
	    var result = [];
	    var argsLength = arguments.length;
	    for (var i = 0, length = getLength(array); i < length; i++) {
	      var item = array[i];
	      if (_.contains(result, item)) continue;
	      for (var j = 1; j < argsLength; j++) {
	        if (!_.contains(arguments[j], item)) break;
	      }
	      if (j === argsLength) result.push(item);
	    }
	    return result;
	  };
	
	  // Take the difference between one array and a number of other arrays.
	  // Only the elements present in just the first array will remain.
	  _.difference = function(array) {
	    var rest = flatten(arguments, true, true, 1);
	    return _.filter(array, function(value){
	      return !_.contains(rest, value);
	    });
	  };
	
	  // Zip together multiple lists into a single array -- elements that share
	  // an index go together.
	  _.zip = function() {
	    return _.unzip(arguments);
	  };
	
	  // Complement of _.zip. Unzip accepts an array of arrays and groups
	  // each array's elements on shared indices
	  _.unzip = function(array) {
	    var length = array && _.max(array, getLength).length || 0;
	    var result = Array(length);
	
	    for (var index = 0; index < length; index++) {
	      result[index] = _.pluck(array, index);
	    }
	    return result;
	  };
	
	  // Converts lists into objects. Pass either a single array of `[key, value]`
	  // pairs, or two parallel arrays of the same length -- one of keys, and one of
	  // the corresponding values.
	  _.object = function(list, values) {
	    var result = {};
	    for (var i = 0, length = getLength(list); i < length; i++) {
	      if (values) {
	        result[list[i]] = values[i];
	      } else {
	        result[list[i][0]] = list[i][1];
	      }
	    }
	    return result;
	  };
	
	  // Generator function to create the findIndex and findLastIndex functions
	  function createPredicateIndexFinder(dir) {
	    return function(array, predicate, context) {
	      predicate = cb(predicate, context);
	      var length = getLength(array);
	      var index = dir > 0 ? 0 : length - 1;
	      for (; index >= 0 && index < length; index += dir) {
	        if (predicate(array[index], index, array)) return index;
	      }
	      return -1;
	    };
	  }
	
	  // Returns the first index on an array-like that passes a predicate test
	  _.findIndex = createPredicateIndexFinder(1);
	  _.findLastIndex = createPredicateIndexFinder(-1);
	
	  // Use a comparator function to figure out the smallest index at which
	  // an object should be inserted so as to maintain order. Uses binary search.
	  _.sortedIndex = function(array, obj, iteratee, context) {
	    iteratee = cb(iteratee, context, 1);
	    var value = iteratee(obj);
	    var low = 0, high = getLength(array);
	    while (low < high) {
	      var mid = Math.floor((low + high) / 2);
	      if (iteratee(array[mid]) < value) low = mid + 1; else high = mid;
	    }
	    return low;
	  };
	
	  // Generator function to create the indexOf and lastIndexOf functions
	  function createIndexFinder(dir, predicateFind, sortedIndex) {
	    return function(array, item, idx) {
	      var i = 0, length = getLength(array);
	      if (typeof idx == 'number') {
	        if (dir > 0) {
	            i = idx >= 0 ? idx : Math.max(idx + length, i);
	        } else {
	            length = idx >= 0 ? Math.min(idx + 1, length) : idx + length + 1;
	        }
	      } else if (sortedIndex && idx && length) {
	        idx = sortedIndex(array, item);
	        return array[idx] === item ? idx : -1;
	      }
	      if (item !== item) {
	        idx = predicateFind(slice.call(array, i, length), _.isNaN);
	        return idx >= 0 ? idx + i : -1;
	      }
	      for (idx = dir > 0 ? i : length - 1; idx >= 0 && idx < length; idx += dir) {
	        if (array[idx] === item) return idx;
	      }
	      return -1;
	    };
	  }
	
	  // Return the position of the first occurrence of an item in an array,
	  // or -1 if the item is not included in the array.
	  // If the array is large and already in sort order, pass `true`
	  // for **isSorted** to use binary search.
	  _.indexOf = createIndexFinder(1, _.findIndex, _.sortedIndex);
	  _.lastIndexOf = createIndexFinder(-1, _.findLastIndex);
	
	  // Generate an integer Array containing an arithmetic progression. A port of
	  // the native Python `range()` function. See
	  // [the Python documentation](http://docs.python.org/library/functions.html#range).
	  _.range = function(start, stop, step) {
	    if (stop == null) {
	      stop = start || 0;
	      start = 0;
	    }
	    step = step || 1;
	
	    var length = Math.max(Math.ceil((stop - start) / step), 0);
	    var range = Array(length);
	
	    for (var idx = 0; idx < length; idx++, start += step) {
	      range[idx] = start;
	    }
	
	    return range;
	  };
	
	  // Function (ahem) Functions
	  // ------------------
	
	  // Determines whether to execute a function as a constructor
	  // or a normal function with the provided arguments
	  var executeBound = function(sourceFunc, boundFunc, context, callingContext, args) {
	    if (!(callingContext instanceof boundFunc)) return sourceFunc.apply(context, args);
	    var self = baseCreate(sourceFunc.prototype);
	    var result = sourceFunc.apply(self, args);
	    if (_.isObject(result)) return result;
	    return self;
	  };
	
	  // Create a function bound to a given object (assigning `this`, and arguments,
	  // optionally). Delegates to **ECMAScript 5**'s native `Function.bind` if
	  // available.
	  _.bind = function(func, context) {
	    if (nativeBind && func.bind === nativeBind) return nativeBind.apply(func, slice.call(arguments, 1));
	    if (!_.isFunction(func)) throw new TypeError('Bind must be called on a function');
	    var args = slice.call(arguments, 2);
	    var bound = function() {
	      return executeBound(func, bound, context, this, args.concat(slice.call(arguments)));
	    };
	    return bound;
	  };
	
	  // Partially apply a function by creating a version that has had some of its
	  // arguments pre-filled, without changing its dynamic `this` context. _ acts
	  // as a placeholder, allowing any combination of arguments to be pre-filled.
	  _.partial = function(func) {
	    var boundArgs = slice.call(arguments, 1);
	    var bound = function() {
	      var position = 0, length = boundArgs.length;
	      var args = Array(length);
	      for (var i = 0; i < length; i++) {
	        args[i] = boundArgs[i] === _ ? arguments[position++] : boundArgs[i];
	      }
	      while (position < arguments.length) args.push(arguments[position++]);
	      return executeBound(func, bound, this, this, args);
	    };
	    return bound;
	  };
	
	  // Bind a number of an object's methods to that object. Remaining arguments
	  // are the method names to be bound. Useful for ensuring that all callbacks
	  // defined on an object belong to it.
	  _.bindAll = function(obj) {
	    var i, length = arguments.length, key;
	    if (length <= 1) throw new Error('bindAll must be passed function names');
	    for (i = 1; i < length; i++) {
	      key = arguments[i];
	      obj[key] = _.bind(obj[key], obj);
	    }
	    return obj;
	  };
	
	  // Memoize an expensive function by storing its results.
	  _.memoize = function(func, hasher) {
	    var memoize = function(key) {
	      var cache = memoize.cache;
	      var address = '' + (hasher ? hasher.apply(this, arguments) : key);
	      if (!_.has(cache, address)) cache[address] = func.apply(this, arguments);
	      return cache[address];
	    };
	    memoize.cache = {};
	    return memoize;
	  };
	
	  // Delays a function for the given number of milliseconds, and then calls
	  // it with the arguments supplied.
	  _.delay = function(func, wait) {
	    var args = slice.call(arguments, 2);
	    return setTimeout(function(){
	      return func.apply(null, args);
	    }, wait);
	  };
	
	  // Defers a function, scheduling it to run after the current call stack has
	  // cleared.
	  _.defer = _.partial(_.delay, _, 1);
	
	  // Returns a function, that, when invoked, will only be triggered at most once
	  // during a given window of time. Normally, the throttled function will run
	  // as much as it can, without ever going more than once per `wait` duration;
	  // but if you'd like to disable the execution on the leading edge, pass
	  // `{leading: false}`. To disable execution on the trailing edge, ditto.
	  _.throttle = function(func, wait, options) {
	    var context, args, result;
	    var timeout = null;
	    var previous = 0;
	    if (!options) options = {};
	    var later = function() {
	      previous = options.leading === false ? 0 : _.now();
	      timeout = null;
	      result = func.apply(context, args);
	      if (!timeout) context = args = null;
	    };
	    return function() {
	      var now = _.now();
	      if (!previous && options.leading === false) previous = now;
	      var remaining = wait - (now - previous);
	      context = this;
	      args = arguments;
	      if (remaining <= 0 || remaining > wait) {
	        if (timeout) {
	          clearTimeout(timeout);
	          timeout = null;
	        }
	        previous = now;
	        result = func.apply(context, args);
	        if (!timeout) context = args = null;
	      } else if (!timeout && options.trailing !== false) {
	        timeout = setTimeout(later, remaining);
	      }
	      return result;
	    };
	  };
	
	  // Returns a function, that, as long as it continues to be invoked, will not
	  // be triggered. The function will be called after it stops being called for
	  // N milliseconds. If `immediate` is passed, trigger the function on the
	  // leading edge, instead of the trailing.
	  _.debounce = function(func, wait, immediate) {
	    var timeout, args, context, timestamp, result;
	
	    var later = function() {
	      var last = _.now() - timestamp;
	
	      if (last < wait && last >= 0) {
	        timeout = setTimeout(later, wait - last);
	      } else {
	        timeout = null;
	        if (!immediate) {
	          result = func.apply(context, args);
	          if (!timeout) context = args = null;
	        }
	      }
	    };
	
	    return function() {
	      context = this;
	      args = arguments;
	      timestamp = _.now();
	      var callNow = immediate && !timeout;
	      if (!timeout) timeout = setTimeout(later, wait);
	      if (callNow) {
	        result = func.apply(context, args);
	        context = args = null;
	      }
	
	      return result;
	    };
	  };
	
	  // Returns the first function passed as an argument to the second,
	  // allowing you to adjust arguments, run code before and after, and
	  // conditionally execute the original function.
	  _.wrap = function(func, wrapper) {
	    return _.partial(wrapper, func);
	  };
	
	  // Returns a negated version of the passed-in predicate.
	  _.negate = function(predicate) {
	    return function() {
	      return !predicate.apply(this, arguments);
	    };
	  };
	
	  // Returns a function that is the composition of a list of functions, each
	  // consuming the return value of the function that follows.
	  _.compose = function() {
	    var args = arguments;
	    var start = args.length - 1;
	    return function() {
	      var i = start;
	      var result = args[start].apply(this, arguments);
	      while (i--) result = args[i].call(this, result);
	      return result;
	    };
	  };
	
	  // Returns a function that will only be executed on and after the Nth call.
	  _.after = function(times, func) {
	    return function() {
	      if (--times < 1) {
	        return func.apply(this, arguments);
	      }
	    };
	  };
	
	  // Returns a function that will only be executed up to (but not including) the Nth call.
	  _.before = function(times, func) {
	    var memo;
	    return function() {
	      if (--times > 0) {
	        memo = func.apply(this, arguments);
	      }
	      if (times <= 1) func = null;
	      return memo;
	    };
	  };
	
	  // Returns a function that will be executed at most one time, no matter how
	  // often you call it. Useful for lazy initialization.
	  _.once = _.partial(_.before, 2);
	
	  // Object Functions
	  // ----------------
	
	  // Keys in IE < 9 that won't be iterated by `for key in ...` and thus missed.
	  var hasEnumBug = !{toString: null}.propertyIsEnumerable('toString');
	  var nonEnumerableProps = ['valueOf', 'isPrototypeOf', 'toString',
	                      'propertyIsEnumerable', 'hasOwnProperty', 'toLocaleString'];
	
	  function collectNonEnumProps(obj, keys) {
	    var nonEnumIdx = nonEnumerableProps.length;
	    var constructor = obj.constructor;
	    var proto = (_.isFunction(constructor) && constructor.prototype) || ObjProto;
	
	    // Constructor is a special case.
	    var prop = 'constructor';
	    if (_.has(obj, prop) && !_.contains(keys, prop)) keys.push(prop);
	
	    while (nonEnumIdx--) {
	      prop = nonEnumerableProps[nonEnumIdx];
	      if (prop in obj && obj[prop] !== proto[prop] && !_.contains(keys, prop)) {
	        keys.push(prop);
	      }
	    }
	  }
	
	  // Retrieve the names of an object's own properties.
	  // Delegates to **ECMAScript 5**'s native `Object.keys`
	  _.keys = function(obj) {
	    if (!_.isObject(obj)) return [];
	    if (nativeKeys) return nativeKeys(obj);
	    var keys = [];
	    for (var key in obj) if (_.has(obj, key)) keys.push(key);
	    // Ahem, IE < 9.
	    if (hasEnumBug) collectNonEnumProps(obj, keys);
	    return keys;
	  };
	
	  // Retrieve all the property names of an object.
	  _.allKeys = function(obj) {
	    if (!_.isObject(obj)) return [];
	    var keys = [];
	    for (var key in obj) keys.push(key);
	    // Ahem, IE < 9.
	    if (hasEnumBug) collectNonEnumProps(obj, keys);
	    return keys;
	  };
	
	  // Retrieve the values of an object's properties.
	  _.values = function(obj) {
	    var keys = _.keys(obj);
	    var length = keys.length;
	    var values = Array(length);
	    for (var i = 0; i < length; i++) {
	      values[i] = obj[keys[i]];
	    }
	    return values;
	  };
	
	  // Returns the results of applying the iteratee to each element of the object
	  // In contrast to _.map it returns an object
	  _.mapObject = function(obj, iteratee, context) {
	    iteratee = cb(iteratee, context);
	    var keys =  _.keys(obj),
	          length = keys.length,
	          results = {},
	          currentKey;
	      for (var index = 0; index < length; index++) {
	        currentKey = keys[index];
	        results[currentKey] = iteratee(obj[currentKey], currentKey, obj);
	      }
	      return results;
	  };
	
	  // Convert an object into a list of `[key, value]` pairs.
	  _.pairs = function(obj) {
	    var keys = _.keys(obj);
	    var length = keys.length;
	    var pairs = Array(length);
	    for (var i = 0; i < length; i++) {
	      pairs[i] = [keys[i], obj[keys[i]]];
	    }
	    return pairs;
	  };
	
	  // Invert the keys and values of an object. The values must be serializable.
	  _.invert = function(obj) {
	    var result = {};
	    var keys = _.keys(obj);
	    for (var i = 0, length = keys.length; i < length; i++) {
	      result[obj[keys[i]]] = keys[i];
	    }
	    return result;
	  };
	
	  // Return a sorted list of the function names available on the object.
	  // Aliased as `methods`
	  _.functions = _.methods = function(obj) {
	    var names = [];
	    for (var key in obj) {
	      if (_.isFunction(obj[key])) names.push(key);
	    }
	    return names.sort();
	  };
	
	  // Extend a given object with all the properties in passed-in object(s).
	  _.extend = createAssigner(_.allKeys);
	
	  // Assigns a given object with all the own properties in the passed-in object(s)
	  // (https://developer.mozilla.org/docs/Web/JavaScript/Reference/Global_Objects/Object/assign)
	  _.extendOwn = _.assign = createAssigner(_.keys);
	
	  // Returns the first key on an object that passes a predicate test
	  _.findKey = function(obj, predicate, context) {
	    predicate = cb(predicate, context);
	    var keys = _.keys(obj), key;
	    for (var i = 0, length = keys.length; i < length; i++) {
	      key = keys[i];
	      if (predicate(obj[key], key, obj)) return key;
	    }
	  };
	
	  // Return a copy of the object only containing the whitelisted properties.
	  _.pick = function(object, oiteratee, context) {
	    var result = {}, obj = object, iteratee, keys;
	    if (obj == null) return result;
	    if (_.isFunction(oiteratee)) {
	      keys = _.allKeys(obj);
	      iteratee = optimizeCb(oiteratee, context);
	    } else {
	      keys = flatten(arguments, false, false, 1);
	      iteratee = function(value, key, obj) { return key in obj; };
	      obj = Object(obj);
	    }
	    for (var i = 0, length = keys.length; i < length; i++) {
	      var key = keys[i];
	      var value = obj[key];
	      if (iteratee(value, key, obj)) result[key] = value;
	    }
	    return result;
	  };
	
	   // Return a copy of the object without the blacklisted properties.
	  _.omit = function(obj, iteratee, context) {
	    if (_.isFunction(iteratee)) {
	      iteratee = _.negate(iteratee);
	    } else {
	      var keys = _.map(flatten(arguments, false, false, 1), String);
	      iteratee = function(value, key) {
	        return !_.contains(keys, key);
	      };
	    }
	    return _.pick(obj, iteratee, context);
	  };
	
	  // Fill in a given object with default properties.
	  _.defaults = createAssigner(_.allKeys, true);
	
	  // Creates an object that inherits from the given prototype object.
	  // If additional properties are provided then they will be added to the
	  // created object.
	  _.create = function(prototype, props) {
	    var result = baseCreate(prototype);
	    if (props) _.extendOwn(result, props);
	    return result;
	  };
	
	  // Create a (shallow-cloned) duplicate of an object.
	  _.clone = function(obj) {
	    if (!_.isObject(obj)) return obj;
	    return _.isArray(obj) ? obj.slice() : _.extend({}, obj);
	  };
	
	  // Invokes interceptor with the obj, and then returns obj.
	  // The primary purpose of this method is to "tap into" a method chain, in
	  // order to perform operations on intermediate results within the chain.
	  _.tap = function(obj, interceptor) {
	    interceptor(obj);
	    return obj;
	  };
	
	  // Returns whether an object has a given set of `key:value` pairs.
	  _.isMatch = function(object, attrs) {
	    var keys = _.keys(attrs), length = keys.length;
	    if (object == null) return !length;
	    var obj = Object(object);
	    for (var i = 0; i < length; i++) {
	      var key = keys[i];
	      if (attrs[key] !== obj[key] || !(key in obj)) return false;
	    }
	    return true;
	  };
	
	
	  // Internal recursive comparison function for `isEqual`.
	  var eq = function(a, b, aStack, bStack) {
	    // Identical objects are equal. `0 === -0`, but they aren't identical.
	    // See the [Harmony `egal` proposal](http://wiki.ecmascript.org/doku.php?id=harmony:egal).
	    if (a === b) return a !== 0 || 1 / a === 1 / b;
	    // A strict comparison is necessary because `null == undefined`.
	    if (a == null || b == null) return a === b;
	    // Unwrap any wrapped objects.
	    if (a instanceof _) a = a._wrapped;
	    if (b instanceof _) b = b._wrapped;
	    // Compare `[[Class]]` names.
	    var className = toString.call(a);
	    if (className !== toString.call(b)) return false;
	    switch (className) {
	      // Strings, numbers, regular expressions, dates, and booleans are compared by value.
	      case '[object RegExp]':
	      // RegExps are coerced to strings for comparison (Note: '' + /a/i === '/a/i')
	      case '[object String]':
	        // Primitives and their corresponding object wrappers are equivalent; thus, `"5"` is
	        // equivalent to `new String("5")`.
	        return '' + a === '' + b;
	      case '[object Number]':
	        // `NaN`s are equivalent, but non-reflexive.
	        // Object(NaN) is equivalent to NaN
	        if (+a !== +a) return +b !== +b;
	        // An `egal` comparison is performed for other numeric values.
	        return +a === 0 ? 1 / +a === 1 / b : +a === +b;
	      case '[object Date]':
	      case '[object Boolean]':
	        // Coerce dates and booleans to numeric primitive values. Dates are compared by their
	        // millisecond representations. Note that invalid dates with millisecond representations
	        // of `NaN` are not equivalent.
	        return +a === +b;
	    }
	
	    var areArrays = className === '[object Array]';
	    if (!areArrays) {
	      if (typeof a != 'object' || typeof b != 'object') return false;
	
	      // Objects with different constructors are not equivalent, but `Object`s or `Array`s
	      // from different frames are.
	      var aCtor = a.constructor, bCtor = b.constructor;
	      if (aCtor !== bCtor && !(_.isFunction(aCtor) && aCtor instanceof aCtor &&
	                               _.isFunction(bCtor) && bCtor instanceof bCtor)
	                          && ('constructor' in a && 'constructor' in b)) {
	        return false;
	      }
	    }
	    // Assume equality for cyclic structures. The algorithm for detecting cyclic
	    // structures is adapted from ES 5.1 section 15.12.3, abstract operation `JO`.
	
	    // Initializing stack of traversed objects.
	    // It's done here since we only need them for objects and arrays comparison.
	    aStack = aStack || [];
	    bStack = bStack || [];
	    var length = aStack.length;
	    while (length--) {
	      // Linear search. Performance is inversely proportional to the number of
	      // unique nested structures.
	      if (aStack[length] === a) return bStack[length] === b;
	    }
	
	    // Add the first object to the stack of traversed objects.
	    aStack.push(a);
	    bStack.push(b);
	
	    // Recursively compare objects and arrays.
	    if (areArrays) {
	      // Compare array lengths to determine if a deep comparison is necessary.
	      length = a.length;
	      if (length !== b.length) return false;
	      // Deep compare the contents, ignoring non-numeric properties.
	      while (length--) {
	        if (!eq(a[length], b[length], aStack, bStack)) return false;
	      }
	    } else {
	      // Deep compare objects.
	      var keys = _.keys(a), key;
	      length = keys.length;
	      // Ensure that both objects contain the same number of properties before comparing deep equality.
	      if (_.keys(b).length !== length) return false;
	      while (length--) {
	        // Deep compare each member
	        key = keys[length];
	        if (!(_.has(b, key) && eq(a[key], b[key], aStack, bStack))) return false;
	      }
	    }
	    // Remove the first object from the stack of traversed objects.
	    aStack.pop();
	    bStack.pop();
	    return true;
	  };
	
	  // Perform a deep comparison to check if two objects are equal.
	  _.isEqual = function(a, b) {
	    return eq(a, b);
	  };
	
	  // Is a given array, string, or object empty?
	  // An "empty" object has no enumerable own-properties.
	  _.isEmpty = function(obj) {
	    if (obj == null) return true;
	    if (isArrayLike(obj) && (_.isArray(obj) || _.isString(obj) || _.isArguments(obj))) return obj.length === 0;
	    return _.keys(obj).length === 0;
	  };
	
	  // Is a given value a DOM element?
	  _.isElement = function(obj) {
	    return !!(obj && obj.nodeType === 1);
	  };
	
	  // Is a given value an array?
	  // Delegates to ECMA5's native Array.isArray
	  _.isArray = nativeIsArray || function(obj) {
	    return toString.call(obj) === '[object Array]';
	  };
	
	  // Is a given variable an object?
	  _.isObject = function(obj) {
	    var type = typeof obj;
	    return type === 'function' || type === 'object' && !!obj;
	  };
	
	  // Add some isType methods: isArguments, isFunction, isString, isNumber, isDate, isRegExp, isError.
	  _.each(['Arguments', 'Function', 'String', 'Number', 'Date', 'RegExp', 'Error'], function(name) {
	    _['is' + name] = function(obj) {
	      return toString.call(obj) === '[object ' + name + ']';
	    };
	  });
	
	  // Define a fallback version of the method in browsers (ahem, IE < 9), where
	  // there isn't any inspectable "Arguments" type.
	  if (!_.isArguments(arguments)) {
	    _.isArguments = function(obj) {
	      return _.has(obj, 'callee');
	    };
	  }
	
	  // Optimize `isFunction` if appropriate. Work around some typeof bugs in old v8,
	  // IE 11 (#1621), and in Safari 8 (#1929).
	  if (typeof /./ != 'function' && typeof Int8Array != 'object') {
	    _.isFunction = function(obj) {
	      return typeof obj == 'function' || false;
	    };
	  }
	
	  // Is a given object a finite number?
	  _.isFinite = function(obj) {
	    return isFinite(obj) && !isNaN(parseFloat(obj));
	  };
	
	  // Is the given value `NaN`? (NaN is the only number which does not equal itself).
	  _.isNaN = function(obj) {
	    return _.isNumber(obj) && obj !== +obj;
	  };
	
	  // Is a given value a boolean?
	  _.isBoolean = function(obj) {
	    return obj === true || obj === false || toString.call(obj) === '[object Boolean]';
	  };
	
	  // Is a given value equal to null?
	  _.isNull = function(obj) {
	    return obj === null;
	  };
	
	  // Is a given variable undefined?
	  _.isUndefined = function(obj) {
	    return obj === void 0;
	  };
	
	  // Shortcut function for checking if an object has a given property directly
	  // on itself (in other words, not on a prototype).
	  _.has = function(obj, key) {
	    return obj != null && hasOwnProperty.call(obj, key);
	  };
	
	  // Utility Functions
	  // -----------------
	
	  // Run Underscore.js in *noConflict* mode, returning the `_` variable to its
	  // previous owner. Returns a reference to the Underscore object.
	  _.noConflict = function() {
	    root._ = previousUnderscore;
	    return this;
	  };
	
	  // Keep the identity function around for default iteratees.
	  _.identity = function(value) {
	    return value;
	  };
	
	  // Predicate-generating functions. Often useful outside of Underscore.
	  _.constant = function(value) {
	    return function() {
	      return value;
	    };
	  };
	
	  _.noop = function(){};
	
	  _.property = property;
	
	  // Generates a function for a given object that returns a given property.
	  _.propertyOf = function(obj) {
	    return obj == null ? function(){} : function(key) {
	      return obj[key];
	    };
	  };
	
	  // Returns a predicate for checking whether an object has a given set of
	  // `key:value` pairs.
	  _.matcher = _.matches = function(attrs) {
	    attrs = _.extendOwn({}, attrs);
	    return function(obj) {
	      return _.isMatch(obj, attrs);
	    };
	  };
	
	  // Run a function **n** times.
	  _.times = function(n, iteratee, context) {
	    var accum = Array(Math.max(0, n));
	    iteratee = optimizeCb(iteratee, context, 1);
	    for (var i = 0; i < n; i++) accum[i] = iteratee(i);
	    return accum;
	  };
	
	  // Return a random integer between min and max (inclusive).
	  _.random = function(min, max) {
	    if (max == null) {
	      max = min;
	      min = 0;
	    }
	    return min + Math.floor(Math.random() * (max - min + 1));
	  };
	
	  // A (possibly faster) way to get the current timestamp as an integer.
	  _.now = Date.now || function() {
	    return new Date().getTime();
	  };
	
	   // List of HTML entities for escaping.
	  var escapeMap = {
	    '&': '&amp;',
	    '<': '&lt;',
	    '>': '&gt;',
	    '"': '&quot;',
	    "'": '&#x27;',
	    '`': '&#x60;'
	  };
	  var unescapeMap = _.invert(escapeMap);
	
	  // Functions for escaping and unescaping strings to/from HTML interpolation.
	  var createEscaper = function(map) {
	    var escaper = function(match) {
	      return map[match];
	    };
	    // Regexes for identifying a key that needs to be escaped
	    var source = '(?:' + _.keys(map).join('|') + ')';
	    var testRegexp = RegExp(source);
	    var replaceRegexp = RegExp(source, 'g');
	    return function(string) {
	      string = string == null ? '' : '' + string;
	      return testRegexp.test(string) ? string.replace(replaceRegexp, escaper) : string;
	    };
	  };
	  _.escape = createEscaper(escapeMap);
	  _.unescape = createEscaper(unescapeMap);
	
	  // If the value of the named `property` is a function then invoke it with the
	  // `object` as context; otherwise, return it.
	  _.result = function(object, property, fallback) {
	    var value = object == null ? void 0 : object[property];
	    if (value === void 0) {
	      value = fallback;
	    }
	    return _.isFunction(value) ? value.call(object) : value;
	  };
	
	  // Generate a unique integer id (unique within the entire client session).
	  // Useful for temporary DOM ids.
	  var idCounter = 0;
	  _.uniqueId = function(prefix) {
	    var id = ++idCounter + '';
	    return prefix ? prefix + id : id;
	  };
	
	  // By default, Underscore uses ERB-style template delimiters, change the
	  // following template settings to use alternative delimiters.
	  _.templateSettings = {
	    evaluate    : /<%([\s\S]+?)%>/g,
	    interpolate : /<%=([\s\S]+?)%>/g,
	    escape      : /<%-([\s\S]+?)%>/g
	  };
	
	  // When customizing `templateSettings`, if you don't want to define an
	  // interpolation, evaluation or escaping regex, we need one that is
	  // guaranteed not to match.
	  var noMatch = /(.)^/;
	
	  // Certain characters need to be escaped so that they can be put into a
	  // string literal.
	  var escapes = {
	    "'":      "'",
	    '\\':     '\\',
	    '\r':     'r',
	    '\n':     'n',
	    '\u2028': 'u2028',
	    '\u2029': 'u2029'
	  };
	
	  var escaper = /\\|'|\r|\n|\u2028|\u2029/g;
	
	  var escapeChar = function(match) {
	    return '\\' + escapes[match];
	  };
	
	  // JavaScript micro-templating, similar to John Resig's implementation.
	  // Underscore templating handles arbitrary delimiters, preserves whitespace,
	  // and correctly escapes quotes within interpolated code.
	  // NB: `oldSettings` only exists for backwards compatibility.
	  _.template = function(text, settings, oldSettings) {
	    if (!settings && oldSettings) settings = oldSettings;
	    settings = _.defaults({}, settings, _.templateSettings);
	
	    // Combine delimiters into one regular expression via alternation.
	    var matcher = RegExp([
	      (settings.escape || noMatch).source,
	      (settings.interpolate || noMatch).source,
	      (settings.evaluate || noMatch).source
	    ].join('|') + '|$', 'g');
	
	    // Compile the template source, escaping string literals appropriately.
	    var index = 0;
	    var source = "__p+='";
	    text.replace(matcher, function(match, escape, interpolate, evaluate, offset) {
	      source += text.slice(index, offset).replace(escaper, escapeChar);
	      index = offset + match.length;
	
	      if (escape) {
	        source += "'+\n((__t=(" + escape + "))==null?'':_.escape(__t))+\n'";
	      } else if (interpolate) {
	        source += "'+\n((__t=(" + interpolate + "))==null?'':__t)+\n'";
	      } else if (evaluate) {
	        source += "';\n" + evaluate + "\n__p+='";
	      }
	
	      // Adobe VMs need the match returned to produce the correct offest.
	      return match;
	    });
	    source += "';\n";
	
	    // If a variable is not specified, place data values in local scope.
	    if (!settings.variable) source = 'with(obj||{}){\n' + source + '}\n';
	
	    source = "var __t,__p='',__j=Array.prototype.join," +
	      "print=function(){__p+=__j.call(arguments,'');};\n" +
	      source + 'return __p;\n';
	
	    try {
	      var render = new Function(settings.variable || 'obj', '_', source);
	    } catch (e) {
	      e.source = source;
	      throw e;
	    }
	
	    var template = function(data) {
	      return render.call(this, data, _);
	    };
	
	    // Provide the compiled source as a convenience for precompilation.
	    var argument = settings.variable || 'obj';
	    template.source = 'function(' + argument + '){\n' + source + '}';
	
	    return template;
	  };
	
	  // Add a "chain" function. Start chaining a wrapped Underscore object.
	  _.chain = function(obj) {
	    var instance = _(obj);
	    instance._chain = true;
	    return instance;
	  };
	
	  // OOP
	  // ---------------
	  // If Underscore is called as a function, it returns a wrapped object that
	  // can be used OO-style. This wrapper holds altered versions of all the
	  // underscore functions. Wrapped objects may be chained.
	
	  // Helper function to continue chaining intermediate results.
	  var result = function(instance, obj) {
	    return instance._chain ? _(obj).chain() : obj;
	  };
	
	  // Add your own custom functions to the Underscore object.
	  _.mixin = function(obj) {
	    _.each(_.functions(obj), function(name) {
	      var func = _[name] = obj[name];
	      _.prototype[name] = function() {
	        var args = [this._wrapped];
	        push.apply(args, arguments);
	        return result(this, func.apply(_, args));
	      };
	    });
	  };
	
	  // Add all of the Underscore functions to the wrapper object.
	  _.mixin(_);
	
	  // Add all mutator Array functions to the wrapper.
	  _.each(['pop', 'push', 'reverse', 'shift', 'sort', 'splice', 'unshift'], function(name) {
	    var method = ArrayProto[name];
	    _.prototype[name] = function() {
	      var obj = this._wrapped;
	      method.apply(obj, arguments);
	      if ((name === 'shift' || name === 'splice') && obj.length === 0) delete obj[0];
	      return result(this, obj);
	    };
	  });
	
	  // Add all accessor Array functions to the wrapper.
	  _.each(['concat', 'join', 'slice'], function(name) {
	    var method = ArrayProto[name];
	    _.prototype[name] = function() {
	      return result(this, method.apply(this._wrapped, arguments));
	    };
	  });
	
	  // Extracts the result from a wrapped and chained object.
	  _.prototype.value = function() {
	    return this._wrapped;
	  };
	
	  // Provide unwrapping proxy for some methods used in engine operations
	  // such as arithmetic and JSON stringification.
	  _.prototype.valueOf = _.prototype.toJSON = _.prototype.value;
	
	  _.prototype.toString = function() {
	    return '' + this._wrapped;
	  };
	
	  // AMD registration happens at the end for compatibility with AMD loaders
	  // that may not enforce next-turn semantics on modules. Even though general
	  // practice for AMD registration is to be anonymous, underscore registers
	  // as a named module because, like jQuery, it is a base library that is
	  // popular enough to be bundled in a third party lib, but not be part of
	  // an AMD load request. Those cases could generate an error when an
	  // anonymous define() is called outside of a loader request.
	  if (true) {
	    !(__WEBPACK_AMD_DEFINE_ARRAY__ = [], __WEBPACK_AMD_DEFINE_RESULT__ = function() {
	      return _;
	    }.apply(exports, __WEBPACK_AMD_DEFINE_ARRAY__), __WEBPACK_AMD_DEFINE_RESULT__ !== undefined && (module.exports = __WEBPACK_AMD_DEFINE_RESULT__));
	  }
	}.call(this));


/***/ }),
/* 27 */,
/* 28 */,
/* 29 */
/***/ (function(module, exports, __webpack_require__) {

	'use strict';
	
	var _ = __webpack_require__(26),
	    d3Selection = __webpack_require__(1),
	    PubSub = __webpack_require__(2),
	    debounceDelay = 200,
	    cachedWidth = window.innerWidth;
	
	d3Selection.select(window).on('resize', _.debounce(function () {
	    var newWidth = window.innerWidth;
	
	    if (cachedWidth !== newWidth) {
	        cachedWidth = newWidth;
	        PubSub.publish('resize');
	    }
	}, debounceDelay));

/***/ }),
/* 30 */,
/* 31 */,
/* 32 */,
/* 33 */
/***/ (function(module, exports, __webpack_require__) {

	// https://d3js.org/d3-shape/ Version 1.1.1. Copyright 2017 Mike Bostock.
	(function (global, factory) {
		 true ? factory(exports, __webpack_require__(34)) :
		typeof define === 'function' && define.amd ? define(['exports', 'd3-path'], factory) :
		(factory((global.d3 = global.d3 || {}),global.d3));
	}(this, (function (exports,d3Path) { 'use strict';
	
	var constant = function(x) {
	  return function constant() {
	    return x;
	  };
	};
	
	var abs = Math.abs;
	var atan2 = Math.atan2;
	var cos = Math.cos;
	var max = Math.max;
	var min = Math.min;
	var sin = Math.sin;
	var sqrt = Math.sqrt;
	
	var epsilon = 1e-12;
	var pi = Math.PI;
	var halfPi = pi / 2;
	var tau = 2 * pi;
	
	function acos(x) {
	  return x > 1 ? 0 : x < -1 ? pi : Math.acos(x);
	}
	
	function asin(x) {
	  return x >= 1 ? halfPi : x <= -1 ? -halfPi : Math.asin(x);
	}
	
	function arcInnerRadius(d) {
	  return d.innerRadius;
	}
	
	function arcOuterRadius(d) {
	  return d.outerRadius;
	}
	
	function arcStartAngle(d) {
	  return d.startAngle;
	}
	
	function arcEndAngle(d) {
	  return d.endAngle;
	}
	
	function arcPadAngle(d) {
	  return d && d.padAngle; // Note: optional!
	}
	
	function intersect(x0, y0, x1, y1, x2, y2, x3, y3) {
	  var x10 = x1 - x0, y10 = y1 - y0,
	      x32 = x3 - x2, y32 = y3 - y2,
	      t = (x32 * (y0 - y2) - y32 * (x0 - x2)) / (y32 * x10 - x32 * y10);
	  return [x0 + t * x10, y0 + t * y10];
	}
	
	// Compute perpendicular offset line of length rc.
	// http://mathworld.wolfram.com/Circle-LineIntersection.html
	function cornerTangents(x0, y0, x1, y1, r1, rc, cw) {
	  var x01 = x0 - x1,
	      y01 = y0 - y1,
	      lo = (cw ? rc : -rc) / sqrt(x01 * x01 + y01 * y01),
	      ox = lo * y01,
	      oy = -lo * x01,
	      x11 = x0 + ox,
	      y11 = y0 + oy,
	      x10 = x1 + ox,
	      y10 = y1 + oy,
	      x00 = (x11 + x10) / 2,
	      y00 = (y11 + y10) / 2,
	      dx = x10 - x11,
	      dy = y10 - y11,
	      d2 = dx * dx + dy * dy,
	      r = r1 - rc,
	      D = x11 * y10 - x10 * y11,
	      d = (dy < 0 ? -1 : 1) * sqrt(max(0, r * r * d2 - D * D)),
	      cx0 = (D * dy - dx * d) / d2,
	      cy0 = (-D * dx - dy * d) / d2,
	      cx1 = (D * dy + dx * d) / d2,
	      cy1 = (-D * dx + dy * d) / d2,
	      dx0 = cx0 - x00,
	      dy0 = cy0 - y00,
	      dx1 = cx1 - x00,
	      dy1 = cy1 - y00;
	
	  // Pick the closer of the two intersection points.
	  // TODO Is there a faster way to determine which intersection to use?
	  if (dx0 * dx0 + dy0 * dy0 > dx1 * dx1 + dy1 * dy1) cx0 = cx1, cy0 = cy1;
	
	  return {
	    cx: cx0,
	    cy: cy0,
	    x01: -ox,
	    y01: -oy,
	    x11: cx0 * (r1 / r - 1),
	    y11: cy0 * (r1 / r - 1)
	  };
	}
	
	var arc = function() {
	  var innerRadius = arcInnerRadius,
	      outerRadius = arcOuterRadius,
	      cornerRadius = constant(0),
	      padRadius = null,
	      startAngle = arcStartAngle,
	      endAngle = arcEndAngle,
	      padAngle = arcPadAngle,
	      context = null;
	
	  function arc() {
	    var buffer,
	        r,
	        r0 = +innerRadius.apply(this, arguments),
	        r1 = +outerRadius.apply(this, arguments),
	        a0 = startAngle.apply(this, arguments) - halfPi,
	        a1 = endAngle.apply(this, arguments) - halfPi,
	        da = abs(a1 - a0),
	        cw = a1 > a0;
	
	    if (!context) context = buffer = d3Path.path();
	
	    // Ensure that the outer radius is always larger than the inner radius.
	    if (r1 < r0) r = r1, r1 = r0, r0 = r;
	
	    // Is it a point?
	    if (!(r1 > epsilon)) context.moveTo(0, 0);
	
	    // Or is it a circle or annulus?
	    else if (da > tau - epsilon) {
	      context.moveTo(r1 * cos(a0), r1 * sin(a0));
	      context.arc(0, 0, r1, a0, a1, !cw);
	      if (r0 > epsilon) {
	        context.moveTo(r0 * cos(a1), r0 * sin(a1));
	        context.arc(0, 0, r0, a1, a0, cw);
	      }
	    }
	
	    // Or is it a circular or annular sector?
	    else {
	      var a01 = a0,
	          a11 = a1,
	          a00 = a0,
	          a10 = a1,
	          da0 = da,
	          da1 = da,
	          ap = padAngle.apply(this, arguments) / 2,
	          rp = (ap > epsilon) && (padRadius ? +padRadius.apply(this, arguments) : sqrt(r0 * r0 + r1 * r1)),
	          rc = min(abs(r1 - r0) / 2, +cornerRadius.apply(this, arguments)),
	          rc0 = rc,
	          rc1 = rc,
	          t0,
	          t1;
	
	      // Apply padding? Note that since r1 ≥ r0, da1 ≥ da0.
	      if (rp > epsilon) {
	        var p0 = asin(rp / r0 * sin(ap)),
	            p1 = asin(rp / r1 * sin(ap));
	        if ((da0 -= p0 * 2) > epsilon) p0 *= (cw ? 1 : -1), a00 += p0, a10 -= p0;
	        else da0 = 0, a00 = a10 = (a0 + a1) / 2;
	        if ((da1 -= p1 * 2) > epsilon) p1 *= (cw ? 1 : -1), a01 += p1, a11 -= p1;
	        else da1 = 0, a01 = a11 = (a0 + a1) / 2;
	      }
	
	      var x01 = r1 * cos(a01),
	          y01 = r1 * sin(a01),
	          x10 = r0 * cos(a10),
	          y10 = r0 * sin(a10);
	
	      // Apply rounded corners?
	      if (rc > epsilon) {
	        var x11 = r1 * cos(a11),
	            y11 = r1 * sin(a11),
	            x00 = r0 * cos(a00),
	            y00 = r0 * sin(a00);
	
	        // Restrict the corner radius according to the sector angle.
	        if (da < pi) {
	          var oc = da0 > epsilon ? intersect(x01, y01, x00, y00, x11, y11, x10, y10) : [x10, y10],
	              ax = x01 - oc[0],
	              ay = y01 - oc[1],
	              bx = x11 - oc[0],
	              by = y11 - oc[1],
	              kc = 1 / sin(acos((ax * bx + ay * by) / (sqrt(ax * ax + ay * ay) * sqrt(bx * bx + by * by))) / 2),
	              lc = sqrt(oc[0] * oc[0] + oc[1] * oc[1]);
	          rc0 = min(rc, (r0 - lc) / (kc - 1));
	          rc1 = min(rc, (r1 - lc) / (kc + 1));
	        }
	      }
	
	      // Is the sector collapsed to a line?
	      if (!(da1 > epsilon)) context.moveTo(x01, y01);
	
	      // Does the sector’s outer ring have rounded corners?
	      else if (rc1 > epsilon) {
	        t0 = cornerTangents(x00, y00, x01, y01, r1, rc1, cw);
	        t1 = cornerTangents(x11, y11, x10, y10, r1, rc1, cw);
	
	        context.moveTo(t0.cx + t0.x01, t0.cy + t0.y01);
	
	        // Have the corners merged?
	        if (rc1 < rc) context.arc(t0.cx, t0.cy, rc1, atan2(t0.y01, t0.x01), atan2(t1.y01, t1.x01), !cw);
	
	        // Otherwise, draw the two corners and the ring.
	        else {
	          context.arc(t0.cx, t0.cy, rc1, atan2(t0.y01, t0.x01), atan2(t0.y11, t0.x11), !cw);
	          context.arc(0, 0, r1, atan2(t0.cy + t0.y11, t0.cx + t0.x11), atan2(t1.cy + t1.y11, t1.cx + t1.x11), !cw);
	          context.arc(t1.cx, t1.cy, rc1, atan2(t1.y11, t1.x11), atan2(t1.y01, t1.x01), !cw);
	        }
	      }
	
	      // Or is the outer ring just a circular arc?
	      else context.moveTo(x01, y01), context.arc(0, 0, r1, a01, a11, !cw);
	
	      // Is there no inner ring, and it’s a circular sector?
	      // Or perhaps it’s an annular sector collapsed due to padding?
	      if (!(r0 > epsilon) || !(da0 > epsilon)) context.lineTo(x10, y10);
	
	      // Does the sector’s inner ring (or point) have rounded corners?
	      else if (rc0 > epsilon) {
	        t0 = cornerTangents(x10, y10, x11, y11, r0, -rc0, cw);
	        t1 = cornerTangents(x01, y01, x00, y00, r0, -rc0, cw);
	
	        context.lineTo(t0.cx + t0.x01, t0.cy + t0.y01);
	
	        // Have the corners merged?
	        if (rc0 < rc) context.arc(t0.cx, t0.cy, rc0, atan2(t0.y01, t0.x01), atan2(t1.y01, t1.x01), !cw);
	
	        // Otherwise, draw the two corners and the ring.
	        else {
	          context.arc(t0.cx, t0.cy, rc0, atan2(t0.y01, t0.x01), atan2(t0.y11, t0.x11), !cw);
	          context.arc(0, 0, r0, atan2(t0.cy + t0.y11, t0.cx + t0.x11), atan2(t1.cy + t1.y11, t1.cx + t1.x11), cw);
	          context.arc(t1.cx, t1.cy, rc0, atan2(t1.y11, t1.x11), atan2(t1.y01, t1.x01), !cw);
	        }
	      }
	
	      // Or is the inner ring just a circular arc?
	      else context.arc(0, 0, r0, a10, a00, cw);
	    }
	
	    context.closePath();
	
	    if (buffer) return context = null, buffer + "" || null;
	  }
	
	  arc.centroid = function() {
	    var r = (+innerRadius.apply(this, arguments) + +outerRadius.apply(this, arguments)) / 2,
	        a = (+startAngle.apply(this, arguments) + +endAngle.apply(this, arguments)) / 2 - pi / 2;
	    return [cos(a) * r, sin(a) * r];
	  };
	
	  arc.innerRadius = function(_) {
	    return arguments.length ? (innerRadius = typeof _ === "function" ? _ : constant(+_), arc) : innerRadius;
	  };
	
	  arc.outerRadius = function(_) {
	    return arguments.length ? (outerRadius = typeof _ === "function" ? _ : constant(+_), arc) : outerRadius;
	  };
	
	  arc.cornerRadius = function(_) {
	    return arguments.length ? (cornerRadius = typeof _ === "function" ? _ : constant(+_), arc) : cornerRadius;
	  };
	
	  arc.padRadius = function(_) {
	    return arguments.length ? (padRadius = _ == null ? null : typeof _ === "function" ? _ : constant(+_), arc) : padRadius;
	  };
	
	  arc.startAngle = function(_) {
	    return arguments.length ? (startAngle = typeof _ === "function" ? _ : constant(+_), arc) : startAngle;
	  };
	
	  arc.endAngle = function(_) {
	    return arguments.length ? (endAngle = typeof _ === "function" ? _ : constant(+_), arc) : endAngle;
	  };
	
	  arc.padAngle = function(_) {
	    return arguments.length ? (padAngle = typeof _ === "function" ? _ : constant(+_), arc) : padAngle;
	  };
	
	  arc.context = function(_) {
	    return arguments.length ? ((context = _ == null ? null : _), arc) : context;
	  };
	
	  return arc;
	};
	
	function Linear(context) {
	  this._context = context;
	}
	
	Linear.prototype = {
	  areaStart: function() {
	    this._line = 0;
	  },
	  areaEnd: function() {
	    this._line = NaN;
	  },
	  lineStart: function() {
	    this._point = 0;
	  },
	  lineEnd: function() {
	    if (this._line || (this._line !== 0 && this._point === 1)) this._context.closePath();
	    this._line = 1 - this._line;
	  },
	  point: function(x, y) {
	    x = +x, y = +y;
	    switch (this._point) {
	      case 0: this._point = 1; this._line ? this._context.lineTo(x, y) : this._context.moveTo(x, y); break;
	      case 1: this._point = 2; // proceed
	      default: this._context.lineTo(x, y); break;
	    }
	  }
	};
	
	var curveLinear = function(context) {
	  return new Linear(context);
	};
	
	function x(p) {
	  return p[0];
	}
	
	function y(p) {
	  return p[1];
	}
	
	var line = function() {
	  var x$$1 = x,
	      y$$1 = y,
	      defined = constant(true),
	      context = null,
	      curve = curveLinear,
	      output = null;
	
	  function line(data) {
	    var i,
	        n = data.length,
	        d,
	        defined0 = false,
	        buffer;
	
	    if (context == null) output = curve(buffer = d3Path.path());
	
	    for (i = 0; i <= n; ++i) {
	      if (!(i < n && defined(d = data[i], i, data)) === defined0) {
	        if (defined0 = !defined0) output.lineStart();
	        else output.lineEnd();
	      }
	      if (defined0) output.point(+x$$1(d, i, data), +y$$1(d, i, data));
	    }
	
	    if (buffer) return output = null, buffer + "" || null;
	  }
	
	  line.x = function(_) {
	    return arguments.length ? (x$$1 = typeof _ === "function" ? _ : constant(+_), line) : x$$1;
	  };
	
	  line.y = function(_) {
	    return arguments.length ? (y$$1 = typeof _ === "function" ? _ : constant(+_), line) : y$$1;
	  };
	
	  line.defined = function(_) {
	    return arguments.length ? (defined = typeof _ === "function" ? _ : constant(!!_), line) : defined;
	  };
	
	  line.curve = function(_) {
	    return arguments.length ? (curve = _, context != null && (output = curve(context)), line) : curve;
	  };
	
	  line.context = function(_) {
	    return arguments.length ? (_ == null ? context = output = null : output = curve(context = _), line) : context;
	  };
	
	  return line;
	};
	
	var area = function() {
	  var x0 = x,
	      x1 = null,
	      y0 = constant(0),
	      y1 = y,
	      defined = constant(true),
	      context = null,
	      curve = curveLinear,
	      output = null;
	
	  function area(data) {
	    var i,
	        j,
	        k,
	        n = data.length,
	        d,
	        defined0 = false,
	        buffer,
	        x0z = new Array(n),
	        y0z = new Array(n);
	
	    if (context == null) output = curve(buffer = d3Path.path());
	
	    for (i = 0; i <= n; ++i) {
	      if (!(i < n && defined(d = data[i], i, data)) === defined0) {
	        if (defined0 = !defined0) {
	          j = i;
	          output.areaStart();
	          output.lineStart();
	        } else {
	          output.lineEnd();
	          output.lineStart();
	          for (k = i - 1; k >= j; --k) {
	            output.point(x0z[k], y0z[k]);
	          }
	          output.lineEnd();
	          output.areaEnd();
	        }
	      }
	      if (defined0) {
	        x0z[i] = +x0(d, i, data), y0z[i] = +y0(d, i, data);
	        output.point(x1 ? +x1(d, i, data) : x0z[i], y1 ? +y1(d, i, data) : y0z[i]);
	      }
	    }
	
	    if (buffer) return output = null, buffer + "" || null;
	  }
	
	  function arealine() {
	    return line().defined(defined).curve(curve).context(context);
	  }
	
	  area.x = function(_) {
	    return arguments.length ? (x0 = typeof _ === "function" ? _ : constant(+_), x1 = null, area) : x0;
	  };
	
	  area.x0 = function(_) {
	    return arguments.length ? (x0 = typeof _ === "function" ? _ : constant(+_), area) : x0;
	  };
	
	  area.x1 = function(_) {
	    return arguments.length ? (x1 = _ == null ? null : typeof _ === "function" ? _ : constant(+_), area) : x1;
	  };
	
	  area.y = function(_) {
	    return arguments.length ? (y0 = typeof _ === "function" ? _ : constant(+_), y1 = null, area) : y0;
	  };
	
	  area.y0 = function(_) {
	    return arguments.length ? (y0 = typeof _ === "function" ? _ : constant(+_), area) : y0;
	  };
	
	  area.y1 = function(_) {
	    return arguments.length ? (y1 = _ == null ? null : typeof _ === "function" ? _ : constant(+_), area) : y1;
	  };
	
	  area.lineX0 =
	  area.lineY0 = function() {
	    return arealine().x(x0).y(y0);
	  };
	
	  area.lineY1 = function() {
	    return arealine().x(x0).y(y1);
	  };
	
	  area.lineX1 = function() {
	    return arealine().x(x1).y(y0);
	  };
	
	  area.defined = function(_) {
	    return arguments.length ? (defined = typeof _ === "function" ? _ : constant(!!_), area) : defined;
	  };
	
	  area.curve = function(_) {
	    return arguments.length ? (curve = _, context != null && (output = curve(context)), area) : curve;
	  };
	
	  area.context = function(_) {
	    return arguments.length ? (_ == null ? context = output = null : output = curve(context = _), area) : context;
	  };
	
	  return area;
	};
	
	var descending = function(a, b) {
	  return b < a ? -1 : b > a ? 1 : b >= a ? 0 : NaN;
	};
	
	var identity = function(d) {
	  return d;
	};
	
	var pie = function() {
	  var value = identity,
	      sortValues = descending,
	      sort = null,
	      startAngle = constant(0),
	      endAngle = constant(tau),
	      padAngle = constant(0);
	
	  function pie(data) {
	    var i,
	        n = data.length,
	        j,
	        k,
	        sum = 0,
	        index = new Array(n),
	        arcs = new Array(n),
	        a0 = +startAngle.apply(this, arguments),
	        da = Math.min(tau, Math.max(-tau, endAngle.apply(this, arguments) - a0)),
	        a1,
	        p = Math.min(Math.abs(da) / n, padAngle.apply(this, arguments)),
	        pa = p * (da < 0 ? -1 : 1),
	        v;
	
	    for (i = 0; i < n; ++i) {
	      if ((v = arcs[index[i] = i] = +value(data[i], i, data)) > 0) {
	        sum += v;
	      }
	    }
	
	    // Optionally sort the arcs by previously-computed values or by data.
	    if (sortValues != null) index.sort(function(i, j) { return sortValues(arcs[i], arcs[j]); });
	    else if (sort != null) index.sort(function(i, j) { return sort(data[i], data[j]); });
	
	    // Compute the arcs! They are stored in the original data's order.
	    for (i = 0, k = sum ? (da - n * pa) / sum : 0; i < n; ++i, a0 = a1) {
	      j = index[i], v = arcs[j], a1 = a0 + (v > 0 ? v * k : 0) + pa, arcs[j] = {
	        data: data[j],
	        index: i,
	        value: v,
	        startAngle: a0,
	        endAngle: a1,
	        padAngle: p
	      };
	    }
	
	    return arcs;
	  }
	
	  pie.value = function(_) {
	    return arguments.length ? (value = typeof _ === "function" ? _ : constant(+_), pie) : value;
	  };
	
	  pie.sortValues = function(_) {
	    return arguments.length ? (sortValues = _, sort = null, pie) : sortValues;
	  };
	
	  pie.sort = function(_) {
	    return arguments.length ? (sort = _, sortValues = null, pie) : sort;
	  };
	
	  pie.startAngle = function(_) {
	    return arguments.length ? (startAngle = typeof _ === "function" ? _ : constant(+_), pie) : startAngle;
	  };
	
	  pie.endAngle = function(_) {
	    return arguments.length ? (endAngle = typeof _ === "function" ? _ : constant(+_), pie) : endAngle;
	  };
	
	  pie.padAngle = function(_) {
	    return arguments.length ? (padAngle = typeof _ === "function" ? _ : constant(+_), pie) : padAngle;
	  };
	
	  return pie;
	};
	
	var curveRadialLinear = curveRadial(curveLinear);
	
	function Radial(curve) {
	  this._curve = curve;
	}
	
	Radial.prototype = {
	  areaStart: function() {
	    this._curve.areaStart();
	  },
	  areaEnd: function() {
	    this._curve.areaEnd();
	  },
	  lineStart: function() {
	    this._curve.lineStart();
	  },
	  lineEnd: function() {
	    this._curve.lineEnd();
	  },
	  point: function(a, r) {
	    this._curve.point(r * Math.sin(a), r * -Math.cos(a));
	  }
	};
	
	function curveRadial(curve) {
	
	  function radial(context) {
	    return new Radial(curve(context));
	  }
	
	  radial._curve = curve;
	
	  return radial;
	}
	
	function radialLine(l) {
	  var c = l.curve;
	
	  l.angle = l.x, delete l.x;
	  l.radius = l.y, delete l.y;
	
	  l.curve = function(_) {
	    return arguments.length ? c(curveRadial(_)) : c()._curve;
	  };
	
	  return l;
	}
	
	var radialLine$1 = function() {
	  return radialLine(line().curve(curveRadialLinear));
	};
	
	var radialArea = function() {
	  var a = area().curve(curveRadialLinear),
	      c = a.curve,
	      x0 = a.lineX0,
	      x1 = a.lineX1,
	      y0 = a.lineY0,
	      y1 = a.lineY1;
	
	  a.angle = a.x, delete a.x;
	  a.startAngle = a.x0, delete a.x0;
	  a.endAngle = a.x1, delete a.x1;
	  a.radius = a.y, delete a.y;
	  a.innerRadius = a.y0, delete a.y0;
	  a.outerRadius = a.y1, delete a.y1;
	  a.lineStartAngle = function() { return radialLine(x0()); }, delete a.lineX0;
	  a.lineEndAngle = function() { return radialLine(x1()); }, delete a.lineX1;
	  a.lineInnerRadius = function() { return radialLine(y0()); }, delete a.lineY0;
	  a.lineOuterRadius = function() { return radialLine(y1()); }, delete a.lineY1;
	
	  a.curve = function(_) {
	    return arguments.length ? c(curveRadial(_)) : c()._curve;
	  };
	
	  return a;
	};
	
	var slice = Array.prototype.slice;
	
	var radialPoint = function(x, y) {
	  return [(y = +y) * Math.cos(x -= Math.PI / 2), y * Math.sin(x)];
	};
	
	function linkSource(d) {
	  return d.source;
	}
	
	function linkTarget(d) {
	  return d.target;
	}
	
	function link(curve) {
	  var source = linkSource,
	      target = linkTarget,
	      x$$1 = x,
	      y$$1 = y,
	      context = null;
	
	  function link() {
	    var buffer, argv = slice.call(arguments), s = source.apply(this, argv), t = target.apply(this, argv);
	    if (!context) context = buffer = d3Path.path();
	    curve(context, +x$$1.apply(this, (argv[0] = s, argv)), +y$$1.apply(this, argv), +x$$1.apply(this, (argv[0] = t, argv)), +y$$1.apply(this, argv));
	    if (buffer) return context = null, buffer + "" || null;
	  }
	
	  link.source = function(_) {
	    return arguments.length ? (source = _, link) : source;
	  };
	
	  link.target = function(_) {
	    return arguments.length ? (target = _, link) : target;
	  };
	
	  link.x = function(_) {
	    return arguments.length ? (x$$1 = typeof _ === "function" ? _ : constant(+_), link) : x$$1;
	  };
	
	  link.y = function(_) {
	    return arguments.length ? (y$$1 = typeof _ === "function" ? _ : constant(+_), link) : y$$1;
	  };
	
	  link.context = function(_) {
	    return arguments.length ? ((context = _ == null ? null : _), link) : context;
	  };
	
	  return link;
	}
	
	function curveHorizontal(context, x0, y0, x1, y1) {
	  context.moveTo(x0, y0);
	  context.bezierCurveTo(x0 = (x0 + x1) / 2, y0, x0, y1, x1, y1);
	}
	
	function curveVertical(context, x0, y0, x1, y1) {
	  context.moveTo(x0, y0);
	  context.bezierCurveTo(x0, y0 = (y0 + y1) / 2, x1, y0, x1, y1);
	}
	
	function curveRadial$1(context, x0, y0, x1, y1) {
	  var p0 = radialPoint(x0, y0),
	      p1 = radialPoint(x0, y0 = (y0 + y1) / 2),
	      p2 = radialPoint(x1, y0),
	      p3 = radialPoint(x1, y1);
	  context.moveTo(p0[0], p0[1]);
	  context.bezierCurveTo(p1[0], p1[1], p2[0], p2[1], p3[0], p3[1]);
	}
	
	function linkHorizontal() {
	  return link(curveHorizontal);
	}
	
	function linkVertical() {
	  return link(curveVertical);
	}
	
	function linkRadial() {
	  var l = link(curveRadial$1);
	  l.angle = l.x, delete l.x;
	  l.radius = l.y, delete l.y;
	  return l;
	}
	
	var circle = {
	  draw: function(context, size) {
	    var r = Math.sqrt(size / pi);
	    context.moveTo(r, 0);
	    context.arc(0, 0, r, 0, tau);
	  }
	};
	
	var cross = {
	  draw: function(context, size) {
	    var r = Math.sqrt(size / 5) / 2;
	    context.moveTo(-3 * r, -r);
	    context.lineTo(-r, -r);
	    context.lineTo(-r, -3 * r);
	    context.lineTo(r, -3 * r);
	    context.lineTo(r, -r);
	    context.lineTo(3 * r, -r);
	    context.lineTo(3 * r, r);
	    context.lineTo(r, r);
	    context.lineTo(r, 3 * r);
	    context.lineTo(-r, 3 * r);
	    context.lineTo(-r, r);
	    context.lineTo(-3 * r, r);
	    context.closePath();
	  }
	};
	
	var tan30 = Math.sqrt(1 / 3);
	var tan30_2 = tan30 * 2;
	
	var diamond = {
	  draw: function(context, size) {
	    var y = Math.sqrt(size / tan30_2),
	        x = y * tan30;
	    context.moveTo(0, -y);
	    context.lineTo(x, 0);
	    context.lineTo(0, y);
	    context.lineTo(-x, 0);
	    context.closePath();
	  }
	};
	
	var ka = 0.89081309152928522810;
	var kr = Math.sin(pi / 10) / Math.sin(7 * pi / 10);
	var kx = Math.sin(tau / 10) * kr;
	var ky = -Math.cos(tau / 10) * kr;
	
	var star = {
	  draw: function(context, size) {
	    var r = Math.sqrt(size * ka),
	        x = kx * r,
	        y = ky * r;
	    context.moveTo(0, -r);
	    context.lineTo(x, y);
	    for (var i = 1; i < 5; ++i) {
	      var a = tau * i / 5,
	          c = Math.cos(a),
	          s = Math.sin(a);
	      context.lineTo(s * r, -c * r);
	      context.lineTo(c * x - s * y, s * x + c * y);
	    }
	    context.closePath();
	  }
	};
	
	var square = {
	  draw: function(context, size) {
	    var w = Math.sqrt(size),
	        x = -w / 2;
	    context.rect(x, x, w, w);
	  }
	};
	
	var sqrt3 = Math.sqrt(3);
	
	var triangle = {
	  draw: function(context, size) {
	    var y = -Math.sqrt(size / (sqrt3 * 3));
	    context.moveTo(0, y * 2);
	    context.lineTo(-sqrt3 * y, -y);
	    context.lineTo(sqrt3 * y, -y);
	    context.closePath();
	  }
	};
	
	var c = -0.5;
	var s = Math.sqrt(3) / 2;
	var k = 1 / Math.sqrt(12);
	var a = (k / 2 + 1) * 3;
	
	var wye = {
	  draw: function(context, size) {
	    var r = Math.sqrt(size / a),
	        x0 = r / 2,
	        y0 = r * k,
	        x1 = x0,
	        y1 = r * k + r,
	        x2 = -x1,
	        y2 = y1;
	    context.moveTo(x0, y0);
	    context.lineTo(x1, y1);
	    context.lineTo(x2, y2);
	    context.lineTo(c * x0 - s * y0, s * x0 + c * y0);
	    context.lineTo(c * x1 - s * y1, s * x1 + c * y1);
	    context.lineTo(c * x2 - s * y2, s * x2 + c * y2);
	    context.lineTo(c * x0 + s * y0, c * y0 - s * x0);
	    context.lineTo(c * x1 + s * y1, c * y1 - s * x1);
	    context.lineTo(c * x2 + s * y2, c * y2 - s * x2);
	    context.closePath();
	  }
	};
	
	var symbols = [
	  circle,
	  cross,
	  diamond,
	  square,
	  star,
	  triangle,
	  wye
	];
	
	var symbol = function() {
	  var type = constant(circle),
	      size = constant(64),
	      context = null;
	
	  function symbol() {
	    var buffer;
	    if (!context) context = buffer = d3Path.path();
	    type.apply(this, arguments).draw(context, +size.apply(this, arguments));
	    if (buffer) return context = null, buffer + "" || null;
	  }
	
	  symbol.type = function(_) {
	    return arguments.length ? (type = typeof _ === "function" ? _ : constant(_), symbol) : type;
	  };
	
	  symbol.size = function(_) {
	    return arguments.length ? (size = typeof _ === "function" ? _ : constant(+_), symbol) : size;
	  };
	
	  symbol.context = function(_) {
	    return arguments.length ? (context = _ == null ? null : _, symbol) : context;
	  };
	
	  return symbol;
	};
	
	var noop = function() {};
	
	function point(that, x, y) {
	  that._context.bezierCurveTo(
	    (2 * that._x0 + that._x1) / 3,
	    (2 * that._y0 + that._y1) / 3,
	    (that._x0 + 2 * that._x1) / 3,
	    (that._y0 + 2 * that._y1) / 3,
	    (that._x0 + 4 * that._x1 + x) / 6,
	    (that._y0 + 4 * that._y1 + y) / 6
	  );
	}
	
	function Basis(context) {
	  this._context = context;
	}
	
	Basis.prototype = {
	  areaStart: function() {
	    this._line = 0;
	  },
	  areaEnd: function() {
	    this._line = NaN;
	  },
	  lineStart: function() {
	    this._x0 = this._x1 =
	    this._y0 = this._y1 = NaN;
	    this._point = 0;
	  },
	  lineEnd: function() {
	    switch (this._point) {
	      case 3: point(this, this._x1, this._y1); // proceed
	      case 2: this._context.lineTo(this._x1, this._y1); break;
	    }
	    if (this._line || (this._line !== 0 && this._point === 1)) this._context.closePath();
	    this._line = 1 - this._line;
	  },
	  point: function(x, y) {
	    x = +x, y = +y;
	    switch (this._point) {
	      case 0: this._point = 1; this._line ? this._context.lineTo(x, y) : this._context.moveTo(x, y); break;
	      case 1: this._point = 2; break;
	      case 2: this._point = 3; this._context.lineTo((5 * this._x0 + this._x1) / 6, (5 * this._y0 + this._y1) / 6); // proceed
	      default: point(this, x, y); break;
	    }
	    this._x0 = this._x1, this._x1 = x;
	    this._y0 = this._y1, this._y1 = y;
	  }
	};
	
	var basis = function(context) {
	  return new Basis(context);
	};
	
	function BasisClosed(context) {
	  this._context = context;
	}
	
	BasisClosed.prototype = {
	  areaStart: noop,
	  areaEnd: noop,
	  lineStart: function() {
	    this._x0 = this._x1 = this._x2 = this._x3 = this._x4 =
	    this._y0 = this._y1 = this._y2 = this._y3 = this._y4 = NaN;
	    this._point = 0;
	  },
	  lineEnd: function() {
	    switch (this._point) {
	      case 1: {
	        this._context.moveTo(this._x2, this._y2);
	        this._context.closePath();
	        break;
	      }
	      case 2: {
	        this._context.moveTo((this._x2 + 2 * this._x3) / 3, (this._y2 + 2 * this._y3) / 3);
	        this._context.lineTo((this._x3 + 2 * this._x2) / 3, (this._y3 + 2 * this._y2) / 3);
	        this._context.closePath();
	        break;
	      }
	      case 3: {
	        this.point(this._x2, this._y2);
	        this.point(this._x3, this._y3);
	        this.point(this._x4, this._y4);
	        break;
	      }
	    }
	  },
	  point: function(x, y) {
	    x = +x, y = +y;
	    switch (this._point) {
	      case 0: this._point = 1; this._x2 = x, this._y2 = y; break;
	      case 1: this._point = 2; this._x3 = x, this._y3 = y; break;
	      case 2: this._point = 3; this._x4 = x, this._y4 = y; this._context.moveTo((this._x0 + 4 * this._x1 + x) / 6, (this._y0 + 4 * this._y1 + y) / 6); break;
	      default: point(this, x, y); break;
	    }
	    this._x0 = this._x1, this._x1 = x;
	    this._y0 = this._y1, this._y1 = y;
	  }
	};
	
	var basisClosed = function(context) {
	  return new BasisClosed(context);
	};
	
	function BasisOpen(context) {
	  this._context = context;
	}
	
	BasisOpen.prototype = {
	  areaStart: function() {
	    this._line = 0;
	  },
	  areaEnd: function() {
	    this._line = NaN;
	  },
	  lineStart: function() {
	    this._x0 = this._x1 =
	    this._y0 = this._y1 = NaN;
	    this._point = 0;
	  },
	  lineEnd: function() {
	    if (this._line || (this._line !== 0 && this._point === 3)) this._context.closePath();
	    this._line = 1 - this._line;
	  },
	  point: function(x, y) {
	    x = +x, y = +y;
	    switch (this._point) {
	      case 0: this._point = 1; break;
	      case 1: this._point = 2; break;
	      case 2: this._point = 3; var x0 = (this._x0 + 4 * this._x1 + x) / 6, y0 = (this._y0 + 4 * this._y1 + y) / 6; this._line ? this._context.lineTo(x0, y0) : this._context.moveTo(x0, y0); break;
	      case 3: this._point = 4; // proceed
	      default: point(this, x, y); break;
	    }
	    this._x0 = this._x1, this._x1 = x;
	    this._y0 = this._y1, this._y1 = y;
	  }
	};
	
	var basisOpen = function(context) {
	  return new BasisOpen(context);
	};
	
	function Bundle(context, beta) {
	  this._basis = new Basis(context);
	  this._beta = beta;
	}
	
	Bundle.prototype = {
	  lineStart: function() {
	    this._x = [];
	    this._y = [];
	    this._basis.lineStart();
	  },
	  lineEnd: function() {
	    var x = this._x,
	        y = this._y,
	        j = x.length - 1;
	
	    if (j > 0) {
	      var x0 = x[0],
	          y0 = y[0],
	          dx = x[j] - x0,
	          dy = y[j] - y0,
	          i = -1,
	          t;
	
	      while (++i <= j) {
	        t = i / j;
	        this._basis.point(
	          this._beta * x[i] + (1 - this._beta) * (x0 + t * dx),
	          this._beta * y[i] + (1 - this._beta) * (y0 + t * dy)
	        );
	      }
	    }
	
	    this._x = this._y = null;
	    this._basis.lineEnd();
	  },
	  point: function(x, y) {
	    this._x.push(+x);
	    this._y.push(+y);
	  }
	};
	
	var bundle = ((function custom(beta) {
	
	  function bundle(context) {
	    return beta === 1 ? new Basis(context) : new Bundle(context, beta);
	  }
	
	  bundle.beta = function(beta) {
	    return custom(+beta);
	  };
	
	  return bundle;
	}))(0.85);
	
	function point$1(that, x, y) {
	  that._context.bezierCurveTo(
	    that._x1 + that._k * (that._x2 - that._x0),
	    that._y1 + that._k * (that._y2 - that._y0),
	    that._x2 + that._k * (that._x1 - x),
	    that._y2 + that._k * (that._y1 - y),
	    that._x2,
	    that._y2
	  );
	}
	
	function Cardinal(context, tension) {
	  this._context = context;
	  this._k = (1 - tension) / 6;
	}
	
	Cardinal.prototype = {
	  areaStart: function() {
	    this._line = 0;
	  },
	  areaEnd: function() {
	    this._line = NaN;
	  },
	  lineStart: function() {
	    this._x0 = this._x1 = this._x2 =
	    this._y0 = this._y1 = this._y2 = NaN;
	    this._point = 0;
	  },
	  lineEnd: function() {
	    switch (this._point) {
	      case 2: this._context.lineTo(this._x2, this._y2); break;
	      case 3: point$1(this, this._x1, this._y1); break;
	    }
	    if (this._line || (this._line !== 0 && this._point === 1)) this._context.closePath();
	    this._line = 1 - this._line;
	  },
	  point: function(x, y) {
	    x = +x, y = +y;
	    switch (this._point) {
	      case 0: this._point = 1; this._line ? this._context.lineTo(x, y) : this._context.moveTo(x, y); break;
	      case 1: this._point = 2; this._x1 = x, this._y1 = y; break;
	      case 2: this._point = 3; // proceed
	      default: point$1(this, x, y); break;
	    }
	    this._x0 = this._x1, this._x1 = this._x2, this._x2 = x;
	    this._y0 = this._y1, this._y1 = this._y2, this._y2 = y;
	  }
	};
	
	var cardinal = ((function custom(tension) {
	
	  function cardinal(context) {
	    return new Cardinal(context, tension);
	  }
	
	  cardinal.tension = function(tension) {
	    return custom(+tension);
	  };
	
	  return cardinal;
	}))(0);
	
	function CardinalClosed(context, tension) {
	  this._context = context;
	  this._k = (1 - tension) / 6;
	}
	
	CardinalClosed.prototype = {
	  areaStart: noop,
	  areaEnd: noop,
	  lineStart: function() {
	    this._x0 = this._x1 = this._x2 = this._x3 = this._x4 = this._x5 =
	    this._y0 = this._y1 = this._y2 = this._y3 = this._y4 = this._y5 = NaN;
	    this._point = 0;
	  },
	  lineEnd: function() {
	    switch (this._point) {
	      case 1: {
	        this._context.moveTo(this._x3, this._y3);
	        this._context.closePath();
	        break;
	      }
	      case 2: {
	        this._context.lineTo(this._x3, this._y3);
	        this._context.closePath();
	        break;
	      }
	      case 3: {
	        this.point(this._x3, this._y3);
	        this.point(this._x4, this._y4);
	        this.point(this._x5, this._y5);
	        break;
	      }
	    }
	  },
	  point: function(x, y) {
	    x = +x, y = +y;
	    switch (this._point) {
	      case 0: this._point = 1; this._x3 = x, this._y3 = y; break;
	      case 1: this._point = 2; this._context.moveTo(this._x4 = x, this._y4 = y); break;
	      case 2: this._point = 3; this._x5 = x, this._y5 = y; break;
	      default: point$1(this, x, y); break;
	    }
	    this._x0 = this._x1, this._x1 = this._x2, this._x2 = x;
	    this._y0 = this._y1, this._y1 = this._y2, this._y2 = y;
	  }
	};
	
	var cardinalClosed = ((function custom(tension) {
	
	  function cardinal(context) {
	    return new CardinalClosed(context, tension);
	  }
	
	  cardinal.tension = function(tension) {
	    return custom(+tension);
	  };
	
	  return cardinal;
	}))(0);
	
	function CardinalOpen(context, tension) {
	  this._context = context;
	  this._k = (1 - tension) / 6;
	}
	
	CardinalOpen.prototype = {
	  areaStart: function() {
	    this._line = 0;
	  },
	  areaEnd: function() {
	    this._line = NaN;
	  },
	  lineStart: function() {
	    this._x0 = this._x1 = this._x2 =
	    this._y0 = this._y1 = this._y2 = NaN;
	    this._point = 0;
	  },
	  lineEnd: function() {
	    if (this._line || (this._line !== 0 && this._point === 3)) this._context.closePath();
	    this._line = 1 - this._line;
	  },
	  point: function(x, y) {
	    x = +x, y = +y;
	    switch (this._point) {
	      case 0: this._point = 1; break;
	      case 1: this._point = 2; break;
	      case 2: this._point = 3; this._line ? this._context.lineTo(this._x2, this._y2) : this._context.moveTo(this._x2, this._y2); break;
	      case 3: this._point = 4; // proceed
	      default: point$1(this, x, y); break;
	    }
	    this._x0 = this._x1, this._x1 = this._x2, this._x2 = x;
	    this._y0 = this._y1, this._y1 = this._y2, this._y2 = y;
	  }
	};
	
	var cardinalOpen = ((function custom(tension) {
	
	  function cardinal(context) {
	    return new CardinalOpen(context, tension);
	  }
	
	  cardinal.tension = function(tension) {
	    return custom(+tension);
	  };
	
	  return cardinal;
	}))(0);
	
	function point$2(that, x, y) {
	  var x1 = that._x1,
	      y1 = that._y1,
	      x2 = that._x2,
	      y2 = that._y2;
	
	  if (that._l01_a > epsilon) {
	    var a = 2 * that._l01_2a + 3 * that._l01_a * that._l12_a + that._l12_2a,
	        n = 3 * that._l01_a * (that._l01_a + that._l12_a);
	    x1 = (x1 * a - that._x0 * that._l12_2a + that._x2 * that._l01_2a) / n;
	    y1 = (y1 * a - that._y0 * that._l12_2a + that._y2 * that._l01_2a) / n;
	  }
	
	  if (that._l23_a > epsilon) {
	    var b = 2 * that._l23_2a + 3 * that._l23_a * that._l12_a + that._l12_2a,
	        m = 3 * that._l23_a * (that._l23_a + that._l12_a);
	    x2 = (x2 * b + that._x1 * that._l23_2a - x * that._l12_2a) / m;
	    y2 = (y2 * b + that._y1 * that._l23_2a - y * that._l12_2a) / m;
	  }
	
	  that._context.bezierCurveTo(x1, y1, x2, y2, that._x2, that._y2);
	}
	
	function CatmullRom(context, alpha) {
	  this._context = context;
	  this._alpha = alpha;
	}
	
	CatmullRom.prototype = {
	  areaStart: function() {
	    this._line = 0;
	  },
	  areaEnd: function() {
	    this._line = NaN;
	  },
	  lineStart: function() {
	    this._x0 = this._x1 = this._x2 =
	    this._y0 = this._y1 = this._y2 = NaN;
	    this._l01_a = this._l12_a = this._l23_a =
	    this._l01_2a = this._l12_2a = this._l23_2a =
	    this._point = 0;
	  },
	  lineEnd: function() {
	    switch (this._point) {
	      case 2: this._context.lineTo(this._x2, this._y2); break;
	      case 3: this.point(this._x2, this._y2); break;
	    }
	    if (this._line || (this._line !== 0 && this._point === 1)) this._context.closePath();
	    this._line = 1 - this._line;
	  },
	  point: function(x, y) {
	    x = +x, y = +y;
	
	    if (this._point) {
	      var x23 = this._x2 - x,
	          y23 = this._y2 - y;
	      this._l23_a = Math.sqrt(this._l23_2a = Math.pow(x23 * x23 + y23 * y23, this._alpha));
	    }
	
	    switch (this._point) {
	      case 0: this._point = 1; this._line ? this._context.lineTo(x, y) : this._context.moveTo(x, y); break;
	      case 1: this._point = 2; break;
	      case 2: this._point = 3; // proceed
	      default: point$2(this, x, y); break;
	    }
	
	    this._l01_a = this._l12_a, this._l12_a = this._l23_a;
	    this._l01_2a = this._l12_2a, this._l12_2a = this._l23_2a;
	    this._x0 = this._x1, this._x1 = this._x2, this._x2 = x;
	    this._y0 = this._y1, this._y1 = this._y2, this._y2 = y;
	  }
	};
	
	var catmullRom = ((function custom(alpha) {
	
	  function catmullRom(context) {
	    return alpha ? new CatmullRom(context, alpha) : new Cardinal(context, 0);
	  }
	
	  catmullRom.alpha = function(alpha) {
	    return custom(+alpha);
	  };
	
	  return catmullRom;
	}))(0.5);
	
	function CatmullRomClosed(context, alpha) {
	  this._context = context;
	  this._alpha = alpha;
	}
	
	CatmullRomClosed.prototype = {
	  areaStart: noop,
	  areaEnd: noop,
	  lineStart: function() {
	    this._x0 = this._x1 = this._x2 = this._x3 = this._x4 = this._x5 =
	    this._y0 = this._y1 = this._y2 = this._y3 = this._y4 = this._y5 = NaN;
	    this._l01_a = this._l12_a = this._l23_a =
	    this._l01_2a = this._l12_2a = this._l23_2a =
	    this._point = 0;
	  },
	  lineEnd: function() {
	    switch (this._point) {
	      case 1: {
	        this._context.moveTo(this._x3, this._y3);
	        this._context.closePath();
	        break;
	      }
	      case 2: {
	        this._context.lineTo(this._x3, this._y3);
	        this._context.closePath();
	        break;
	      }
	      case 3: {
	        this.point(this._x3, this._y3);
	        this.point(this._x4, this._y4);
	        this.point(this._x5, this._y5);
	        break;
	      }
	    }
	  },
	  point: function(x, y) {
	    x = +x, y = +y;
	
	    if (this._point) {
	      var x23 = this._x2 - x,
	          y23 = this._y2 - y;
	      this._l23_a = Math.sqrt(this._l23_2a = Math.pow(x23 * x23 + y23 * y23, this._alpha));
	    }
	
	    switch (this._point) {
	      case 0: this._point = 1; this._x3 = x, this._y3 = y; break;
	      case 1: this._point = 2; this._context.moveTo(this._x4 = x, this._y4 = y); break;
	      case 2: this._point = 3; this._x5 = x, this._y5 = y; break;
	      default: point$2(this, x, y); break;
	    }
	
	    this._l01_a = this._l12_a, this._l12_a = this._l23_a;
	    this._l01_2a = this._l12_2a, this._l12_2a = this._l23_2a;
	    this._x0 = this._x1, this._x1 = this._x2, this._x2 = x;
	    this._y0 = this._y1, this._y1 = this._y2, this._y2 = y;
	  }
	};
	
	var catmullRomClosed = ((function custom(alpha) {
	
	  function catmullRom(context) {
	    return alpha ? new CatmullRomClosed(context, alpha) : new CardinalClosed(context, 0);
	  }
	
	  catmullRom.alpha = function(alpha) {
	    return custom(+alpha);
	  };
	
	  return catmullRom;
	}))(0.5);
	
	function CatmullRomOpen(context, alpha) {
	  this._context = context;
	  this._alpha = alpha;
	}
	
	CatmullRomOpen.prototype = {
	  areaStart: function() {
	    this._line = 0;
	  },
	  areaEnd: function() {
	    this._line = NaN;
	  },
	  lineStart: function() {
	    this._x0 = this._x1 = this._x2 =
	    this._y0 = this._y1 = this._y2 = NaN;
	    this._l01_a = this._l12_a = this._l23_a =
	    this._l01_2a = this._l12_2a = this._l23_2a =
	    this._point = 0;
	  },
	  lineEnd: function() {
	    if (this._line || (this._line !== 0 && this._point === 3)) this._context.closePath();
	    this._line = 1 - this._line;
	  },
	  point: function(x, y) {
	    x = +x, y = +y;
	
	    if (this._point) {
	      var x23 = this._x2 - x,
	          y23 = this._y2 - y;
	      this._l23_a = Math.sqrt(this._l23_2a = Math.pow(x23 * x23 + y23 * y23, this._alpha));
	    }
	
	    switch (this._point) {
	      case 0: this._point = 1; break;
	      case 1: this._point = 2; break;
	      case 2: this._point = 3; this._line ? this._context.lineTo(this._x2, this._y2) : this._context.moveTo(this._x2, this._y2); break;
	      case 3: this._point = 4; // proceed
	      default: point$2(this, x, y); break;
	    }
	
	    this._l01_a = this._l12_a, this._l12_a = this._l23_a;
	    this._l01_2a = this._l12_2a, this._l12_2a = this._l23_2a;
	    this._x0 = this._x1, this._x1 = this._x2, this._x2 = x;
	    this._y0 = this._y1, this._y1 = this._y2, this._y2 = y;
	  }
	};
	
	var catmullRomOpen = ((function custom(alpha) {
	
	  function catmullRom(context) {
	    return alpha ? new CatmullRomOpen(context, alpha) : new CardinalOpen(context, 0);
	  }
	
	  catmullRom.alpha = function(alpha) {
	    return custom(+alpha);
	  };
	
	  return catmullRom;
	}))(0.5);
	
	function LinearClosed(context) {
	  this._context = context;
	}
	
	LinearClosed.prototype = {
	  areaStart: noop,
	  areaEnd: noop,
	  lineStart: function() {
	    this._point = 0;
	  },
	  lineEnd: function() {
	    if (this._point) this._context.closePath();
	  },
	  point: function(x, y) {
	    x = +x, y = +y;
	    if (this._point) this._context.lineTo(x, y);
	    else this._point = 1, this._context.moveTo(x, y);
	  }
	};
	
	var linearClosed = function(context) {
	  return new LinearClosed(context);
	};
	
	function sign(x) {
	  return x < 0 ? -1 : 1;
	}
	
	// Calculate the slopes of the tangents (Hermite-type interpolation) based on
	// the following paper: Steffen, M. 1990. A Simple Method for Monotonic
	// Interpolation in One Dimension. Astronomy and Astrophysics, Vol. 239, NO.
	// NOV(II), P. 443, 1990.
	function slope3(that, x2, y2) {
	  var h0 = that._x1 - that._x0,
	      h1 = x2 - that._x1,
	      s0 = (that._y1 - that._y0) / (h0 || h1 < 0 && -0),
	      s1 = (y2 - that._y1) / (h1 || h0 < 0 && -0),
	      p = (s0 * h1 + s1 * h0) / (h0 + h1);
	  return (sign(s0) + sign(s1)) * Math.min(Math.abs(s0), Math.abs(s1), 0.5 * Math.abs(p)) || 0;
	}
	
	// Calculate a one-sided slope.
	function slope2(that, t) {
	  var h = that._x1 - that._x0;
	  return h ? (3 * (that._y1 - that._y0) / h - t) / 2 : t;
	}
	
	// According to https://en.wikipedia.org/wiki/Cubic_Hermite_spline#Representations
	// "you can express cubic Hermite interpolation in terms of cubic Bézier curves
	// with respect to the four values p0, p0 + m0 / 3, p1 - m1 / 3, p1".
	function point$3(that, t0, t1) {
	  var x0 = that._x0,
	      y0 = that._y0,
	      x1 = that._x1,
	      y1 = that._y1,
	      dx = (x1 - x0) / 3;
	  that._context.bezierCurveTo(x0 + dx, y0 + dx * t0, x1 - dx, y1 - dx * t1, x1, y1);
	}
	
	function MonotoneX(context) {
	  this._context = context;
	}
	
	MonotoneX.prototype = {
	  areaStart: function() {
	    this._line = 0;
	  },
	  areaEnd: function() {
	    this._line = NaN;
	  },
	  lineStart: function() {
	    this._x0 = this._x1 =
	    this._y0 = this._y1 =
	    this._t0 = NaN;
	    this._point = 0;
	  },
	  lineEnd: function() {
	    switch (this._point) {
	      case 2: this._context.lineTo(this._x1, this._y1); break;
	      case 3: point$3(this, this._t0, slope2(this, this._t0)); break;
	    }
	    if (this._line || (this._line !== 0 && this._point === 1)) this._context.closePath();
	    this._line = 1 - this._line;
	  },
	  point: function(x, y) {
	    var t1 = NaN;
	
	    x = +x, y = +y;
	    if (x === this._x1 && y === this._y1) return; // Ignore coincident points.
	    switch (this._point) {
	      case 0: this._point = 1; this._line ? this._context.lineTo(x, y) : this._context.moveTo(x, y); break;
	      case 1: this._point = 2; break;
	      case 2: this._point = 3; point$3(this, slope2(this, t1 = slope3(this, x, y)), t1); break;
	      default: point$3(this, this._t0, t1 = slope3(this, x, y)); break;
	    }
	
	    this._x0 = this._x1, this._x1 = x;
	    this._y0 = this._y1, this._y1 = y;
	    this._t0 = t1;
	  }
	};
	
	function MonotoneY(context) {
	  this._context = new ReflectContext(context);
	}
	
	(MonotoneY.prototype = Object.create(MonotoneX.prototype)).point = function(x, y) {
	  MonotoneX.prototype.point.call(this, y, x);
	};
	
	function ReflectContext(context) {
	  this._context = context;
	}
	
	ReflectContext.prototype = {
	  moveTo: function(x, y) { this._context.moveTo(y, x); },
	  closePath: function() { this._context.closePath(); },
	  lineTo: function(x, y) { this._context.lineTo(y, x); },
	  bezierCurveTo: function(x1, y1, x2, y2, x, y) { this._context.bezierCurveTo(y1, x1, y2, x2, y, x); }
	};
	
	function monotoneX(context) {
	  return new MonotoneX(context);
	}
	
	function monotoneY(context) {
	  return new MonotoneY(context);
	}
	
	function Natural(context) {
	  this._context = context;
	}
	
	Natural.prototype = {
	  areaStart: function() {
	    this._line = 0;
	  },
	  areaEnd: function() {
	    this._line = NaN;
	  },
	  lineStart: function() {
	    this._x = [];
	    this._y = [];
	  },
	  lineEnd: function() {
	    var x = this._x,
	        y = this._y,
	        n = x.length;
	
	    if (n) {
	      this._line ? this._context.lineTo(x[0], y[0]) : this._context.moveTo(x[0], y[0]);
	      if (n === 2) {
	        this._context.lineTo(x[1], y[1]);
	      } else {
	        var px = controlPoints(x),
	            py = controlPoints(y);
	        for (var i0 = 0, i1 = 1; i1 < n; ++i0, ++i1) {
	          this._context.bezierCurveTo(px[0][i0], py[0][i0], px[1][i0], py[1][i0], x[i1], y[i1]);
	        }
	      }
	    }
	
	    if (this._line || (this._line !== 0 && n === 1)) this._context.closePath();
	    this._line = 1 - this._line;
	    this._x = this._y = null;
	  },
	  point: function(x, y) {
	    this._x.push(+x);
	    this._y.push(+y);
	  }
	};
	
	// See https://www.particleincell.com/2012/bezier-splines/ for derivation.
	function controlPoints(x) {
	  var i,
	      n = x.length - 1,
	      m,
	      a = new Array(n),
	      b = new Array(n),
	      r = new Array(n);
	  a[0] = 0, b[0] = 2, r[0] = x[0] + 2 * x[1];
	  for (i = 1; i < n - 1; ++i) a[i] = 1, b[i] = 4, r[i] = 4 * x[i] + 2 * x[i + 1];
	  a[n - 1] = 2, b[n - 1] = 7, r[n - 1] = 8 * x[n - 1] + x[n];
	  for (i = 1; i < n; ++i) m = a[i] / b[i - 1], b[i] -= m, r[i] -= m * r[i - 1];
	  a[n - 1] = r[n - 1] / b[n - 1];
	  for (i = n - 2; i >= 0; --i) a[i] = (r[i] - a[i + 1]) / b[i];
	  b[n - 1] = (x[n] + a[n - 1]) / 2;
	  for (i = 0; i < n - 1; ++i) b[i] = 2 * x[i + 1] - a[i + 1];
	  return [a, b];
	}
	
	var natural = function(context) {
	  return new Natural(context);
	};
	
	function Step(context, t) {
	  this._context = context;
	  this._t = t;
	}
	
	Step.prototype = {
	  areaStart: function() {
	    this._line = 0;
	  },
	  areaEnd: function() {
	    this._line = NaN;
	  },
	  lineStart: function() {
	    this._x = this._y = NaN;
	    this._point = 0;
	  },
	  lineEnd: function() {
	    if (0 < this._t && this._t < 1 && this._point === 2) this._context.lineTo(this._x, this._y);
	    if (this._line || (this._line !== 0 && this._point === 1)) this._context.closePath();
	    if (this._line >= 0) this._t = 1 - this._t, this._line = 1 - this._line;
	  },
	  point: function(x, y) {
	    x = +x, y = +y;
	    switch (this._point) {
	      case 0: this._point = 1; this._line ? this._context.lineTo(x, y) : this._context.moveTo(x, y); break;
	      case 1: this._point = 2; // proceed
	      default: {
	        if (this._t <= 0) {
	          this._context.lineTo(this._x, y);
	          this._context.lineTo(x, y);
	        } else {
	          var x1 = this._x * (1 - this._t) + x * this._t;
	          this._context.lineTo(x1, this._y);
	          this._context.lineTo(x1, y);
	        }
	        break;
	      }
	    }
	    this._x = x, this._y = y;
	  }
	};
	
	var step = function(context) {
	  return new Step(context, 0.5);
	};
	
	function stepBefore(context) {
	  return new Step(context, 0);
	}
	
	function stepAfter(context) {
	  return new Step(context, 1);
	}
	
	var none = function(series, order) {
	  if (!((n = series.length) > 1)) return;
	  for (var i = 1, j, s0, s1 = series[order[0]], n, m = s1.length; i < n; ++i) {
	    s0 = s1, s1 = series[order[i]];
	    for (j = 0; j < m; ++j) {
	      s1[j][1] += s1[j][0] = isNaN(s0[j][1]) ? s0[j][0] : s0[j][1];
	    }
	  }
	};
	
	var none$1 = function(series) {
	  var n = series.length, o = new Array(n);
	  while (--n >= 0) o[n] = n;
	  return o;
	};
	
	function stackValue(d, key) {
	  return d[key];
	}
	
	var stack = function() {
	  var keys = constant([]),
	      order = none$1,
	      offset = none,
	      value = stackValue;
	
	  function stack(data) {
	    var kz = keys.apply(this, arguments),
	        i,
	        m = data.length,
	        n = kz.length,
	        sz = new Array(n),
	        oz;
	
	    for (i = 0; i < n; ++i) {
	      for (var ki = kz[i], si = sz[i] = new Array(m), j = 0, sij; j < m; ++j) {
	        si[j] = sij = [0, +value(data[j], ki, j, data)];
	        sij.data = data[j];
	      }
	      si.key = ki;
	    }
	
	    for (i = 0, oz = order(sz); i < n; ++i) {
	      sz[oz[i]].index = i;
	    }
	
	    offset(sz, oz);
	    return sz;
	  }
	
	  stack.keys = function(_) {
	    return arguments.length ? (keys = typeof _ === "function" ? _ : constant(slice.call(_)), stack) : keys;
	  };
	
	  stack.value = function(_) {
	    return arguments.length ? (value = typeof _ === "function" ? _ : constant(+_), stack) : value;
	  };
	
	  stack.order = function(_) {
	    return arguments.length ? (order = _ == null ? none$1 : typeof _ === "function" ? _ : constant(slice.call(_)), stack) : order;
	  };
	
	  stack.offset = function(_) {
	    return arguments.length ? (offset = _ == null ? none : _, stack) : offset;
	  };
	
	  return stack;
	};
	
	var expand = function(series, order) {
	  if (!((n = series.length) > 0)) return;
	  for (var i, n, j = 0, m = series[0].length, y; j < m; ++j) {
	    for (y = i = 0; i < n; ++i) y += series[i][j][1] || 0;
	    if (y) for (i = 0; i < n; ++i) series[i][j][1] /= y;
	  }
	  none(series, order);
	};
	
	var diverging = function(series, order) {
	  if (!((n = series.length) > 1)) return;
	  for (var i, j = 0, d, dy, yp, yn, n, m = series[order[0]].length; j < m; ++j) {
	    for (yp = yn = 0, i = 0; i < n; ++i) {
	      if ((dy = (d = series[order[i]][j])[1] - d[0]) >= 0) {
	        d[0] = yp, d[1] = yp += dy;
	      } else if (dy < 0) {
	        d[1] = yn, d[0] = yn += dy;
	      } else {
	        d[0] = yp;
	      }
	    }
	  }
	};
	
	var silhouette = function(series, order) {
	  if (!((n = series.length) > 0)) return;
	  for (var j = 0, s0 = series[order[0]], n, m = s0.length; j < m; ++j) {
	    for (var i = 0, y = 0; i < n; ++i) y += series[i][j][1] || 0;
	    s0[j][1] += s0[j][0] = -y / 2;
	  }
	  none(series, order);
	};
	
	var wiggle = function(series, order) {
	  if (!((n = series.length) > 0) || !((m = (s0 = series[order[0]]).length) > 0)) return;
	  for (var y = 0, j = 1, s0, m, n; j < m; ++j) {
	    for (var i = 0, s1 = 0, s2 = 0; i < n; ++i) {
	      var si = series[order[i]],
	          sij0 = si[j][1] || 0,
	          sij1 = si[j - 1][1] || 0,
	          s3 = (sij0 - sij1) / 2;
	      for (var k = 0; k < i; ++k) {
	        var sk = series[order[k]],
	            skj0 = sk[j][1] || 0,
	            skj1 = sk[j - 1][1] || 0;
	        s3 += skj0 - skj1;
	      }
	      s1 += sij0, s2 += s3 * sij0;
	    }
	    s0[j - 1][1] += s0[j - 1][0] = y;
	    if (s1) y -= s2 / s1;
	  }
	  s0[j - 1][1] += s0[j - 1][0] = y;
	  none(series, order);
	};
	
	var ascending = function(series) {
	  var sums = series.map(sum);
	  return none$1(series).sort(function(a, b) { return sums[a] - sums[b]; });
	};
	
	function sum(series) {
	  var s = 0, i = -1, n = series.length, v;
	  while (++i < n) if (v = +series[i][1]) s += v;
	  return s;
	}
	
	var descending$1 = function(series) {
	  return ascending(series).reverse();
	};
	
	var insideOut = function(series) {
	  var n = series.length,
	      i,
	      j,
	      sums = series.map(sum),
	      order = none$1(series).sort(function(a, b) { return sums[b] - sums[a]; }),
	      top = 0,
	      bottom = 0,
	      tops = [],
	      bottoms = [];
	
	  for (i = 0; i < n; ++i) {
	    j = order[i];
	    if (top < bottom) {
	      top += sums[j];
	      tops.push(j);
	    } else {
	      bottom += sums[j];
	      bottoms.push(j);
	    }
	  }
	
	  return bottoms.reverse().concat(tops);
	};
	
	var reverse = function(series) {
	  return none$1(series).reverse();
	};
	
	exports.arc = arc;
	exports.area = area;
	exports.line = line;
	exports.pie = pie;
	exports.radialArea = radialArea;
	exports.radialLine = radialLine$1;
	exports.linkHorizontal = linkHorizontal;
	exports.linkVertical = linkVertical;
	exports.linkRadial = linkRadial;
	exports.symbol = symbol;
	exports.symbols = symbols;
	exports.symbolCircle = circle;
	exports.symbolCross = cross;
	exports.symbolDiamond = diamond;
	exports.symbolSquare = square;
	exports.symbolStar = star;
	exports.symbolTriangle = triangle;
	exports.symbolWye = wye;
	exports.curveBasisClosed = basisClosed;
	exports.curveBasisOpen = basisOpen;
	exports.curveBasis = basis;
	exports.curveBundle = bundle;
	exports.curveCardinalClosed = cardinalClosed;
	exports.curveCardinalOpen = cardinalOpen;
	exports.curveCardinal = cardinal;
	exports.curveCatmullRomClosed = catmullRomClosed;
	exports.curveCatmullRomOpen = catmullRomOpen;
	exports.curveCatmullRom = catmullRom;
	exports.curveLinearClosed = linearClosed;
	exports.curveLinear = curveLinear;
	exports.curveMonotoneX = monotoneX;
	exports.curveMonotoneY = monotoneY;
	exports.curveNatural = natural;
	exports.curveStep = step;
	exports.curveStepAfter = stepAfter;
	exports.curveStepBefore = stepBefore;
	exports.stack = stack;
	exports.stackOffsetExpand = expand;
	exports.stackOffsetDiverging = diverging;
	exports.stackOffsetNone = none;
	exports.stackOffsetSilhouette = silhouette;
	exports.stackOffsetWiggle = wiggle;
	exports.stackOrderAscending = ascending;
	exports.stackOrderDescending = descending$1;
	exports.stackOrderInsideOut = insideOut;
	exports.stackOrderNone = none$1;
	exports.stackOrderReverse = reverse;
	
	Object.defineProperty(exports, '__esModule', { value: true });
	
	})));


/***/ }),
/* 34 */
/***/ (function(module, exports, __webpack_require__) {

	// https://d3js.org/d3-path/ Version 1.0.5. Copyright 2017 Mike Bostock.
	(function (global, factory) {
		 true ? factory(exports) :
		typeof define === 'function' && define.amd ? define(['exports'], factory) :
		(factory((global.d3 = global.d3 || {})));
	}(this, (function (exports) { 'use strict';
	
	var pi = Math.PI;
	var tau = 2 * pi;
	var epsilon = 1e-6;
	var tauEpsilon = tau - epsilon;
	
	function Path() {
	  this._x0 = this._y0 = // start of current subpath
	  this._x1 = this._y1 = null; // end of current subpath
	  this._ = "";
	}
	
	function path() {
	  return new Path;
	}
	
	Path.prototype = path.prototype = {
	  constructor: Path,
	  moveTo: function(x, y) {
	    this._ += "M" + (this._x0 = this._x1 = +x) + "," + (this._y0 = this._y1 = +y);
	  },
	  closePath: function() {
	    if (this._x1 !== null) {
	      this._x1 = this._x0, this._y1 = this._y0;
	      this._ += "Z";
	    }
	  },
	  lineTo: function(x, y) {
	    this._ += "L" + (this._x1 = +x) + "," + (this._y1 = +y);
	  },
	  quadraticCurveTo: function(x1, y1, x, y) {
	    this._ += "Q" + (+x1) + "," + (+y1) + "," + (this._x1 = +x) + "," + (this._y1 = +y);
	  },
	  bezierCurveTo: function(x1, y1, x2, y2, x, y) {
	    this._ += "C" + (+x1) + "," + (+y1) + "," + (+x2) + "," + (+y2) + "," + (this._x1 = +x) + "," + (this._y1 = +y);
	  },
	  arcTo: function(x1, y1, x2, y2, r) {
	    x1 = +x1, y1 = +y1, x2 = +x2, y2 = +y2, r = +r;
	    var x0 = this._x1,
	        y0 = this._y1,
	        x21 = x2 - x1,
	        y21 = y2 - y1,
	        x01 = x0 - x1,
	        y01 = y0 - y1,
	        l01_2 = x01 * x01 + y01 * y01;
	
	    // Is the radius negative? Error.
	    if (r < 0) throw new Error("negative radius: " + r);
	
	    // Is this path empty? Move to (x1,y1).
	    if (this._x1 === null) {
	      this._ += "M" + (this._x1 = x1) + "," + (this._y1 = y1);
	    }
	
	    // Or, is (x1,y1) coincident with (x0,y0)? Do nothing.
	    else if (!(l01_2 > epsilon)) {}
	
	    // Or, are (x0,y0), (x1,y1) and (x2,y2) collinear?
	    // Equivalently, is (x1,y1) coincident with (x2,y2)?
	    // Or, is the radius zero? Line to (x1,y1).
	    else if (!(Math.abs(y01 * x21 - y21 * x01) > epsilon) || !r) {
	      this._ += "L" + (this._x1 = x1) + "," + (this._y1 = y1);
	    }
	
	    // Otherwise, draw an arc!
	    else {
	      var x20 = x2 - x0,
	          y20 = y2 - y0,
	          l21_2 = x21 * x21 + y21 * y21,
	          l20_2 = x20 * x20 + y20 * y20,
	          l21 = Math.sqrt(l21_2),
	          l01 = Math.sqrt(l01_2),
	          l = r * Math.tan((pi - Math.acos((l21_2 + l01_2 - l20_2) / (2 * l21 * l01))) / 2),
	          t01 = l / l01,
	          t21 = l / l21;
	
	      // If the start tangent is not coincident with (x0,y0), line to.
	      if (Math.abs(t01 - 1) > epsilon) {
	        this._ += "L" + (x1 + t01 * x01) + "," + (y1 + t01 * y01);
	      }
	
	      this._ += "A" + r + "," + r + ",0,0," + (+(y01 * x20 > x01 * y20)) + "," + (this._x1 = x1 + t21 * x21) + "," + (this._y1 = y1 + t21 * y21);
	    }
	  },
	  arc: function(x, y, r, a0, a1, ccw) {
	    x = +x, y = +y, r = +r;
	    var dx = r * Math.cos(a0),
	        dy = r * Math.sin(a0),
	        x0 = x + dx,
	        y0 = y + dy,
	        cw = 1 ^ ccw,
	        da = ccw ? a0 - a1 : a1 - a0;
	
	    // Is the radius negative? Error.
	    if (r < 0) throw new Error("negative radius: " + r);
	
	    // Is this path empty? Move to (x0,y0).
	    if (this._x1 === null) {
	      this._ += "M" + x0 + "," + y0;
	    }
	
	    // Or, is (x0,y0) not coincident with the previous point? Line to (x0,y0).
	    else if (Math.abs(this._x1 - x0) > epsilon || Math.abs(this._y1 - y0) > epsilon) {
	      this._ += "L" + x0 + "," + y0;
	    }
	
	    // Is this arc empty? We’re done.
	    if (!r) return;
	
	    // Does the angle go the wrong way? Flip the direction.
	    if (da < 0) da = da % tau + tau;
	
	    // Is this a complete circle? Draw two arcs to complete the circle.
	    if (da > tauEpsilon) {
	      this._ += "A" + r + "," + r + ",0,1," + cw + "," + (x - dx) + "," + (y - dy) + "A" + r + "," + r + ",0,1," + cw + "," + (this._x1 = x0) + "," + (this._y1 = y0);
	    }
	
	    // Is this arc non-empty? Draw an arc!
	    else if (da > epsilon) {
	      this._ += "A" + r + "," + r + ",0," + (+(da >= pi)) + "," + cw + "," + (this._x1 = x + r * Math.cos(a1)) + "," + (this._y1 = y + r * Math.sin(a1));
	    }
	  },
	  rect: function(x, y, w, h) {
	    this._ += "M" + (this._x0 = this._x1 = +x) + "," + (this._y0 = this._y1 = +y) + "h" + (+w) + "v" + (+h) + "h" + (-w) + "Z";
	  },
	  toString: function() {
	    return this._;
	  }
	};
	
	exports.path = path;
	
	Object.defineProperty(exports, '__esModule', { value: true });
	
	})));


/***/ }),
/* 35 */,
/* 36 */,
/* 37 */,
/* 38 */,
/* 39 */
/***/ (function(module, exports, __webpack_require__) {

	var __WEBPACK_AMD_DEFINE_RESULT__;'use strict';
	
	!(__WEBPACK_AMD_DEFINE_RESULT__ = function (require) {
	    'use strict';
	
	    var d3Format = __webpack_require__(9);
	
	    /**
	     * Calculates percentage of value from total
	     * @param  {Number}  value    Value to check
	     * @param  {Number}  total    Sum of values
	     * @param  {String}  decimals Specifies number of decimals https://github.com/d3/d3-format
	     * @return {String}           Percentage
	     */
	    function calculatePercent(value, total, decimals) {
	        return d3Format.format(decimals)(value / total * 100);
	    }
	
	    /**
	     * Checks if a number is an integer of has decimal values
	     * @param  {Number}  value Value to check
	     * @return {Boolean}       If it is an iteger
	     */
	    function isInteger(value) {
	        return value % 1 === 0;
	    }
	
	    return {
	        calculatePercent: calculatePercent,
	        isInteger: isInteger
	    };
	}.call(exports, __webpack_require__, exports, module), __WEBPACK_AMD_DEFINE_RESULT__ !== undefined && (module.exports = __WEBPACK_AMD_DEFINE_RESULT__));

/***/ }),
/* 40 */,
/* 41 */,
/* 42 */,
/* 43 */,
/* 44 */,
/* 45 */
/***/ (function(module, exports, __webpack_require__) {

	var __WEBPACK_AMD_DEFINE_RESULT__;'use strict';
	
	!(__WEBPACK_AMD_DEFINE_RESULT__ = function (require) {
	
	    var d3Selection = __webpack_require__(1),
	        colors = __webpack_require__(19),
	        selectClass = 'form-control';
	
	    /**
	     * Creates a color schema selector
	     * @param  {String}   selectContainerSelector   CSS DOM selector for the select box root
	     * @param  {String}   chartSelector             CSS DOM selector of the chart to render
	     * @param  {Function} callback                  Optional callback to execute after color change
	     * @return {void}
	     */
	    function createColorSelector(selectContainerSelector, chartSelector, callback) {
	        var colorKeys = Object.keys(colors.colorSchemas);
	        var containerSelector = document.querySelector(selectContainerSelector);
	
	        if (!containerSelector) {
	            return;
	        }
	
	        // Create Select
	        var sel = document.createElement("select");
	        sel.className += ' ' + selectClass;
	
	        // And fill with options
	        colorKeys.forEach(function (key, i) {
	            var opt = document.createElement("option");
	
	            opt.value = key;
	            opt.text = colors.colorSchemasHuman[key];
	            sel.add(opt);
	        });
	
	        // Add it to the DOM
	        containerSelector.append(sel);
	
	        // Listen for changes
	        d3Selection.select(sel).on('change', function () {
	            // Get new color schema
	            var newSchema = colors.colorSchemas[this.value];
	
	            d3Selection.select(chartSelector).remove();
	
	            // Draw
	            if (callback) {
	                callback(newSchema);
	            }
	        });
	    }
	
	    return {
	        createColorSelector: createColorSelector
	    };
	}.call(exports, __webpack_require__, exports, module), __WEBPACK_AMD_DEFINE_RESULT__ !== undefined && (module.exports = __WEBPACK_AMD_DEFINE_RESULT__));

/***/ }),
/* 46 */,
/* 47 */
/***/ (function(module, exports) {

	/**
	 * lodash (Custom Build) <https://lodash.com/>
	 * Build: `lodash modularize exports="npm" -o ./`
	 * Copyright jQuery Foundation and other contributors <https://jquery.org/>
	 * Released under MIT license <https://lodash.com/license>
	 * Based on Underscore.js 1.8.3 <http://underscorejs.org/LICENSE>
	 * Copyright Jeremy Ashkenas, DocumentCloud and Investigative Reporters & Editors
	 */
	
	/** Used as references for various `Number` constants. */
	var MAX_SAFE_INTEGER = 9007199254740991;
	
	/** `Object#toString` result references. */
	var argsTag = '[object Arguments]',
	    funcTag = '[object Function]',
	    genTag = '[object GeneratorFunction]';
	
	/** Used to detect unsigned integer values. */
	var reIsUint = /^(?:0|[1-9]\d*)$/;
	
	/**
	 * A faster alternative to `Function#apply`, this function invokes `func`
	 * with the `this` binding of `thisArg` and the arguments of `args`.
	 *
	 * @private
	 * @param {Function} func The function to invoke.
	 * @param {*} thisArg The `this` binding of `func`.
	 * @param {Array} args The arguments to invoke `func` with.
	 * @returns {*} Returns the result of `func`.
	 */
	function apply(func, thisArg, args) {
	  switch (args.length) {
	    case 0: return func.call(thisArg);
	    case 1: return func.call(thisArg, args[0]);
	    case 2: return func.call(thisArg, args[0], args[1]);
	    case 3: return func.call(thisArg, args[0], args[1], args[2]);
	  }
	  return func.apply(thisArg, args);
	}
	
	/**
	 * The base implementation of `_.times` without support for iteratee shorthands
	 * or max array length checks.
	 *
	 * @private
	 * @param {number} n The number of times to invoke `iteratee`.
	 * @param {Function} iteratee The function invoked per iteration.
	 * @returns {Array} Returns the array of results.
	 */
	function baseTimes(n, iteratee) {
	  var index = -1,
	      result = Array(n);
	
	  while (++index < n) {
	    result[index] = iteratee(index);
	  }
	  return result;
	}
	
	/**
	 * Creates a unary function that invokes `func` with its argument transformed.
	 *
	 * @private
	 * @param {Function} func The function to wrap.
	 * @param {Function} transform The argument transform.
	 * @returns {Function} Returns the new function.
	 */
	function overArg(func, transform) {
	  return function(arg) {
	    return func(transform(arg));
	  };
	}
	
	/** Used for built-in method references. */
	var objectProto = Object.prototype;
	
	/** Used to check objects for own properties. */
	var hasOwnProperty = objectProto.hasOwnProperty;
	
	/**
	 * Used to resolve the
	 * [`toStringTag`](http://ecma-international.org/ecma-262/7.0/#sec-object.prototype.tostring)
	 * of values.
	 */
	var objectToString = objectProto.toString;
	
<<<<<<< HEAD
	var _typeof = typeof Symbol === "function" && typeof Symbol.iterator === "symbol" ? function (obj) { return typeof obj; } : function (obj) { return obj && typeof Symbol === "function" && obj.constructor === Symbol && obj !== Symbol.prototype ? "symbol" : typeof obj; };
	
	!(__WEBPACK_AMD_DEFINE_RESULT__ = function (require) {
	    'use strict';
=======
	/** Built-in value references. */
	var propertyIsEnumerable = objectProto.propertyIsEnumerable;
>>>>>>> 79fe5594
	
	/* Built-in method references for those with the same name as other `lodash` methods. */
	var nativeKeys = overArg(Object.keys, Object),
	    nativeMax = Math.max;
	
	/** Detect if properties shadowing those on `Object.prototype` are non-enumerable. */
	var nonEnumShadows = !propertyIsEnumerable.call({ 'valueOf': 1 }, 'valueOf');
	
	/**
	 * Creates an array of the enumerable property names of the array-like `value`.
	 *
	 * @private
	 * @param {*} value The value to query.
	 * @param {boolean} inherited Specify returning inherited property names.
	 * @returns {Array} Returns the array of property names.
	 */
	function arrayLikeKeys(value, inherited) {
	  // Safari 8.1 makes `arguments.callee` enumerable in strict mode.
	  // Safari 9 makes `arguments.length` enumerable in strict mode.
	  var result = (isArray(value) || isArguments(value))
	    ? baseTimes(value.length, String)
	    : [];
	
	  var length = result.length,
	      skipIndexes = !!length;
	
	  for (var key in value) {
	    if ((inherited || hasOwnProperty.call(value, key)) &&
	        !(skipIndexes && (key == 'length' || isIndex(key, length)))) {
	      result.push(key);
	    }
	  }
	  return result;
	}
	
	/**
	 * Assigns `value` to `key` of `object` if the existing value is not equivalent
	 * using [`SameValueZero`](http://ecma-international.org/ecma-262/7.0/#sec-samevaluezero)
	 * for equality comparisons.
	 *
	 * @private
	 * @param {Object} object The object to modify.
	 * @param {string} key The key of the property to assign.
	 * @param {*} value The value to assign.
	 */
	function assignValue(object, key, value) {
	  var objValue = object[key];
	  if (!(hasOwnProperty.call(object, key) && eq(objValue, value)) ||
	      (value === undefined && !(key in object))) {
	    object[key] = value;
	  }
	}
	
	/**
	 * The base implementation of `_.keys` which doesn't treat sparse arrays as dense.
	 *
	 * @private
	 * @param {Object} object The object to query.
	 * @returns {Array} Returns the array of property names.
	 */
	function baseKeys(object) {
	  if (!isPrototype(object)) {
	    return nativeKeys(object);
	  }
	  var result = [];
	  for (var key in Object(object)) {
	    if (hasOwnProperty.call(object, key) && key != 'constructor') {
	      result.push(key);
	    }
	  }
	  return result;
	}
	
<<<<<<< HEAD
	        var margin = {
	            top: 2,
	            right: 2,
	            bottom: 2,
	            left: 2
	        },
	            width = 250,
	            height = 45,
	            title = 'Tooltip title',
	
	
	        // tooltip
	        tooltip = void 0,
	            tooltipOffset = {
	            y: -55,
	            x: 0
	        },
	            tooltipMaxTopicLength = 170,
	            tooltipTextContainer = void 0,
	            tooltipDivider = void 0,
	            tooltipBody = void 0,
	            tooltipTitle = void 0,
	            tooltipWidth = 250,
	            tooltipHeight = 48,
	            ttTextX = 0,
	            ttTextY = 37,
	            textSize = void 0,
	            entryLineLimit = 3,
	            circleYOffset = 8,
	            colorMap = void 0,
	            bodyFillColor = '#FFFFFF',
	            borderStrokeColor = '#D2D6DF',
	            titleFillColor = '#6D717A',
	            textFillColor = '#282C35',
	            tooltipTextColor = '#000000',
	            dateLabel = 'date',
	            valueLabel = 'value',
	            nameLabel = 'name',
	            topicLabel = 'topics',
	            defaultAxisSettings = axisTimeCombinations.DAY_MONTH,
	            forceAxisSettings = null,
	            forceOrder = [],
	
	
	        // formats
	        monthDayYearFormat = d3TimeFormat.timeFormat('%b %d, %Y'),
	            monthDayHourFormat = d3TimeFormat.timeFormat('%b %d, %I %p'),
	            locale = void 0,
	            chartWidth = void 0,
	            chartHeight = void 0,
	            data = void 0,
	            svg = void 0;
	
	        /**
	         * This function creates the graph using the selection as container
	         * @param {D3Selection} _selection A d3 selection that represents
	         *                                  the container(s) where the chart(s) will be rendered
	         * @param {Object} _data The data to attach and generate the chart
	         */
	        function exports(_selection) {
	            _selection.each(function (_data) {
	                chartWidth = width - margin.left - margin.right;
	                chartHeight = height - margin.top - margin.bottom;
	                data = _data;
	
	                buildSVG(this);
	            });
	        }
	
	        /**
	         * Builds containers for the tooltip
	         * Also applies the Margin convention
	         * @private
	         */
	        function buildContainerGroups() {
	            var container = svg.append('g').classed('tooltip-container-group', true).attr('transform', 'translate( ' + margin.left + ', ' + margin.top + ')');
=======
	/**
	 * The base implementation of `_.rest` which doesn't validate or coerce arguments.
	 *
	 * @private
	 * @param {Function} func The function to apply a rest parameter to.
	 * @param {number} [start=func.length-1] The start position of the rest parameter.
	 * @returns {Function} Returns the new function.
	 */
	function baseRest(func, start) {
	  start = nativeMax(start === undefined ? (func.length - 1) : start, 0);
	  return function() {
	    var args = arguments,
	        index = -1,
	        length = nativeMax(args.length - start, 0),
	        array = Array(length);
>>>>>>> 79fe5594
	
	    while (++index < length) {
	      array[index] = args[start + index];
	    }
	    index = -1;
	    var otherArgs = Array(start + 1);
	    while (++index < start) {
	      otherArgs[index] = args[index];
	    }
	    otherArgs[start] = array;
	    return apply(func, this, otherArgs);
	  };
	}
	
	/**
	 * Copies properties of `source` to `object`.
	 *
	 * @private
	 * @param {Object} source The object to copy properties from.
	 * @param {Array} props The property identifiers to copy.
	 * @param {Object} [object={}] The object to copy properties to.
	 * @param {Function} [customizer] The function to customize copied values.
	 * @returns {Object} Returns `object`.
	 */
	function copyObject(source, props, object, customizer) {
	  object || (object = {});
	
	  var index = -1,
	      length = props.length;
	
	  while (++index < length) {
	    var key = props[index];
	
	    var newValue = customizer
	      ? customizer(object[key], source[key], key, object, source)
	      : undefined;
	
	    assignValue(object, key, newValue === undefined ? source[key] : newValue);
	  }
	  return object;
	}
	
	/**
	 * Creates a function like `_.assign`.
	 *
	 * @private
	 * @param {Function} assigner The function to assign values.
	 * @returns {Function} Returns the new assigner function.
	 */
	function createAssigner(assigner) {
	  return baseRest(function(object, sources) {
	    var index = -1,
	        length = sources.length,
	        customizer = length > 1 ? sources[length - 1] : undefined,
	        guard = length > 2 ? sources[2] : undefined;
	
	    customizer = (assigner.length > 3 && typeof customizer == 'function')
	      ? (length--, customizer)
	      : undefined;
	
	    if (guard && isIterateeCall(sources[0], sources[1], guard)) {
	      customizer = length < 3 ? undefined : customizer;
	      length = 1;
	    }
	    object = Object(object);
	    while (++index < length) {
	      var source = sources[index];
	      if (source) {
	        assigner(object, source, index, customizer);
	      }
	    }
	    return object;
	  });
	}
	
	/**
	 * Checks if `value` is a valid array-like index.
	 *
	 * @private
	 * @param {*} value The value to check.
	 * @param {number} [length=MAX_SAFE_INTEGER] The upper bounds of a valid index.
	 * @returns {boolean} Returns `true` if `value` is a valid index, else `false`.
	 */
	function isIndex(value, length) {
	  length = length == null ? MAX_SAFE_INTEGER : length;
	  return !!length &&
	    (typeof value == 'number' || reIsUint.test(value)) &&
	    (value > -1 && value % 1 == 0 && value < length);
	}
	
	/**
	 * Checks if the given arguments are from an iteratee call.
	 *
	 * @private
	 * @param {*} value The potential iteratee value argument.
	 * @param {*} index The potential iteratee index or key argument.
	 * @param {*} object The potential iteratee object argument.
	 * @returns {boolean} Returns `true` if the arguments are from an iteratee call,
	 *  else `false`.
	 */
	function isIterateeCall(value, index, object) {
	  if (!isObject(object)) {
	    return false;
	  }
	  var type = typeof index;
	  if (type == 'number'
	        ? (isArrayLike(object) && isIndex(index, object.length))
	        : (type == 'string' && index in object)
	      ) {
	    return eq(object[index], value);
	  }
	  return false;
	}
	
	/**
	 * Checks if `value` is likely a prototype object.
	 *
	 * @private
	 * @param {*} value The value to check.
	 * @returns {boolean} Returns `true` if `value` is a prototype, else `false`.
	 */
	function isPrototype(value) {
	  var Ctor = value && value.constructor,
	      proto = (typeof Ctor == 'function' && Ctor.prototype) || objectProto;
	
	  return value === proto;
	}
	
	/**
	 * Performs a
	 * [`SameValueZero`](http://ecma-international.org/ecma-262/7.0/#sec-samevaluezero)
	 * comparison between two values to determine if they are equivalent.
	 *
	 * @static
	 * @memberOf _
	 * @since 4.0.0
	 * @category Lang
	 * @param {*} value The value to compare.
	 * @param {*} other The other value to compare.
	 * @returns {boolean} Returns `true` if the values are equivalent, else `false`.
	 * @example
	 *
	 * var object = { 'a': 1 };
	 * var other = { 'a': 1 };
	 *
	 * _.eq(object, object);
	 * // => true
	 *
	 * _.eq(object, other);
	 * // => false
	 *
	 * _.eq('a', 'a');
	 * // => true
	 *
	 * _.eq('a', Object('a'));
	 * // => false
	 *
	 * _.eq(NaN, NaN);
	 * // => true
	 */
	function eq(value, other) {
	  return value === other || (value !== value && other !== other);
	}
	
	/**
	 * Checks if `value` is likely an `arguments` object.
	 *
	 * @static
	 * @memberOf _
	 * @since 0.1.0
	 * @category Lang
	 * @param {*} value The value to check.
	 * @returns {boolean} Returns `true` if `value` is an `arguments` object,
	 *  else `false`.
	 * @example
	 *
	 * _.isArguments(function() { return arguments; }());
	 * // => true
	 *
	 * _.isArguments([1, 2, 3]);
	 * // => false
	 */
	function isArguments(value) {
	  // Safari 8.1 makes `arguments.callee` enumerable in strict mode.
	  return isArrayLikeObject(value) && hasOwnProperty.call(value, 'callee') &&
	    (!propertyIsEnumerable.call(value, 'callee') || objectToString.call(value) == argsTag);
	}
	
	/**
	 * Checks if `value` is classified as an `Array` object.
	 *
	 * @static
	 * @memberOf _
	 * @since 0.1.0
	 * @category Lang
	 * @param {*} value The value to check.
	 * @returns {boolean} Returns `true` if `value` is an array, else `false`.
	 * @example
	 *
	 * _.isArray([1, 2, 3]);
	 * // => true
	 *
	 * _.isArray(document.body.children);
	 * // => false
	 *
	 * _.isArray('abc');
	 * // => false
	 *
	 * _.isArray(_.noop);
	 * // => false
	 */
	var isArray = Array.isArray;
	
	/**
	 * Checks if `value` is array-like. A value is considered array-like if it's
	 * not a function and has a `value.length` that's an integer greater than or
	 * equal to `0` and less than or equal to `Number.MAX_SAFE_INTEGER`.
	 *
	 * @static
	 * @memberOf _
	 * @since 4.0.0
	 * @category Lang
	 * @param {*} value The value to check.
	 * @returns {boolean} Returns `true` if `value` is array-like, else `false`.
	 * @example
	 *
	 * _.isArrayLike([1, 2, 3]);
	 * // => true
	 *
	 * _.isArrayLike(document.body.children);
	 * // => true
	 *
	 * _.isArrayLike('abc');
	 * // => true
	 *
	 * _.isArrayLike(_.noop);
	 * // => false
	 */
	function isArrayLike(value) {
	  return value != null && isLength(value.length) && !isFunction(value);
	}
	
	/**
	 * This method is like `_.isArrayLike` except that it also checks if `value`
	 * is an object.
	 *
	 * @static
	 * @memberOf _
	 * @since 4.0.0
	 * @category Lang
	 * @param {*} value The value to check.
	 * @returns {boolean} Returns `true` if `value` is an array-like object,
	 *  else `false`.
	 * @example
	 *
	 * _.isArrayLikeObject([1, 2, 3]);
	 * // => true
	 *
	 * _.isArrayLikeObject(document.body.children);
	 * // => true
	 *
	 * _.isArrayLikeObject('abc');
	 * // => false
	 *
	 * _.isArrayLikeObject(_.noop);
	 * // => false
	 */
	function isArrayLikeObject(value) {
	  return isObjectLike(value) && isArrayLike(value);
	}
	
	/**
	 * Checks if `value` is classified as a `Function` object.
	 *
	 * @static
	 * @memberOf _
	 * @since 0.1.0
	 * @category Lang
	 * @param {*} value The value to check.
	 * @returns {boolean} Returns `true` if `value` is a function, else `false`.
	 * @example
	 *
	 * _.isFunction(_);
	 * // => true
	 *
	 * _.isFunction(/abc/);
	 * // => false
	 */
	function isFunction(value) {
	  // The use of `Object#toString` avoids issues with the `typeof` operator
	  // in Safari 8-9 which returns 'object' for typed array and other constructors.
	  var tag = isObject(value) ? objectToString.call(value) : '';
	  return tag == funcTag || tag == genTag;
	}
	
	/**
	 * Checks if `value` is a valid array-like length.
	 *
	 * **Note:** This method is loosely based on
	 * [`ToLength`](http://ecma-international.org/ecma-262/7.0/#sec-tolength).
	 *
	 * @static
	 * @memberOf _
	 * @since 4.0.0
	 * @category Lang
	 * @param {*} value The value to check.
	 * @returns {boolean} Returns `true` if `value` is a valid length, else `false`.
	 * @example
	 *
	 * _.isLength(3);
	 * // => true
	 *
	 * _.isLength(Number.MIN_VALUE);
	 * // => false
	 *
	 * _.isLength(Infinity);
	 * // => false
	 *
	 * _.isLength('3');
	 * // => false
	 */
	function isLength(value) {
	  return typeof value == 'number' &&
	    value > -1 && value % 1 == 0 && value <= MAX_SAFE_INTEGER;
	}
	
	/**
	 * Checks if `value` is the
	 * [language type](http://www.ecma-international.org/ecma-262/7.0/#sec-ecmascript-language-types)
	 * of `Object`. (e.g. arrays, functions, objects, regexes, `new Number(0)`, and `new String('')`)
	 *
	 * @static
	 * @memberOf _
	 * @since 0.1.0
	 * @category Lang
	 * @param {*} value The value to check.
	 * @returns {boolean} Returns `true` if `value` is an object, else `false`.
	 * @example
	 *
	 * _.isObject({});
	 * // => true
	 *
	 * _.isObject([1, 2, 3]);
	 * // => true
	 *
	 * _.isObject(_.noop);
	 * // => true
	 *
	 * _.isObject(null);
	 * // => false
	 */
	function isObject(value) {
	  var type = typeof value;
	  return !!value && (type == 'object' || type == 'function');
	}
	
	/**
	 * Checks if `value` is object-like. A value is object-like if it's not `null`
	 * and has a `typeof` result of "object".
	 *
	 * @static
	 * @memberOf _
	 * @since 4.0.0
	 * @category Lang
	 * @param {*} value The value to check.
	 * @returns {boolean} Returns `true` if `value` is object-like, else `false`.
	 * @example
	 *
	 * _.isObjectLike({});
	 * // => true
	 *
	 * _.isObjectLike([1, 2, 3]);
	 * // => true
	 *
	 * _.isObjectLike(_.noop);
	 * // => false
	 *
	 * _.isObjectLike(null);
	 * // => false
	 */
	function isObjectLike(value) {
	  return !!value && typeof value == 'object';
	}
	
	/**
	 * Assigns own enumerable string keyed properties of source objects to the
	 * destination object. Source objects are applied from left to right.
	 * Subsequent sources overwrite property assignments of previous sources.
	 *
	 * **Note:** This method mutates `object` and is loosely based on
	 * [`Object.assign`](https://mdn.io/Object/assign).
	 *
	 * @static
	 * @memberOf _
	 * @since 0.10.0
	 * @category Object
	 * @param {Object} object The destination object.
	 * @param {...Object} [sources] The source objects.
	 * @returns {Object} Returns `object`.
	 * @see _.assignIn
	 * @example
	 *
	 * function Foo() {
	 *   this.a = 1;
	 * }
	 *
	 * function Bar() {
	 *   this.c = 3;
	 * }
	 *
	 * Foo.prototype.b = 2;
	 * Bar.prototype.d = 4;
	 *
	 * _.assign({ 'a': 0 }, new Foo, new Bar);
	 * // => { 'a': 1, 'c': 3 }
	 */
	var assign = createAssigner(function(object, source) {
	  if (nonEnumShadows || isPrototype(source) || isArrayLike(source)) {
	    copyObject(source, keys(source), object);
	    return;
	  }
	  for (var key in source) {
	    if (hasOwnProperty.call(source, key)) {
	      assignValue(object, key, source[key]);
	    }
	  }
	});
	
	/**
	 * Creates an array of the own enumerable property names of `object`.
	 *
	 * **Note:** Non-object values are coerced to objects. See the
	 * [ES spec](http://ecma-international.org/ecma-262/7.0/#sec-object.keys)
	 * for more details.
	 *
	 * @static
	 * @since 0.1.0
	 * @memberOf _
	 * @category Object
	 * @param {Object} object The object to query.
	 * @returns {Array} Returns the array of property names.
	 * @example
	 *
	 * function Foo() {
	 *   this.a = 1;
	 *   this.b = 2;
	 * }
	 *
	 * Foo.prototype.c = 3;
	 *
	 * _.keys(new Foo);
	 * // => ['a', 'b'] (iteration order is not guaranteed)
	 *
	 * _.keys('hi');
	 * // => ['0', '1']
	 */
	function keys(object) {
	  return isArrayLike(object) ? arrayLikeKeys(object) : baseKeys(object);
	}
	
	module.exports = assign;


/***/ }),
/* 48 */
/***/ (function(module, exports, __webpack_require__) {

	var __WEBPACK_AMD_DEFINE_RESULT__;'use strict';
	
	!(__WEBPACK_AMD_DEFINE_RESULT__ = function (require) {
	    'use strict';
	
	    var d3Format = __webpack_require__(9);
	    var d3Selection = __webpack_require__(1);
	    var d3Transition = __webpack_require__(15);
	    var d3TimeFormat = __webpack_require__(14);
	
	    var _require = __webpack_require__(20),
	        axisTimeCombinations = _require.axisTimeCombinations;
	
	    var _require2 = __webpack_require__(49),
	        formatIntegerValue = _require2.formatIntegerValue,
	        formatDecimalValue = _require2.formatDecimalValue;
	
	    var _require3 = __webpack_require__(39),
	        isInteger = _require3.isInteger;
	
	    /**
	     * Tooltip Component reusable API class that renders a
	     * simple and configurable tooltip element for Britechart's
	     * line chart or stacked area chart.
	     *
	     * @module Tooltip
	     * @tutorial tooltip
	     * @requires d3-array, d3-axis, d3-dispatch, d3-format, d3-scale, d3-selection, d3-transition
	     *
	     * @example
	     * var lineChart = line(),
	     *     tooltip = tooltip();
	     *
	     * tooltip
	     *     .title('Tooltip title');
	     *
	     * lineChart
	     *     .width(500)
	     *     .on('customMouseOver', function() {
	     *          tooltip.show();
	     *     })
	     *     .on('customMouseMove', function(dataPoint, topicColorMap, dataPointXPosition) {
	     *          tooltip.update(dataPoint, topicColorMap, dataPointXPosition);
	     *     })
	     *     .on('customMouseOut', function() {
	     *          tooltip.hide();
	     *     });
	     *
	     * d3Selection.select('.css-selector')
	     *     .datum(dataset)
	     *     .call(lineChart);
	     *
	     * d3Selection.select('.metadata-group .hover-marker')
	     *     .datum([])
	     *     .call(tooltip);
	     *
	     */
	
	
	    return function module() {
	
	        var margin = {
	            top: 2,
	            right: 2,
	            bottom: 2,
	            left: 2
	        },
	            width = 250,
	            height = 45,
	            title = 'Tooltip title',
	
	
	        // tooltip
	        tooltip = void 0,
	            tooltipOffset = {
	            y: -55,
	            x: 0
	        },
	            tooltipMaxTopicLength = 170,
	            tooltipTextContainer = void 0,
	            tooltipDivider = void 0,
	            tooltipBody = void 0,
	            tooltipTitle = void 0,
	            tooltipWidth = 250,
	            tooltipHeight = 48,
	            ttTextX = 0,
	            ttTextY = 37,
	            textSize = void 0,
	            entryLineLimit = 3,
	            circleYOffset = 8,
	            colorMap = void 0,
	            bodyFillColor = '#FFFFFF',
	            borderStrokeColor = '#D2D6DF',
	            titleFillColor = '#6D717A',
	            textFillColor = '#282C35',
	            tooltipTextColor = '#000000',
	            dateLabel = 'date',
	            valueLabel = 'value',
	            nameLabel = 'name',
	            topicLabel = 'topics',
	            defaultAxisSettings = axisTimeCombinations.DAY_MONTH,
	            forceAxisSettings = null,
	            forceOrder = [],
	
	
	        // formats
	        monthDayYearFormat = d3TimeFormat.timeFormat('%b %d, %Y'),
	            monthDayHourFormat = d3TimeFormat.timeFormat('%b %d, %I %p'),
	            chartWidth = void 0,
	            chartHeight = void 0,
	            data = void 0,
	            svg = void 0;
	
	        /**
	         * This function creates the graph using the selection as container
	         * @param {D3Selection} _selection A d3 selection that represents
	         *                                  the container(s) where the chart(s) will be rendered
	         * @param {Object} _data The data to attach and generate the chart
	         */
	        function exports(_selection) {
	            _selection.each(function (_data) {
	                chartWidth = width - margin.left - margin.right;
	                chartHeight = height - margin.top - margin.bottom;
	                data = _data;
	
	                buildSVG(this);
	            });
	        }
	
	        /**
	         * Builds containers for the tooltip
	         * Also applies the Margin convention
	         * @private
	         */
	        function buildContainerGroups() {
	            var container = svg.append('g').classed('tooltip-container-group', true).attr('transform', 'translate( ' + margin.left + ', ' + margin.top + ')');
	
	            container.append('g').classed('tooltip-group', true);
	        }
	
	        /**
	         * Builds the SVG element that will contain the chart
	         * @param  {HTMLElement} container DOM element that will work as the container of the graph
	         * @private
	         */
<<<<<<< HEAD
	        function formatDate(date) {
	            var settings = forceAxisSettings || defaultAxisSettings;
	            var format = null;
	            var localeOptions = { month: 'short', day: 'numeric' };
	
	            if (settings === axisTimeCombinations.DAY_MONTH || settings === axisTimeCombinations.MONTH_YEAR) {
	                format = monthDayYearFormat;
	                localeOptions.year = 'numeric';
	            } else if (settings === axisTimeCombinations.HOUR_DAY || settings === axisTimeCombinations.MINUTE_HOUR) {
	                format = monthDayHourFormat;
	                localeOptions.hour = 'numeric';
	            }
	
	            if (locale && typeof Intl !== 'undefined' && (typeof Intl === 'undefined' ? 'undefined' : _typeof(Intl)) === 'object' && Intl.DateTimeFormat) {
	                var f = Intl.DateTimeFormat(locale, localeOptions);
	
	                return f.format(date);
=======
	        function buildSVG(container) {
	            if (!svg) {
	                svg = d3Selection.select(container).append('g').classed('britechart britechart-tooltip', true);
	
	                buildContainerGroups();
	                drawTooltip();
>>>>>>> 79fe5594
	            }
	            svg.transition().attr('width', width).attr('height', height);
	
	            // Hidden by default
	            exports.hide();
	        }
	
	        /**
<<<<<<< HEAD
	         * Sorts topic by alphabetical order for arrays of objects with a name proeprty
	         * @param  {Array} topics   List of topic objects
	         * @return {Array}          List of topic name strings
	         */
	        function _sortByAlpha(topics) {
	            return topics.map(function (d) {
	                return d;
	            }).sort(function (a, b) {
	                if (a.name > b.name) return 1;
	                if (a.name === b.name) return 0;
	                return -1;
	            });
	
	            var otherIndex = topics.map(function (_ref2) {
	                var name = _ref2.name;
	                return name;
	            }).indexOf('Other');
	
	            if (otherIndex >= 0) {
	                var other = topics.splice(otherIndex, 1);
	
	                topics = topics.concat(other);
	            }
	        }
	
	        /**
	         * Updates tooltip title, content, size and position
	         * sorts by alphatical name order if not forced order given
	         *
	         * @param  {lineChartPointByDate} dataPoint  Current datapoint to show info about
	         * @param  {Number} xPosition           Position of the mouse on the X axis
	         * @return void
	         */
	        function updateTooltip(dataPoint, xPosition) {
	            var topics = dataPoint[topicLabel];
	
	            // sort order by forceOrder array if passed
	            if (forceOrder.length) {
	                topics = _sortByForceOrder(topics);
	            } else if (topics.length && topics[0].name) {
	                topics = _sortByAlpha(topics);
	            }
	
	            cleanContent();
	            resetSizeAndPositionPointers();
	            updateTitle(dataPoint);
	            topics.forEach(updateContent);
	            updatePositionAndSize(dataPoint, xPosition);
=======
	         * Resets the tooltipBody content
	         * @return void
	         */
	        function cleanContent() {
	            tooltipBody.selectAll('text').remove();
	            tooltipBody.selectAll('circle').remove();
>>>>>>> 79fe5594
	        }
	
	        /**
	         * Draws the different elements of the Tooltip box
	         * @return void
	         */
	        function drawTooltip() {
	            tooltipTextContainer = svg.selectAll('.tooltip-group').append('g').classed('tooltip-text', true);
	
	            tooltip = tooltipTextContainer.append('rect').classed('tooltip-text-container', true).attr('x', -tooltipWidth / 4 + 8).attr('y', 0).attr('width', tooltipWidth).attr('height', tooltipHeight).attr('rx', 3).attr('ry', 3).style('fill', bodyFillColor).style('stroke', borderStrokeColor).style('stroke-width', 1);
	
	            tooltipTitle = tooltipTextContainer.append('text').classed('tooltip-title', true).attr('x', -tooltipWidth / 4 + 17).attr('dy', '.35em').attr('y', 16).style('fill', titleFillColor);
	
	            tooltipDivider = tooltipTextContainer.append('line').classed('tooltip-divider', true).attr('x1', -tooltipWidth / 4 + 15).attr('y1', 31).attr('x2', 265).attr('y2', 31).style('stroke', borderStrokeColor);
	
	            tooltipBody = tooltipTextContainer.append('g').classed('tooltip-body', true).style('transform', 'translateY(8px)').style('fill', textFillColor);
	        }
	
	        /**
	         * Formats the value depending on its characteristics
	         * @param  {Number} value Value to format
	         * @return {Number}       Formatted value
	         */
	        function getFormattedValue(value) {
	            if (!value) {
	                return 0;
	            }
	
	            if (isInteger(value)) {
	                value = formatIntegerValue(value);
	            } else {
	                value = formatDecimalValue(value);
	            }
	
	            return value;
	        }
	
	        /**
	         * Extracts the value from the data object
	         * @param  {Object} data Data value containing the info
	         * @return {String}      Value to show
	         */
	        function getValueText(data) {
	            var value = data[valueLabel];
	            var valueText = void 0;
	
	            if (data.missingValue) {
	                valueText = '-';
	            } else {
	                valueText = getFormattedValue(value).toString();
	            }
	
	            return valueText;
	        }
	
	        /**
	         * Resets the height of the tooltip and the pointer for the text
	         * position
	         */
	        function resetSizeAndPositionPointers() {
	            tooltipHeight = 48;
	            ttTextY = 37;
	            ttTextX = 0;
	        }
	
	        /**
	         * Draws the data entries inside the tooltip for a given topic
	         * @param  {Object} topic Topic to extract data from
	         * @return void
	         */
	        function updateContent(topic) {
	            var name = topic[nameLabel],
	                tooltipRight = void 0,
	                tooltipLeftText = void 0,
	                tooltipRightText = void 0,
	                elementText = void 0;
	
	            tooltipLeftText = topic.topicName || name;
	            tooltipRightText = getValueText(topic);
	
	            elementText = tooltipBody.append('text').classed('tooltip-left-text', true).attr('dy', '1em').attr('x', ttTextX - 20).attr('y', ttTextY).style('fill', tooltipTextColor).text(tooltipLeftText).call(textWrap, tooltipMaxTopicLength, -25);
	
	            tooltipRight = tooltipBody.append('text').classed('tooltip-right-text', true).attr('dy', '1em').attr('x', ttTextX + 8).attr('y', ttTextY).style('fill', tooltipTextColor).text(tooltipRightText);
	
	            textSize = elementText.node().getBBox();
	            tooltipHeight += textSize.height + 5;
	
	            // Not sure if necessary
	            tooltipRight.attr('x', tooltipWidth - tooltipRight.node().getBBox().width - 10 - tooltipWidth / 4);
	
	            tooltipBody.append('circle').classed('tooltip-circle', true).attr('cx', 23 - tooltipWidth / 4).attr('cy', ttTextY + circleYOffset).attr('r', 5).style('fill', colorMap[name]).style('stroke-width', 1);
	
	            ttTextY += textSize.height + 7;
	        }
	
	        /**
	         * Updates size and position of tooltip depending on the side of the chart we are in
	         * @param  {Object} dataPoint DataPoint of the tooltip
	         * @param  {Number} xPosition DataPoint's x position in the chart
	         * @return void
	         */
	        function updatePositionAndSize(dataPoint, xPosition) {
	            tooltip.attr('width', tooltipWidth).attr('height', tooltipHeight + 10);
	
	            // show tooltip to the right
	            if (xPosition - tooltipWidth < 0) {
	                // Tooltip on the right
	                tooltipTextContainer.attr('transform', 'translate(' + (tooltipWidth - 185) + ',' + tooltipOffset.y + ')');
	            } else {
	                // Tooltip on the left
	                tooltipTextContainer.attr('transform', 'translate(' + -205 + ',' + tooltipOffset.y + ')');
	            }
	
	            tooltipDivider.attr('x2', tooltipWidth - 60);
	        }
	
	        /**
<<<<<<< HEAD
	         * Pass locale for the tooltip to render the date in
	         * @param  {String} _x  must be a locale tag like 'en-US' or 'fr-FR'
	         * @return { (String|Module) }    Current locale or module to chain calls
	         */
	        exports.locale = function (_x) {
	            if (!arguments.length) {
	                return locale;
	            }
	            locale = _x;
	
	            return this;
	        };
	
	        /**
	         * constants to be used to force the x axis to respect a certain granularity
	         * current options: HOUR_DAY, DAY_MONTH, MONTH_YEAR
	         * @example tooltip.forceDateRange(tooltip.axisTimeCombinations.HOUR_DAY)
=======
	         * Updates value of tooltipTitle with the data meaning and the date
	         * @param  {Object} dataPoint Point of data to use as source
	         * @return void
>>>>>>> 79fe5594
	         */
	        function updateTitle(dataPoint) {
	            var date = new Date(dataPoint[dateLabel]),
	                tooltipTitleText = title + ' - ' + formatDate(date);
	
	            tooltipTitle.text(tooltipTitleText);
	        }
	
	        /**
	         * Figures out which date format to use when showing the date of the current data entry
	         * @return {Function} The proper date formatting function
	         */
	        function formatDate(date) {
	            var settings = forceAxisSettings || defaultAxisSettings;
	            var format = null;
	
	            if (settings === axisTimeCombinations.DAY_MONTH || settings === axisTimeCombinations.MONTH_YEAR) {
	                format = monthDayYearFormat;
	            } else if (settings === axisTimeCombinations.HOUR_DAY || settings === axisTimeCombinations.MINUTE_HOUR) {
	                format = monthDayHourFormat;
	            }
	
	            return format(date);
	        }
	
	        /**
	         * Helper method to sort the passed topics array by the names passed int he order arary
	         * @param  {Object[]} topics    Topics data, retrieved from datapoint passed by line chart
	         * @param  {Object[]} order     Array of names in the order to sort topics by
	         * @return {Object[]}           sorted topics object
	         */
	        function _sortByForceOrder(topics) {
	            var order = arguments.length > 1 && arguments[1] !== undefined ? arguments[1] : forceOrder;
	
	            return forceOrder.map(function (orderName) {
	                return topics.filter(function (_ref) {
	                    var name = _ref.name;
	                    return name === orderName;
	                })[0];
	            });
	        }
	
	        /**
	         * Sorts topic by alphabetical order for arrays of objects with a name proeprty
	         * @param  {Array} topics   List of topic objects
	         * @return {Array}          List of topic name strings
	         */
	        function _sortByAlpha(topics) {
	            return topics.map(function (d) {
	                return d;
	            }).sort(function (a, b) {
	                if (a.name > b.name) return 1;
	                if (a.name === b.name) return 0;
	                return -1;
	            });
	
	            var otherIndex = topics.map(function (_ref2) {
	                var name = _ref2.name;
	                return name;
	            }).indexOf('Other');
	
	            if (otherIndex >= 0) {
	                var other = topics.splice(otherIndex, 1);
	
	                topics = topics.concat(other);
	            }
	        }
	
	        /**
	         * Updates tooltip title, content, size and position
	         * sorts by alphatical name order if not forced order given
	         *
	         * @param  {lineChartPointByDate} dataPoint  Current datapoint to show info about
	         * @param  {Number} xPosition           Position of the mouse on the X axis
	         * @return void
	         */
	        function updateTooltip(dataPoint, xPosition) {
	            var topics = dataPoint[topicLabel];
	
	            // sort order by forceOrder array if passed
	            if (forceOrder.length) {
	                topics = _sortByForceOrder(topics);
	            } else if (topics.length && topics[0].name) {
	                topics = _sortByAlpha(topics);
	            }
	
	            cleanContent();
	            resetSizeAndPositionPointers();
	            updateTitle(dataPoint);
	            topics.forEach(updateContent);
	            updatePositionAndSize(dataPoint, xPosition);
	        }
	
	        /**
	         * Wraps a text given the text, width, x position and textFormatter function
	         * @param  {D3Selection} text  Selection with the text to wrap inside
	         * @param  {Number} width Desired max width for that line
	         * @param  {Number} xpos  Initial x position of the text
	         *
	         * REF: http://bl.ocks.org/mbostock/7555321
	         * More discussions on https://github.com/mbostock/d3/issues/1642
	         */
	        function textWrap(text, width, xpos) {
	            xpos = xpos || 0;
	
	            text.each(function () {
	                var words, word, line, lineNumber, lineHeight, y, dy, tspan;
	
	                text = d3Selection.select(this);
	
	                words = text.text().split(/\s+/).reverse();
	                line = [];
	                lineNumber = 0;
	                lineHeight = 1.2;
	                y = text.attr('y');
	                dy = parseFloat(text.attr('dy'));
	                tspan = text.text(null).append('tspan').attr('x', xpos).attr('y', y).attr('dy', dy + 'em');
	
	                while (word = words.pop()) {
	                    line.push(word);
	                    tspan.text(line.join(' '));
	
	                    if (tspan.node().getComputedTextLength() > width) {
	                        line.pop();
	                        tspan.text(line.join(' '));
	
	                        if (lineNumber < entryLineLimit - 1) {
	                            line = [word];
	                            tspan = text.append('tspan').attr('x', xpos).attr('y', y).attr('dy', ++lineNumber * lineHeight + dy + 'em').text(word);
	                        }
	                    }
	                }
	            });
	        }
	        /**
	        * Gets or Sets the nameLabel of the data
	        * @param  {Number} _x Desired nameLabel
	        * @return { nameLabel | module} Current nameLabel or Chart module to chain calls
	        * @public
	        */
	        exports.nameLabel = function (_x) {
	            if (!arguments.length) {
	                return nameLabel;
	            }
	            nameLabel = _x;
	
	            return this;
	        };
	
	        /**
	         * Gets or Sets the dateLabel of the data
	         * @param  {Number} _x Desired dateLabel
	         * @return { dateLabel | module} Current dateLabel or Chart module to chain calls
	         * @public
	         */
	        exports.dateLabel = function (_x) {
	            if (!arguments.length) {
	                return dateLabel;
	            }
	            dateLabel = _x;
	
	            return this;
	        };
	
	        /**
	         * Gets or Sets the valueLabel of the data
	         * @param  {Number} _x Desired valueLabel
	         * @return { valueLabel | module} Current valueLabel or Chart module to chain calls
	         * @public
	         */
	        exports.valueLabel = function (_x) {
	            if (!arguments.length) {
	                return valueLabel;
	            }
	            valueLabel = _x;
	
	            return this;
	        };
	
	        /**
	         * Gets or Sets the topicLabel of the data
	         * @param  {Number} _x Desired topicLabel
	         * @return { topicLabel | module} Current topicLabel or Chart module to chain calls
	         * @public
	         */
	        exports.topicLabel = function (_x) {
	            if (!arguments.length) {
	                return topicLabel;
	            }
	            topicLabel = _x;
	
	            return this;
	        };
	
	        /**
	         * Hides the tooltip
	         * @return {Module} Tooltip module to chain calls
	         * @public
	         */
	        exports.hide = function () {
	            svg.style('display', 'none');
	
	            return this;
	        };
	
	        /**
	         * Shows the tooltip
	         * @return {Module} Tooltip module to chain calls
	         * @public
	         */
	        exports.show = function () {
	            svg.style('display', 'block');
	
	            return this;
	        };
	
	        /**
	         * Gets or Sets the title of the tooltip
	         * @param  {string} _x Desired title
	         * @return { string | module} Current title or module to chain calls
	         * @public
	         */
	        exports.title = function (_x) {
	            if (!arguments.length) {
	                return title;
	            }
	            title = _x;
	
	            return this;
	        };
	
	        /**
	         * Pass an override for the ordering of your tooltip
	         * @param  {Object[]} _x    Array of the names of your tooltip items
	         * @return { overrideOrder | module} Current overrideOrder or Chart module to chain calls
	         * @public
	         */
	        exports.forceOrder = function (_x) {
	            if (!arguments.length) {
	                return forceOrder;
	            }
	            forceOrder = _x;
	
	            return this;
	        };
	
	        /**
	         * Updates the position and content of the tooltip
	         * @param  {Object} dataPoint    Datapoint to represent
	         * @param  {Object} colorMapping Color scheme of the topics
	         * @param  {Number} position     X-scale position in pixels
	         * @return {Module} Tooltip module to chain calls
	         * @public
	         */
	        exports.update = function (dataPoint, colorMapping, position) {
	            colorMap = colorMapping;
	            updateTooltip(dataPoint, position);
	
	            return this;
	        };
	
	        /**
	         * Exposes the ability to force the tooltip to use a certain date format
	         * @param  {String} _x Desired format
	         * @return { (String|Module) }    Current format or module to chain calls
	         */
	        exports.forceDateRange = function (_x) {
	            if (!arguments.length) {
	                return forceAxisSettings || defaultAxisSettings;
	            }
	            forceAxisSettings = _x;
	            return this;
	        };
	
	        /**
	         * constants to be used to force the x axis to respect a certain granularity
	         * current options: HOUR_DAY, DAY_MONTH, MONTH_YEAR
	         * @example tooltip.forceDateRange(tooltip.axisTimeCombinations.HOUR_DAY)
	         */
	        exports.axisTimeCombinations = axisTimeCombinations;
	
	        return exports;
	    };
	}.call(exports, __webpack_require__, exports, module), __WEBPACK_AMD_DEFINE_RESULT__ !== undefined && (module.exports = __WEBPACK_AMD_DEFINE_RESULT__));

/***/ }),
/* 49 */
/***/ (function(module, exports, __webpack_require__) {

	var __WEBPACK_AMD_DEFINE_RESULT__;'use strict';
	
	!(__WEBPACK_AMD_DEFINE_RESULT__ = function (require) {
	    'use strict';
	
	    var d3Format = __webpack_require__(9);
	
	    var valueRangeLimits = {
	        small: 10,
	        medium: 100
	    };
	    var integerValueFormats = {
	        small: d3Format.format(''),
	        medium: d3Format.format(''),
	        large: d3Format.format('.2s')
	    };
	    var decimalValueFormats = {
	        small: d3Format.format('.3f'),
	        medium: d3Format.format('.1f'),
	        large: d3Format.format('.2s')
	    };
	
	    function getValueSize(value) {
	        var size = 'large';
	
	        if (value < valueRangeLimits.small) {
	            size = 'small';
	        } else if (value < valueRangeLimits.medium) {
	            size = 'medium';
	        }
	        return size;
	    }
	
	    /**
	     * Formats an integer value depending on its value range
	     * @param  {Number} value Decimal point value to format
	     * @return {Number}       Formatted value to show
	     */
	    function formatIntegerValue(value) {
	        var format = integerValueFormats[getValueSize(value)];
	
	        return format(value);
	    }
	
	    /**
	     * Formats a floating point value depending on its value range
	     * @param  {Number} value Decimal point value to format
	     * @return {Number}       Formatted value to show
	     */
	    function formatDecimalValue(value) {
	        var format = decimalValueFormats[getValueSize(value)];
	
	        return format(value);
	    }
	
	    return {
	        formatDecimalValue: formatDecimalValue,
	        formatIntegerValue: formatIntegerValue
	    };
	}.call(exports, __webpack_require__, exports, module), __WEBPACK_AMD_DEFINE_RESULT__ !== undefined && (module.exports = __WEBPACK_AMD_DEFINE_RESULT__));

/***/ }),
/* 50 */,
/* 51 */,
/* 52 */,
/* 53 */,
/* 54 */,
/* 55 */,
/* 56 */,
/* 57 */,
/* 58 */,
/* 59 */,
/* 60 */,
/* 61 */,
/* 62 */,
/* 63 */,
/* 64 */,
/* 65 */,
/* 66 */,
/* 67 */,
/* 68 */,
/* 69 */,
/* 70 */
/***/ (function(module, exports, __webpack_require__) {

	var __WEBPACK_AMD_DEFINE_RESULT__;'use strict';
	
	!(__WEBPACK_AMD_DEFINE_RESULT__ = function (require) {
	    'use strict';
	
	    var d3Array = __webpack_require__(4);
	    var d3Axis = __webpack_require__(6);
	    var d3Color = __webpack_require__(7);
	    var d3Collection = __webpack_require__(11);
	    var d3Dispatch = __webpack_require__(8);
	    var d3Ease = __webpack_require__(5);
	    var d3Interpolate = __webpack_require__(12);
	    var d3Scale = __webpack_require__(10);
	    var d3Shape = __webpack_require__(33);
	    var d3Selection = __webpack_require__(1);
	    var assign = __webpack_require__(47);
	
	    var _require = __webpack_require__(18),
	        exportChart = _require.exportChart;
	
	    var colorHelper = __webpack_require__(19);
	    var NUMBER_FORMAT = ',f';
	    var uniq = function uniq(arrArg) {
	        return arrArg.filter(function (elem, pos, arr) {
	            return arr.indexOf(elem) == pos;
	        });
	    };
	
	    /**
	     * @typdef D3Layout
	     * @type function
	     */
	
	    /**
	     * @typedef stackedBarData
	     * @type {Object}
	     * @property {Object[]} data       All data entries
	     * @property {String} name         Name of the entry
	     * @property {String} stack        Stack of the entry
	     * @property {Number} value        Value of the entry
	     *
	     * @example
	     * {
	     *     'data': [
	     *         {
	     *             "name": "2011-01",
	     *             "stack": "Direct",
	     *             "value": 0
	     *         }
	     *     ]
	     * }
	     */
	
	    /**
	     * Stacked Area Chart reusable API module that allows us
	     * rendering a multi area and configurable chart.
	     *
	     * @module Stacked-bar
	     * @tutorial stacked-bar
	     * @requires d3-array, d3-axis, d3-color, d3-collection, d3-dispatch, d3-ease,
	     *  d3-interpolate, d3-scale, d3-shape, d3-selection, lodash assign
	     *
	     * @example
	     * let stackedBar = stackedBar();
	     *
	     * stackedBar
	     *     .width(containerWidth);
	     *
	     * d3Selection.select('.css-selector')
	     *     .datum(dataset.data)
	     *     .call(stackedBar);
	     *
	     */
	    return function module() {
	
	        var margin = {
	            top: 40,
	            right: 30,
	            bottom: 60,
	            left: 70
	        },
	            width = 960,
	            height = 500,
	            xScale = void 0,
	            xAxis = void 0,
	            yScale = void 0,
	            yAxis = void 0,
	            aspectRatio = null,
	            verticalTicks = 5,
	            yTickTextYOffset = -8,
	            yTickTextXOffset = -20,
	            numOfVerticalTicks = 5,
	            numOfHorizontalTicks = 5,
	            percentageAxisToMaxRatio = 1,
	            colorSchema = colorHelper.colorSchemas.britechartsColorSchema,
	            colorScale = void 0,
	            categoryColorMap = void 0,
	            layers = void 0,
	            ease = d3Ease.easeQuadInOut,
	            horizontal = false,
	            svg = void 0,
	            chartWidth = void 0,
	            chartHeight = void 0,
	            data = void 0,
	            transformedData = void 0,
	            stacks = void 0,
	            tooltipThreshold = 480,
	            baseLine = void 0,
	            xAxisPadding = {
	            top: 0,
	            left: 0,
	            bottom: 0,
	            right: 0
	        },
	            maxBarNumber = 8,
	            animationDelayStep = 20,
	            animationDelays = d3Array.range(animationDelayStep, maxBarNumber * animationDelayStep, animationDelayStep),
	            animationDuration = 1000,
	            grid = null,
	            nameLabel = 'name',
	            valueLabel = 'value',
	            stackLabel = 'stack',
	            nameLabelFormat = void 0,
	            valueLabelFormat = NUMBER_FORMAT,
	
	
	        // getters
	        getName = function getName(data) {
	            return data[nameLabel];
	        },
	            getValue = function getValue(data) {
	            return data[valueLabel];
	        },
	            getStack = function getStack(data) {
	            return data[stackLabel];
	        },
	            isAnimated = false,
	
	
	        // events
	        dispatcher = d3Dispatch.dispatch('customMouseOver', 'customMouseOut', 'customMouseMove');
	
	        /**
	         * This function creates the graph using the selection and data provided
	         * @param {D3Selection} _selection A d3 selection that represents
	         * the container(s) where the chart(s) will be rendered
	         * @param {stackedBarData} _data The data to attach and generate the chart
	         */
	        function exports(_selection) {
	            _selection.each(function (_data) {
	                chartWidth = width - margin.left - margin.right;
	                chartHeight = height - margin.top - margin.bottom;
	                data = cleanData(_data);
	
	                prepareData(data);
	                buildScales();
	                buildLayers();
	                buildSVG(this);
	                drawGridLines();
	                buildAxis();
	                drawAxis();
	                drawStackedBar();
	                if (shouldShowTooltip()) {
	                    addMouseEvents();
	                }
	            });
	        }
	
	        /**
	         * Prepare data for create chart.
	         * @private
	         */
	        function prepareData(data) {
	            stacks = uniq(data.map(function (_ref) {
	                var stack = _ref.stack;
	                return stack;
	            }));
	            transformedData = d3Collection.nest().key(getName).rollup(function (values) {
	                var ret = {};
	
	                values.forEach(function (entry) {
	                    if (entry && entry[stackLabel]) {
	                        ret[entry[stackLabel]] = getValue(entry);
	                    }
	                });
	                ret.values = values; //for tooltip
	
	                return ret;
	            }).entries(data).map(function (data) {
	                return assign({}, {
	                    total: d3Array.sum(d3Array.permute(data.value, stacks)),
	                    key: data.key
	                }, data.value);
	            });
	        }
	
	        /**
	         * Adds events to the container group if the environment is not mobile
	         * Adding: mouseover, mouseout and mousemove
	         */
	        function addMouseEvents() {
	            svg.on('mouseover', handleMouseOver).on('mouseout', handleMouseOut).on('mousemove', handleMouseMove);
	        }
	
	        /**
	         * Creates the d3 x and y axis, setting orientations
	         * @private
	         */
	        function buildAxis() {
	            if (!horizontal) {
	                xAxis = d3Axis.axisBottom(xScale);
	                yAxis = d3Axis.axisLeft(yScale).ticks(numOfVerticalTicks, valueLabelFormat);
	            } else {
	                xAxis = d3Axis.axisBottom(xScale).ticks(numOfHorizontalTicks, valueLabelFormat);
	                yAxis = d3Axis.axisLeft(yScale);
	            }
	        }
	
	        /**
	         * Builds containers for the chart, the axis and a wrapper for all of them
	         * NOTE: The order of drawing of this group elements is really important,
	         * as everything else will be drawn on top of them
	         * @private
	         */
	        function buildContainerGroups() {
	            var container = svg.append('g').classed('container-group', true).attr('transform', 'translate(' + margin.left + ',' + margin.top + ')');
	
	            container.append('g').classed('x-axis-group', true).append('g').classed('x axis', true);
	            container.selectAll('.x-axis-group').append('g').classed('month-axis', true);
	            container.append('g').classed('y-axis-group axis', true);
	            container.append('g').classed('grid-lines-group', true);
	            container.append('g').classed('chart-group', true);
	            container.append('g').classed('metadata-group', true);
	        }
	
	        /**
	         * Builds the stacked layers layout
	         * @return {D3Layout} Layout for drawing the chart
	         * @private
	         */
	        function buildLayers() {
	            var stack3 = d3Shape.stack().keys(stacks),
	                dataInitial = transformedData.map(function (item) {
	                var ret = {};
	
	                stacks.forEach(function (key) {
	                    ret[key] = item[key];
	                });
	
	                return assign({}, item, ret);
	            });
	
	            layers = stack3(dataInitial);
	        }
	
	        /**
	         * Creates the x, y and color scales of the chart
	         * @private
	         */
	        function buildScales() {
	            var yMax = d3Array.max(transformedData.map(function (d) {
	                return d.total;
	            }));
	
	            if (!horizontal) {
	                xScale = d3Scale.scaleBand().domain(data.map(getName)).rangeRound([0, chartWidth]).padding(0.1);
	
	                yScale = d3Scale.scaleLinear().domain([0, yMax]).rangeRound([chartHeight, 0]).nice();
	            } else {
	                xScale = d3Scale.scaleLinear().domain([0, yMax]).rangeRound([0, chartWidth - 1]);
	                // 1 pix for edge tick
	
	                yScale = d3Scale.scaleBand().domain(data.map(getName)).rangeRound([chartHeight, 0]).padding(0.1);
	            }
	
	            colorScale = d3Scale.scaleOrdinal().range(colorSchema).domain(data.map(getStack));
	
	            categoryColorMap = colorScale.domain(data.map(getName)).domain().reduce(function (memo, item, i) {
	                data.forEach(function (v) {
	                    if (getName(v) == item) {
	                        memo[v.name] = colorScale(v.stack);
	                        memo[v.stack] = colorScale(v.stack);
	                        memo[v.stack + item] = colorScale(v.stack);
	                    }
	                });
	                return memo;
	            }, {});
	        }
	
	        /**
	         * @param  {HTMLElement} container DOM element that will work as the container of the graph
	         * @private
	         */
	        function buildSVG(container) {
	            if (!svg) {
	                svg = d3Selection.select(container).append('svg').classed('britechart stacked-bar', true);
	
	                buildContainerGroups();
	            }
	
	            svg.attr('width', width).attr('height', height);
	        }
	
	        /**
	         * Parses dates and values into JS Date objects and numbers
	         * @param  {obj} data Raw data from JSON file
	         * @return {obj}      Parsed data with values and dates
	         */
	        function cleanData(data) {
	            return data.map(function (d) {
	                d.value = +d[valueLabel];
	                d.stack = d[stackLabel];
	                d.topicName = getStack(d); // for tooltip
	                d.name = d[nameLabel];
	
	                return d;
	            });
	        }
	
	        /**
	         * Draws the x and y axis on the svg object within their
	         * respective groups
	         * @private
	         */
	        function drawAxis() {
	            if (!horizontal) {
	                svg.select('.x-axis-group .axis.x').attr('transform', 'translate( 0, ' + chartHeight + ' )').call(xAxis);
	
	                svg.select('.y-axis-group.axis').attr('transform', 'translate( ' + -xAxisPadding.left + ', 0)').call(yAxis).call(adjustYTickLabels);
	            } else {
	                svg.select('.x-axis-group .axis.x').attr('transform', 'translate( 0, ' + chartHeight + ' )').call(xAxis);
	
	                svg.select('.y-axis-group.axis').attr('transform', 'translate( ' + -xAxisPadding.left + ', 0)').call(yAxis);
	            }
	        }
	
	        /**
	         * Adjusts the position of the y axis' ticks
	         * @param  {D3Selection} selection Y axis group
	         * @return void
	         */
	        function adjustYTickLabels(selection) {
	            selection.selectAll('.tick text').attr('transform', 'translate(' + yTickTextXOffset + ', ' + yTickTextYOffset + ')');
	        }
	
	        /**
	         * Draws grid lines on the background of the chart
	         * @return void
	         */
	        function drawGridLines(xTicks, yTicks) {
	            if (grid === 'horizontal' || grid === 'full') {
	                svg.select('.grid-lines-group').selectAll('line.horizontal-grid-line').data(yScale.ticks(yTicks).slice(1)).enter().append('line').attr('class', 'horizontal-grid-line').attr('x1', -xAxisPadding.left + 1).attr('x2', chartWidth).attr('y1', function (d) {
	                    return yScale(d);
	                }).attr('y2', function (d) {
	                    return yScale(d);
	                });
	            }
	
	            if (grid === 'vertical' || grid === 'full') {
	                svg.select('.grid-lines-group').selectAll('line.vertical-grid-line').data(xScale.ticks(xTicks).slice(1)).enter().append('line').attr('class', 'vertical-grid-line').attr('y1', 0).attr('y2', chartHeight).attr('x1', function (d) {
	                    return xScale(d);
	                }).attr('x2', function (d) {
	                    return xScale(d);
	                });
	            }
	
	            if (horizontal) {
	                drawVerticalExtendedLine();
	            } else {
	                drawHorizontalExtendedLine();
	            }
	        }
	
	        /**
	         * Draws the bars along the x axis
	         * @param  {D3Selection} bars Selection of bars
	         * @return {void}
	         */
	        function drawHorizontalBars(series) {
	            // Enter + Update
	            var context = void 0,
	                bars = series.data(layers).enter().append('g').classed('layer', true).attr('fill', function (_ref2) {
	                var key = _ref2.key;
	                return categoryColorMap[key];
	            }).selectAll('.bar').data(function (d) {
	                return d;
	            }).enter().append('rect').classed('bar', true).attr('x', function (d) {
	                return xScale(d[0]);
	            }).attr('y', function (d) {
	                return yScale(d.data.key);
	            }).attr('height', yScale.bandwidth()).attr('fill', function (_ref3) {
	                var data = _ref3.data;
	                return categoryColorMap[data.stack + data.key];
	            });
	
	            if (isAnimated) {
	                bars.style('opacity', 0.24).transition().delay(function (_, i) {
	                    return animationDelays[i];
	                }).duration(animationDuration).ease(ease).tween('attr.width', function (d) {
	                    var node = d3Selection.select(this),
	                        i = d3Interpolate.interpolateRound(0, xScale(d[1] - d[0])),
	                        j = d3Interpolate.interpolateNumber(0, 1);
	
	                    return function (t) {
	                        node.attr('width', i(t));
	                        node.style('opacity', j(t));
	                    };
	                });
	            } else {
	                bars.attr('width', function (d) {
	                    return xScale(d[1] - d[0]);
	                });
	            }
	
	            bars.on('mouseover', function (d) {
	                var _this = this;
	
	                dispatcher.call('customMouseOver', this, !!d.values ? d : d.data, d3Selection.mouse(this), [chartWidth, chartHeight]);
	                d3Selection.select(this).attr('fill', function () {
	                    return d3Color.color(d3Selection.select(_this.parentNode).attr('fill')).darker();
	                });
	            }).on('mousemove', function (d) {
	                dispatcher.call('customMouseMove', this, !!d.values ? d : d.data, d3Selection.mouse(this), [chartWidth, chartHeight]);
	            }).on('mouseout', function () {
	                var _this2 = this;
	
	                dispatcher.call('customMouseOut', this);
	                d3Selection.select(this).attr('fill', function () {
	                    return d3Selection.select(_this2.parentNode).attr('fill');
	                });
	            });
	        }
	
	        /**
	         * Draws a vertical line to extend x-axis till the edges
	         * @return {void}
	         */
	        function drawHorizontalExtendedLine() {
	            baseLine = svg.select('.grid-lines-group').selectAll('line.extended-x-line').data([0]).enter().append('line').attr('class', 'extended-x-line').attr('x1', xAxisPadding.left).attr('x2', chartWidth).attr('y1', chartHeight).attr('y2', chartHeight);
	        }
	
	        /**
	         * Draws the bars along the y axis
	         * @param  {D3Selection} bars Selection of bars
	         * @return {void}
	         */
	        function drawVerticalBars(series) {
	            // Enter + Update
	            var bars = series.data(layers).enter().append('g').classed('layer', true).attr('fill', function (_ref4) {
	                var key = _ref4.key;
	                return categoryColorMap[key];
	            }).selectAll('.bar').data(function (d) {
	                return d;
	            }).enter().append('rect').classed('bar', true).attr('x', function (d) {
	                return xScale(d.data.key);
	            }).attr('y', function (d) {
	                return yScale(d[1]);
	            }).attr('width', xScale.bandwidth).attr('fill', function (_ref5) {
	                var data = _ref5.data;
	                return categoryColorMap[data.stack + data.key];
	            }),
	                context = void 0;
	
	            if (isAnimated) {
	                bars.style('opacity', 0.24).transition().delay(function (_, i) {
	                    return animationDelays[i];
	                }).duration(animationDuration).ease(ease).tween('attr.height', function (d) {
	                    var node = d3Selection.select(this),
	                        i = d3Interpolate.interpolateRound(0, yScale(d[0]) - yScale(d[1])),
	                        j = d3Interpolate.interpolateNumber(0, 1);
	
	                    return function (t) {
	                        node.attr('height', i(t));
	                        node.style('opacity', j(t));
	                    };
	                });
	            } else {
	                bars.attr('height', function (d) {
	                    return yScale(d[0]) - yScale(d[1]);
	                });
	            }
	
	            bars.on('mouseover', function (d) {
	                var _this3 = this;
	
	                dispatcher.call('customMouseOver', this);
	                d3Selection.select(this).attr('fill', function () {
	                    return d3Color.color(d3Selection.select(_this3.parentNode).attr('fill')).darker();
	                });
	            }).on('mousemove', function (d) {
	                dispatcher.call('customMouseMove', this, !!d.values ? d : d.data, d3Selection.mouse(this), [chartWidth, chartHeight]);
	            }).on('mouseout', function () {
	                var _this4 = this;
	
	                dispatcher.call('customMouseOut', this);
	                d3Selection.select(this).attr('fill', function () {
	                    return d3Selection.select(_this4.parentNode).attr('fill');
	                });
	            });
	        }
	
	        /**
	         * Draws a vertical line to extend y-axis till the edges
	         * @return {void}
	         */
	        function drawVerticalExtendedLine() {
	            baseLine = svg.select('.grid-lines-group').selectAll('line.extended-y-line').data([0]).enter().append('line').attr('class', 'extended-y-line').attr('y1', xAxisPadding.bottom).attr('y2', chartHeight).attr('x1', 0).attr('x2', 0);
	        }
	
	        /**
	         * Draws the different areas into the chart-group element
	         * @private
	         */
	        function drawStackedBar() {
	            var series = svg.select('.chart-group').selectAll('.layer');
	
	            if (!horizontal) {
	                drawVerticalBars(series);
	            } else {
	                drawHorizontalBars(series);
	            }
	            // Exit
	            series.exit().transition().style('opacity', 0).remove();
	        }
	
	        /**
	         * Extract X position on the chart from a given mouse event
	         * @param  {obj} event D3 mouse event
	         * @return {Number}       Position on the x axis of the mouse
	         * @private
	         */
	        function getMousePosition(event) {
	            return d3Selection.mouse(event);
	        }
	
	        /**
	         * Finds out the data entry that is closer to the given position on pixels
	         * @param  {Number} mouseX X position of the mouse
	         * @return {obj}        Data entry that is closer to that x axis position
	         */
	        function getNearestDataPoint(mouseX) {
	            var epsilon = void 0,
	                nearest = void 0,
	                dataByValueParsed = transformedData.map(function (item) {
	                item.key = item.key;
	                return item;
	            });
	
	            epsilon = xScale(dataByValueParsed[1].key) - xScale(dataByValueParsed[0].key);
	            nearest = dataByValueParsed.find(function (_ref6) {
	                var key = _ref6.key;
	                return Math.abs(xScale(key) - mouseX) <= epsilon;
	            });
	
	            return nearest;
	        }
	
	        /**
	        * Finds out the data entry that is closer to the given position on pixels
	        * @param  {Number} mouseX X position of the mouse
	        * @return {obj}        Data entry that is closer to that x axis position
	        */
	        function getNearestDataPoint2(pos) {
	            var mouseY = pos[1] - margin.bottom,
	                epsilon = yScale.bandwidth(),
	                nearest = void 0;
	
	            nearest = layers.map(function (stackedArray) {
	                return stackedArray.map(function (d1) {
	                    var found = d1.data.values.find(function (d2) {
	                        return Math.abs(mouseY >= yScale(d2[nameLabel])) && Math.abs(mouseY - yScale(d2[nameLabel]) <= epsilon * 2);
	                    });
	                    return found ? d1.data : undefined;
	                });
	            });
	            nearest = d3Array.merge(nearest).filter(function (e) {
	                return e;
	            });
	
	            return nearest.length ? nearest[0] : undefined;
	        }
	
	        /**
	         * MouseMove handler, calculates the nearest dataPoint to the cursor
	         * and updates metadata related to it
	         * @private
	         */
	        function handleMouseMove() {
	            var mousePos = getMousePosition(this),
	                dataPoint = !horizontal ? getNearestDataPoint(mousePos[0] - margin.left) : getNearestDataPoint2(mousePos),
	                x = void 0,
	                y = void 0;
	
	            if (dataPoint) {
	                // Move verticalMarker to that datapoint
	                if (!horizontal) {
	                    x = xScale(dataPoint.key), y = yScale(dataPoint.total);
	                    moveVerticalMarkerXY(x, y);
	                } else {
	                    x = mousePos[1], y = yScale(dataPoint.key) + yScale.bandwidth() / 2;
	                    moveVerticalMarkerXY(x, y);
	                }
	                // Emit event with xPosition for tooltip or similar feature
	                dispatcher.call('customMouseMove', this, dataPoint, categoryColorMap, x, y);
	            }
	        }
	
	        /**
	         * MouseOut handler, hides overlay and removes active class on verticalMarkerLine
	         * It also resets the container of the vertical marker
	         * @private
	         */
	        function handleMouseOut(data) {
	            svg.select('.metadata-group').attr('transform', 'translate(9999, 0)');
	            dispatcher.call('customMouseOut', this, data);
	        }
	
	        /**
	         * Mouseover handler, shows overlay and adds active class to verticalMarkerLine
	         * @private
	         */
	        function handleMouseOver(data) {
	            dispatcher.call('customMouseOver', this, data);
	        }
	
	        /**
	         * Helper method to update the x position of the vertical marker
	         * @param  {obj} dataPoint Data entry to extract info
	         * @return void
	         */
	        function moveVerticalMarkerXY(verticalMarkerXPosition, verticalMarkerYPosition) {
	            svg.select('.metadata-group').attr('transform', 'translate(' + verticalMarkerXPosition + ',' + verticalMarkerYPosition + ')');
	        }
	
	        /**
	         * Determines if we should add the tooltip related logic depending on the
	         * size of the chart and the tooltipThreshold variable value
	         * @return {boolean} Should we build the tooltip?
	         * @private
	         */
	        function shouldShowTooltip() {
	            return width > tooltipThreshold;
	        }
	
	        // API
	        /**
	         * Gets or Sets the aspect ratio of the chart
	         * @param  {Number} _x Desired aspect ratio for the graph
	         * @return { (Number | Module) } Current aspect ratio or Area Chart module to chain calls
	         * @public
	         */
	        exports.aspectRatio = function (_x) {
	            if (!arguments.length) {
	                return aspectRatio;
	            }
	            aspectRatio = _x;
	
	            return this;
	        };
	
	        /**
	         * Gets or Sets the colorSchema of the chart
	         * @param  {String[]} _x Desired colorSchema for the graph
	         * @return { colorSchema | module} Current colorSchema or Chart module to chain calls
	         * @public
	         */
	        exports.colorSchema = function (_x) {
	            if (!arguments.length) {
	                return colorSchema;
	            }
	            colorSchema = _x;
	
	            return this;
	        };
	
	        /**
	         * Gets or Sets the nameLabel of the chart
	         * @param  {Number} _x Desired dateLabel for the graph
	         * @return { nameLabel | module} Current nameLabel or Chart module to chain calls
	         * @public
	         */
	        exports.nameLabel = function (_x) {
	            if (!arguments.length) {
	                return nameLabel;
	            }
	            nameLabel = _x;
	
	            return this;
	        };
	
	        /**
	         * Gets or Sets the valueLabelFormat of the chart
	         * @param  {String[]} _x Desired valueLabelFormat for the graph
	         * @return { valueLabelFormat | module} Current valueLabelFormat or Chart module to chain calls
	         * @public
	         */
	        exports.nameLabelFormat = function (_x) {
	            if (!arguments.length) {
	                return nameLabelFormat;
	            }
	            nameLabelFormat = _x;
	
	            return this;
	        };
	
	        /**
	         * Configurable extension of the x axis
	         * if your max point was 50% you might want to show x axis to 60%, pass 1.2
	         * @param  {number} _x ratio to max data point to add to the x axis
	         * @return { ratio | module} Current ratio or Bar Chart module to chain calls
	         * @public
	         */
	        exports.percentageAxisToMaxRatio = function (_x) {
	            if (!arguments.length) {
	                return percentageAxisToMaxRatio;
	            }
	            percentageAxisToMaxRatio = _x;
	
	            return this;
	        };
	
	        /**
	         * Gets or Sets the stackLabel of the chart
	         * @param  {String} _x Desired stackLabel for the graph
	         * @return { stackLabel | module} Current stackLabel or Chart module to chain calls
	         * @public
	         */
	        exports.stackLabel = function (_x) {
	            if (!arguments.length) {
	                return stackLabel;
	            }
	            stackLabel = _x;
	
	            return this;
	        };
	
	        /**
	         * Gets or Sets the grid mode.
	         *
	         * @param  {String} _x Desired mode for the grid ('vertical'|'horizontal'|'full')
	         * @return { String | module} Current mode of the grid or Area Chart module to chain calls
	         * @public
	         */
	        exports.grid = function (_x) {
	            if (!arguments.length) {
	                return grid;
	            }
	            grid = _x;
	
	            return this;
	        };
	
	        /**
	         * Gets or Sets the height of the chart
	         * @param  {Number} _x Desired width for the graph
	         * @return { height | module} Current height or Area Chart module to chain calls
	         * @public
	         */
	        exports.height = function (_x) {
	            if (!arguments.length) {
	                return height;
	            }
	            if (aspectRatio) {
	                width = Math.ceil(_x / aspectRatio);
	            }
	            height = _x;
	
	            return this;
	        };
	
	        /**
	         * Gets or Sets the horizontal direction of the chart
	         * @param  {number} _x Desired horizontal direction for the graph
	         * @return { horizontal | module} Current horizontal direction or Bar Chart module to chain calls
	         * @public
	         */
	        exports.horizontal = function (_x) {
	            if (!arguments.length) {
	                return horizontal;
	            }
	            horizontal = _x;
	
	            return this;
	        };
	
	        /**
	         * Gets or Sets the isAnimated property of the chart, making it to animate when render.
	         * By default this is 'false'
	         *
	         * @param  {Boolean} _x Desired animation flag
	         * @return { isAnimated | module} Current isAnimated flag or Chart module
	         * @public
	         */
	        exports.isAnimated = function (_x) {
	            if (!arguments.length) {
	                return isAnimated;
	            }
	            isAnimated = _x;
	
	            return this;
	        };
	
	        /**
	         * Gets or Sets the margin of the chart
	         * @param  {Object} _x Margin object to get/set
	         * @return { margin | module} Current margin or Area Chart module to chain calls
	         * @public
	         */
	        exports.margin = function (_x) {
	            if (!arguments.length) {
	                return margin;
	            }
	            margin = _x;
	
	            return this;
	        };
	
	        /**
	         * Gets or Sets the minimum width of the graph in order to show the tooltip
	         * NOTE: This could also depend on the aspect ratio
	         *
	         * @param  {Object} _x Margin object to get/set
	         * @return { tooltipThreshold | module} Current tooltipThreshold or Area Chart module to chain calls
	         * @public
	         */
	        exports.tooltipThreshold = function (_x) {
	            if (!arguments.length) {
	                return tooltipThreshold;
	            }
	            tooltipThreshold = _x;
	
	            return this;
	        };
	
	        /**
	         * Gets or Sets the valueLabel of the chart
	         * @param  {Number} _x Desired valueLabel for the graph
	         * @return { valueLabel | module} Current valueLabel or Chart module to chain calls
	         * @public
	         */
	        exports.valueLabel = function (_x) {
	            if (!arguments.length) {
	                return valueLabel;
	            }
	            valueLabel = _x;
	
	            return this;
	        };
	
	        /**
	         * Gets or Sets the valueLabelFormat of the chart
	         * @param  {String[]} _x Desired valueLabelFormat for the graph
	         * @return { valueLabelFormat | module} Current valueLabelFormat or Chart module to chain calls
	         * @public
	         */
	        exports.valueLabelFormat = function (_x) {
	            if (!arguments.length) {
	                return valueLabelFormat;
	            }
	            valueLabelFormat = _x;
	
	            return this;
	        };
	
	        /**
	         * Gets or Sets the number of verticalTicks of the yAxis on the chart
	         * @param  {Number} _x Desired verticalTicks
	         * @return { verticalTicks | module} Current verticalTicks or Chart module to chain calls
	         * @public
	         */
	        exports.verticalTicks = function (_x) {
	            if (!arguments.length) {
	                return verticalTicks;
	            }
	            verticalTicks = _x;
	
	            return this;
	        };
	
	        /**
	         * Gets or Sets the width of the chart
	         * @param  {Number} _x Desired width for the graph
	         * @return { width | module} Current width or Area Chart module to chain calls
	         * @public
	         */
	        exports.width = function (_x) {
	            if (!arguments.length) {
	                return width;
	            }
	            if (aspectRatio) {
	                height = Math.ceil(_x * aspectRatio);
	            }
	            width = _x;
	
	            return this;
	        };
	
	        /**
	         * Chart exported to png and a download action is fired
	         * @public
	         */
	        exports.exportChart = function (filename, title) {
	            exportChart.call(exports, svg, filename, title);
	        };
	
	        /**
	         * Exposes an 'on' method that acts as a bridge with the event dispatcher
	         * We are going to expose this events:
	         * customMouseOver, customMouseMove and customMouseOut
	         *
	         * @return {module} Bar Chart
	         * @public
	         */
	        exports.on = function () {
	            var value = dispatcher.on.apply(dispatcher, arguments);
	
	            return value === dispatcher ? exports : value;
	        };
	
	        return exports;
	    };
	}.call(exports, __webpack_require__, exports, module), __WEBPACK_AMD_DEFINE_RESULT__ !== undefined && (module.exports = __WEBPACK_AMD_DEFINE_RESULT__));

/***/ }),
/* 71 */
/***/ (function(module, exports, __webpack_require__) {

	var __WEBPACK_AMD_DEFINE_RESULT__;'use strict';
	
	!(__WEBPACK_AMD_DEFINE_RESULT__ = function (require) {
	    'use strict';
	
	    var _ = __webpack_require__(26),
	        jsonThreeSources = __webpack_require__(72);
	
	    function StackedBarDataBuilder(config) {
	        this.Klass = StackedBarDataBuilder;
	
	        this.config = _.defaults({}, config);
	
	        this.with3Sources = function () {
	            var attributes = _.extend({}, this.config, jsonThreeSources);
	
	            return new this.Klass(attributes);
	        };
	
	        this.build = function () {
	            return this.config;
	        };
	    }
	
	    return {
	        StackedBarDataBuilder: StackedBarDataBuilder
	    };
	}.call(exports, __webpack_require__, exports, module), __WEBPACK_AMD_DEFINE_RESULT__ !== undefined && (module.exports = __WEBPACK_AMD_DEFINE_RESULT__));

/***/ }),
/* 72 */
/***/ (function(module, exports) {

	module.exports = {
		"data": [
			{
				"stack": "Direct",
				"name": "Direct1",
				"views": 0,
				"date": "2011-01-05"
			},
			{
				"stack": "Direct",
				"name": "Direct2",
				"views": 10,
				"date": "2011-01-06"
			},
			{
				"stack": "Direct",
				"name": "Direct3",
				"views": 16,
				"date": "2011-01-07"
			},
			{
				"stack": "Direct",
				"name": "Direct4",
				"views": 23,
				"date": "2011-01-08"
			},
			{
				"stack": "Eventbrite",
				"name": "Eventbrite1",
				"views": 23,
				"date": "2011-01-05"
			},
			{
				"stack": "Eventbrite",
				"name": "Eventbrite2",
				"views": 16,
				"date": "2011-01-06"
			},
			{
				"stack": "Eventbrite",
				"name": "Eventbrite3",
				"views": 10,
				"date": "2011-01-07"
			},
			{
				"stack": "Eventbrite",
				"name": "Eventbrite4",
				"views": 0,
				"date": "2011-01-08"
			},
			{
				"stack": "Email",
				"name": "Email1",
				"views": 10,
				"date": "2011-01-05"
			},
			{
				"stack": "Email",
				"name": "Email2",
				"views": 20,
				"date": "2011-01-06"
			},
			{
				"stack": "Email",
				"name": "Email3",
				"views": 26,
				"date": "2011-01-07"
			},
			{
				"stack": "Email",
				"name": "Email4",
				"views": 33,
				"date": "2011-01-08"
			}
		]
	};

/***/ })
]);
//# sourceMappingURL=demo-stacked-bar.js.map<|MERGE_RESOLUTION|>--- conflicted
+++ resolved
@@ -121,7 +121,7 @@
 /* 1 */
 /***/ (function(module, exports, __webpack_require__) {
 
-	// https://d3js.org/d3-selection/ Version 1.1.0. Copyright 2017 Mike Bostock.
+	// https://d3js.org/d3-selection/ Version 1.0.5. Copyright 2017 Mike Bostock.
 	(function (global, factory) {
 		 true ? factory(exports) :
 		typeof define === 'function' && define.amd ? define(['exports'], factory) :
@@ -746,18 +746,16 @@
 	}
 	
 	var selection_style = function(name, value, priority) {
+	  var node;
 	  return arguments.length > 1
 	      ? this.each((value == null
 	            ? styleRemove : typeof value === "function"
 	            ? styleFunction
 	            : styleConstant)(name, value, priority == null ? "" : priority))
-	      : styleValue(this.node(), name);
-	};
-	
-	function styleValue(node, name) {
-	  return node.style.getPropertyValue(name)
-	      || defaultView(node).getComputedStyle(node, null).getPropertyValue(name);
-	}
+	      : defaultView(node = this.node())
+	          .getComputedStyle(node, null)
+	          .getPropertyValue(name);
+	};
 	
 	function propertyRemove(name) {
 	  return function() {
@@ -970,7 +968,7 @@
 	  var window = defaultView(node),
 	      event = window.CustomEvent;
 	
-	  if (typeof event === "function") {
+	  if (event) {
 	    event = new event(type, params);
 	  } else {
 	    event = window.document.createEvent("Event");
@@ -1088,7 +1086,6 @@
 	exports.selection = selection;
 	exports.selector = selector;
 	exports.selectorAll = selectorAll;
-	exports.style = styleValue;
 	exports.touch = touch;
 	exports.touches = touches;
 	exports.window = defaultView;
@@ -1103,7 +1100,7 @@
 /* 2 */
 /***/ (function(module, exports, __webpack_require__) {
 
-	var __WEBPACK_AMD_DEFINE_RESULT__;/*
+	var __WEBPACK_AMD_DEFINE_FACTORY__, __WEBPACK_AMD_DEFINE_ARRAY__, __WEBPACK_AMD_DEFINE_RESULT__;/*
 	Copyright (c) 2010,2011,2012,2013,2014 Morgan Roderick http://roderick.dk
 	License: MIT - http://mrgnrdrck.mit-license.org
 	
@@ -1112,22 +1109,20 @@
 	(function (root, factory){
 		'use strict';
 	
-		var PubSub = {};
-		root.PubSub = PubSub;
-		factory(PubSub);
-	
-		// AMD support
-		if (true){
-			!(__WEBPACK_AMD_DEFINE_RESULT__ = function() { return PubSub; }.call(exports, __webpack_require__, exports, module), __WEBPACK_AMD_DEFINE_RESULT__ !== undefined && (module.exports = __WEBPACK_AMD_DEFINE_RESULT__));
-	
-		// CommonJS and Node.js module support
-		} else if (typeof exports === 'object'){
-			if (module !== undefined && module.exports) {
-				exports = module.exports = PubSub; // Node.js specific `module.exports`
-			}
-			exports.PubSub = PubSub; // CommonJS module 1.1.1 spec
-			module.exports = exports = PubSub; // CommonJS
-		}
+	    if (true){
+	        // AMD. Register as an anonymous module.
+	        !(__WEBPACK_AMD_DEFINE_ARRAY__ = [exports], __WEBPACK_AMD_DEFINE_FACTORY__ = (factory), __WEBPACK_AMD_DEFINE_RESULT__ = (typeof __WEBPACK_AMD_DEFINE_FACTORY__ === 'function' ? (__WEBPACK_AMD_DEFINE_FACTORY__.apply(exports, __WEBPACK_AMD_DEFINE_ARRAY__)) : __WEBPACK_AMD_DEFINE_FACTORY__), __WEBPACK_AMD_DEFINE_RESULT__ !== undefined && (module.exports = __WEBPACK_AMD_DEFINE_RESULT__));
+	
+	    } else if (typeof exports === 'object'){
+	        // CommonJS
+	        factory(exports);
+	
+	    }
+	
+	    // Browser globals
+	    var PubSub = {};
+	    root.PubSub = PubSub;
+	    factory(PubSub);
 	
 	}(( typeof window === 'object' && window ) || this, function (PubSub){
 		'use strict';
@@ -2228,7 +2223,7 @@
 /* 6 */
 /***/ (function(module, exports, __webpack_require__) {
 
-	// https://d3js.org/d3-axis/ Version 1.0.7. Copyright 2017 Mike Bostock.
+	// https://d3js.org/d3-axis/ Version 1.0.6. Copyright 2017 Mike Bostock.
 	(function (global, factory) {
 		 true ? factory(exports) :
 		typeof define === 'function' && define.amd ? define(['exports'], factory) :
@@ -2248,15 +2243,15 @@
 	var epsilon = 1e-6;
 	
 	function translateX(x) {
-	  return "translate(" + (x + 0.5) + ",0)";
+	  return "translate(" + x + ",0)";
 	}
 	
 	function translateY(y) {
-	  return "translate(0," + (y + 0.5) + ")";
+	  return "translate(0," + y + ")";
 	}
 	
 	function center(scale) {
-	  var offset = Math.max(0, scale.bandwidth() - 1) / 2; // Adjust for 0.5px offset.
+	  var offset = scale.bandwidth() / 2;
 	  if (scale.round()) offset = Math.round(offset);
 	  return function(d) {
 	    return scale(d) + offset;
@@ -2275,7 +2270,7 @@
 	      tickSizeOuter = 6,
 	      tickPadding = 3,
 	      k = orient === top || orient === left ? -1 : 1,
-	      x = orient === left || orient === right ? "x" : "y",
+	      x, y = orient === left || orient === right ? (x = "x", "y") : (x = "y", "x"),
 	      transform = orient === top || orient === bottom ? translateX : translateY;
 	
 	  function axis(context) {
@@ -2302,11 +2297,14 @@
 	
 	    line = line.merge(tickEnter.append("line")
 	        .attr("stroke", "#000")
-	        .attr(x + "2", k * tickSizeInner));
+	        .attr(x + "2", k * tickSizeInner)
+	        .attr(y + "1", 0.5)
+	        .attr(y + "2", 0.5));
 	
 	    text = text.merge(tickEnter.append("text")
 	        .attr("fill", "#000")
 	        .attr(x, k * spacing)
+	        .attr(y, 0.5)
 	        .attr("dy", orient === top ? "0em" : orient === bottom ? "0.71em" : "0.32em"));
 	
 	    if (context !== selection) {
@@ -3388,7 +3386,7 @@
 /* 10 */
 /***/ (function(module, exports, __webpack_require__) {
 
-	// https://d3js.org/d3-scale/ Version 1.0.6. Copyright 2017 Mike Bostock.
+	// https://d3js.org/d3-scale/ Version 1.0.5. Copyright 2017 Mike Bostock.
 	(function (global, factory) {
 		 true ? factory(exports, __webpack_require__(4), __webpack_require__(11), __webpack_require__(12), __webpack_require__(9), __webpack_require__(13), __webpack_require__(14), __webpack_require__(7)) :
 		typeof define === 'function' && define.amd ? define(['exports', 'd3-array', 'd3-collection', 'd3-interpolate', 'd3-format', 'd3-time', 'd3-time-format', 'd3-color'], factory) :
@@ -3703,39 +3701,17 @@
 	  };
 	
 	  scale.nice = function(count) {
-	    if (count == null) count = 10;
-	
 	    var d = domain(),
-	        i0 = 0,
-	        i1 = d.length - 1,
-	        start = d[i0],
-	        stop = d[i1],
-	        step;
-	
-	    if (stop < start) {
-	      step = start, start = stop, stop = step;
-	      step = i0, i0 = i1, i1 = step;
-	    }
-	
-	    step = d3Array.tickIncrement(start, stop, count);
-	
-	    if (step > 0) {
-	      start = Math.floor(start / step) * step;
-	      stop = Math.ceil(stop / step) * step;
-	      step = d3Array.tickIncrement(start, stop, count);
-	    } else if (step < 0) {
-	      start = Math.ceil(start * step) / step;
-	      stop = Math.floor(stop * step) / step;
-	      step = d3Array.tickIncrement(start, stop, count);
-	    }
-	
-	    if (step > 0) {
-	      d[i0] = Math.floor(start / step) * step;
-	      d[i1] = Math.ceil(stop / step) * step;
-	      domain(d);
-	    } else if (step < 0) {
-	      d[i0] = Math.ceil(start * step) / step;
-	      d[i1] = Math.floor(stop * step) / step;
+	        i = d.length - 1,
+	        n = count == null ? 10 : count,
+	        start = d[0],
+	        stop = d[i],
+	        step = d3Array.tickStep(start, stop, n);
+	
+	    if (step) {
+	      step = d3Array.tickStep(Math.floor(start / step) * step, Math.ceil(stop / step) * step, n);
+	      d[0] = Math.floor(start / step) * step;
+	      d[i] = Math.ceil(stop / step) * step;
 	      domain(d);
 	    }
 	
@@ -4542,7 +4518,7 @@
 /* 12 */
 /***/ (function(module, exports, __webpack_require__) {
 
-	// https://d3js.org/d3-interpolate/ Version 1.1.5. Copyright 2017 Mike Bostock.
+	// https://d3js.org/d3-interpolate/ Version 1.1.4. Copyright 2017 Mike Bostock.
 	(function (global, factory) {
 		 true ? factory(exports, __webpack_require__(7)) :
 		typeof define === 'function' && define.amd ? define(['exports', 'd3-color'], factory) :
@@ -4788,7 +4764,7 @@
 	      : b instanceof d3Color.color ? rgb$1
 	      : b instanceof Date ? date
 	      : Array.isArray(b) ? array
-	      : typeof b.valueOf !== "function" && typeof b.toString !== "function" || isNaN(b) ? object
+	      : isNaN(b) ? object
 	      : number)(a, b);
 	};
 	
@@ -6071,7 +6047,7 @@
 /* 15 */
 /***/ (function(module, exports, __webpack_require__) {
 
-	// https://d3js.org/d3-transition/ Version 1.1.0. Copyright 2017 Mike Bostock.
+	// https://d3js.org/d3-transition/ Version 1.0.4. Copyright 2017 Mike Bostock.
 	(function (global, factory) {
 		 true ? factory(exports, __webpack_require__(1), __webpack_require__(8), __webpack_require__(16), __webpack_require__(12), __webpack_require__(7), __webpack_require__(5)) :
 		typeof define === 'function' && define.amd ? define(['exports', 'd3-selection', 'd3-dispatch', 'd3-timer', 'd3-interpolate', 'd3-color', 'd3-ease'], factory) :
@@ -6636,8 +6612,9 @@
 	      value10,
 	      interpolate0;
 	  return function() {
-	    var value0 = d3Selection.style(this, name),
-	        value1 = (this.style.removeProperty(name), d3Selection.style(this, name));
+	    var style = d3Selection.window(this).getComputedStyle(this, null),
+	        value0 = style.getPropertyValue(name),
+	        value1 = (this.style.removeProperty(name), style.getPropertyValue(name));
 	    return value0 === value1 ? null
 	        : value0 === value00 && value1 === value10 ? interpolate0
 	        : interpolate0 = interpolate$$1(value00 = value0, value10 = value1);
@@ -6654,7 +6631,7 @@
 	  var value00,
 	      interpolate0;
 	  return function() {
-	    var value0 = d3Selection.style(this, name);
+	    var value0 = d3Selection.window(this).getComputedStyle(this, null).getPropertyValue(name);
 	    return value0 === value1 ? null
 	        : value0 === value00 ? interpolate0
 	        : interpolate0 = interpolate$$1(value00 = value0, value1);
@@ -6666,9 +6643,10 @@
 	      value10,
 	      interpolate0;
 	  return function() {
-	    var value0 = d3Selection.style(this, name),
+	    var style = d3Selection.window(this).getComputedStyle(this, null),
+	        value0 = style.getPropertyValue(name),
 	        value1 = value(this);
-	    if (value1 == null) value1 = (this.style.removeProperty(name), d3Selection.style(this, name));
+	    if (value1 == null) value1 = (this.style.removeProperty(name), style.getPropertyValue(name));
 	    return value0 === value1 ? null
 	        : value0 === value00 && value1 === value10 ? interpolate0
 	        : interpolate0 = interpolate$$1(value00 = value0, value10 = value1);
@@ -7594,16 +7572,16 @@
 /* 23 */
 /***/ (function(module, exports) {
 
-	module.exports = function(module) {
-		if(!module.webpackPolyfill) {
-			module.deprecate = function() {};
-			module.paths = [];
-			// module.parent = undefined by default
-			module.children = [];
-			module.webpackPolyfill = 1;
-		}
-		return module;
-	}
+	module.exports = function(module) {
+		if(!module.webpackPolyfill) {
+			module.deprecate = function() {};
+			module.paths = [];
+			// module.parent = undefined by default
+			module.children = [];
+			module.webpackPolyfill = 1;
+		}
+		return module;
+	}
 
 
 /***/ }),
@@ -9192,7 +9170,7 @@
 /* 33 */
 /***/ (function(module, exports, __webpack_require__) {
 
-	// https://d3js.org/d3-shape/ Version 1.1.1. Copyright 2017 Mike Bostock.
+	// https://d3js.org/d3-shape/ Version 1.0.6. Copyright 2017 Mike Bostock.
 	(function (global, factory) {
 		 true ? factory(exports, __webpack_require__(34)) :
 		typeof define === 'function' && define.amd ? define(['exports', 'd3-path'], factory) :
@@ -9837,91 +9815,6 @@
 	
 	  return a;
 	};
-	
-	var slice = Array.prototype.slice;
-	
-	var radialPoint = function(x, y) {
-	  return [(y = +y) * Math.cos(x -= Math.PI / 2), y * Math.sin(x)];
-	};
-	
-	function linkSource(d) {
-	  return d.source;
-	}
-	
-	function linkTarget(d) {
-	  return d.target;
-	}
-	
-	function link(curve) {
-	  var source = linkSource,
-	      target = linkTarget,
-	      x$$1 = x,
-	      y$$1 = y,
-	      context = null;
-	
-	  function link() {
-	    var buffer, argv = slice.call(arguments), s = source.apply(this, argv), t = target.apply(this, argv);
-	    if (!context) context = buffer = d3Path.path();
-	    curve(context, +x$$1.apply(this, (argv[0] = s, argv)), +y$$1.apply(this, argv), +x$$1.apply(this, (argv[0] = t, argv)), +y$$1.apply(this, argv));
-	    if (buffer) return context = null, buffer + "" || null;
-	  }
-	
-	  link.source = function(_) {
-	    return arguments.length ? (source = _, link) : source;
-	  };
-	
-	  link.target = function(_) {
-	    return arguments.length ? (target = _, link) : target;
-	  };
-	
-	  link.x = function(_) {
-	    return arguments.length ? (x$$1 = typeof _ === "function" ? _ : constant(+_), link) : x$$1;
-	  };
-	
-	  link.y = function(_) {
-	    return arguments.length ? (y$$1 = typeof _ === "function" ? _ : constant(+_), link) : y$$1;
-	  };
-	
-	  link.context = function(_) {
-	    return arguments.length ? ((context = _ == null ? null : _), link) : context;
-	  };
-	
-	  return link;
-	}
-	
-	function curveHorizontal(context, x0, y0, x1, y1) {
-	  context.moveTo(x0, y0);
-	  context.bezierCurveTo(x0 = (x0 + x1) / 2, y0, x0, y1, x1, y1);
-	}
-	
-	function curveVertical(context, x0, y0, x1, y1) {
-	  context.moveTo(x0, y0);
-	  context.bezierCurveTo(x0, y0 = (y0 + y1) / 2, x1, y0, x1, y1);
-	}
-	
-	function curveRadial$1(context, x0, y0, x1, y1) {
-	  var p0 = radialPoint(x0, y0),
-	      p1 = radialPoint(x0, y0 = (y0 + y1) / 2),
-	      p2 = radialPoint(x1, y0),
-	      p3 = radialPoint(x1, y1);
-	  context.moveTo(p0[0], p0[1]);
-	  context.bezierCurveTo(p1[0], p1[1], p2[0], p2[1], p3[0], p3[1]);
-	}
-	
-	function linkHorizontal() {
-	  return link(curveHorizontal);
-	}
-	
-	function linkVertical() {
-	  return link(curveVertical);
-	}
-	
-	function linkRadial() {
-	  var l = link(curveRadial$1);
-	  l.angle = l.x, delete l.x;
-	  l.radius = l.y, delete l.y;
-	  return l;
-	}
 	
 	var circle = {
 	  draw: function(context, size) {
@@ -10904,11 +10797,13 @@
 	  return new Step(context, 1);
 	}
 	
+	var slice = Array.prototype.slice;
+	
 	var none = function(series, order) {
 	  if (!((n = series.length) > 1)) return;
-	  for (var i = 1, j, s0, s1 = series[order[0]], n, m = s1.length; i < n; ++i) {
+	  for (var i = 1, s0, s1 = series[order[0]], n, m = s1.length; i < n; ++i) {
 	    s0 = s1, s1 = series[order[i]];
-	    for (j = 0; j < m; ++j) {
+	    for (var j = 0; j < m; ++j) {
 	      s1[j][1] += s1[j][0] = isNaN(s0[j][1]) ? s0[j][0] : s0[j][1];
 	    }
 	  }
@@ -10980,21 +10875,6 @@
 	    if (y) for (i = 0; i < n; ++i) series[i][j][1] /= y;
 	  }
 	  none(series, order);
-	};
-	
-	var diverging = function(series, order) {
-	  if (!((n = series.length) > 1)) return;
-	  for (var i, j = 0, d, dy, yp, yn, n, m = series[order[0]].length; j < m; ++j) {
-	    for (yp = yn = 0, i = 0; i < n; ++i) {
-	      if ((dy = (d = series[order[i]][j])[1] - d[0]) >= 0) {
-	        d[0] = yp, d[1] = yp += dy;
-	      } else if (dy < 0) {
-	        d[1] = yn, d[0] = yn += dy;
-	      } else {
-	        d[0] = yp;
-	      }
-	    }
-	  }
 	};
 	
 	var silhouette = function(series, order) {
@@ -11079,9 +10959,6 @@
 	exports.pie = pie;
 	exports.radialArea = radialArea;
 	exports.radialLine = radialLine$1;
-	exports.linkHorizontal = linkHorizontal;
-	exports.linkVertical = linkVertical;
-	exports.linkRadial = linkRadial;
 	exports.symbol = symbol;
 	exports.symbols = symbols;
 	exports.symbolCircle = circle;
@@ -11111,7 +10988,6 @@
 	exports.curveStepBefore = stepBefore;
 	exports.stack = stack;
 	exports.stackOffsetExpand = expand;
-	exports.stackOffsetDiverging = diverging;
 	exports.stackOffsetNone = none;
 	exports.stackOffsetSilhouette = silhouette;
 	exports.stackOffsetWiggle = wiggle;
@@ -11472,15 +11348,8 @@
 	 */
 	var objectToString = objectProto.toString;
 	
-<<<<<<< HEAD
-	var _typeof = typeof Symbol === "function" && typeof Symbol.iterator === "symbol" ? function (obj) { return typeof obj; } : function (obj) { return obj && typeof Symbol === "function" && obj.constructor === Symbol && obj !== Symbol.prototype ? "symbol" : typeof obj; };
-	
-	!(__WEBPACK_AMD_DEFINE_RESULT__ = function (require) {
-	    'use strict';
-=======
 	/** Built-in value references. */
 	var propertyIsEnumerable = objectProto.propertyIsEnumerable;
->>>>>>> 79fe5594
 	
 	/* Built-in method references for those with the same name as other `lodash` methods. */
 	var nativeKeys = overArg(Object.keys, Object),
@@ -11554,84 +11423,6 @@
 	  return result;
 	}
 	
-<<<<<<< HEAD
-	        var margin = {
-	            top: 2,
-	            right: 2,
-	            bottom: 2,
-	            left: 2
-	        },
-	            width = 250,
-	            height = 45,
-	            title = 'Tooltip title',
-	
-	
-	        // tooltip
-	        tooltip = void 0,
-	            tooltipOffset = {
-	            y: -55,
-	            x: 0
-	        },
-	            tooltipMaxTopicLength = 170,
-	            tooltipTextContainer = void 0,
-	            tooltipDivider = void 0,
-	            tooltipBody = void 0,
-	            tooltipTitle = void 0,
-	            tooltipWidth = 250,
-	            tooltipHeight = 48,
-	            ttTextX = 0,
-	            ttTextY = 37,
-	            textSize = void 0,
-	            entryLineLimit = 3,
-	            circleYOffset = 8,
-	            colorMap = void 0,
-	            bodyFillColor = '#FFFFFF',
-	            borderStrokeColor = '#D2D6DF',
-	            titleFillColor = '#6D717A',
-	            textFillColor = '#282C35',
-	            tooltipTextColor = '#000000',
-	            dateLabel = 'date',
-	            valueLabel = 'value',
-	            nameLabel = 'name',
-	            topicLabel = 'topics',
-	            defaultAxisSettings = axisTimeCombinations.DAY_MONTH,
-	            forceAxisSettings = null,
-	            forceOrder = [],
-	
-	
-	        // formats
-	        monthDayYearFormat = d3TimeFormat.timeFormat('%b %d, %Y'),
-	            monthDayHourFormat = d3TimeFormat.timeFormat('%b %d, %I %p'),
-	            locale = void 0,
-	            chartWidth = void 0,
-	            chartHeight = void 0,
-	            data = void 0,
-	            svg = void 0;
-	
-	        /**
-	         * This function creates the graph using the selection as container
-	         * @param {D3Selection} _selection A d3 selection that represents
-	         *                                  the container(s) where the chart(s) will be rendered
-	         * @param {Object} _data The data to attach and generate the chart
-	         */
-	        function exports(_selection) {
-	            _selection.each(function (_data) {
-	                chartWidth = width - margin.left - margin.right;
-	                chartHeight = height - margin.top - margin.bottom;
-	                data = _data;
-	
-	                buildSVG(this);
-	            });
-	        }
-	
-	        /**
-	         * Builds containers for the tooltip
-	         * Also applies the Margin convention
-	         * @private
-	         */
-	        function buildContainerGroups() {
-	            var container = svg.append('g').classed('tooltip-container-group', true).attr('transform', 'translate( ' + margin.left + ', ' + margin.top + ')');
-=======
 	/**
 	 * The base implementation of `_.rest` which doesn't validate or coerce arguments.
 	 *
@@ -11647,7 +11438,6 @@
 	        index = -1,
 	        length = nativeMax(args.length - start, 0),
 	        array = Array(length);
->>>>>>> 79fe5594
 	
 	    while (++index < length) {
 	      array[index] = args[start + index];
@@ -12116,6 +11906,8 @@
 /***/ (function(module, exports, __webpack_require__) {
 
 	var __WEBPACK_AMD_DEFINE_RESULT__;'use strict';
+	
+	var _typeof = typeof Symbol === "function" && typeof Symbol.iterator === "symbol" ? function (obj) { return typeof obj; } : function (obj) { return obj && typeof Symbol === "function" && obj.constructor === Symbol && obj !== Symbol.prototype ? "symbol" : typeof obj; };
 	
 	!(__WEBPACK_AMD_DEFINE_RESULT__ = function (require) {
 	    'use strict';
@@ -12223,6 +12015,7 @@
 	        // formats
 	        monthDayYearFormat = d3TimeFormat.timeFormat('%b %d, %Y'),
 	            monthDayHourFormat = d3TimeFormat.timeFormat('%b %d, %I %p'),
+	            locale = void 0,
 	            chartWidth = void 0,
 	            chartHeight = void 0,
 	            data = void 0,
@@ -12260,32 +12053,12 @@
 	         * @param  {HTMLElement} container DOM element that will work as the container of the graph
 	         * @private
 	         */
-<<<<<<< HEAD
-	        function formatDate(date) {
-	            var settings = forceAxisSettings || defaultAxisSettings;
-	            var format = null;
-	            var localeOptions = { month: 'short', day: 'numeric' };
-	
-	            if (settings === axisTimeCombinations.DAY_MONTH || settings === axisTimeCombinations.MONTH_YEAR) {
-	                format = monthDayYearFormat;
-	                localeOptions.year = 'numeric';
-	            } else if (settings === axisTimeCombinations.HOUR_DAY || settings === axisTimeCombinations.MINUTE_HOUR) {
-	                format = monthDayHourFormat;
-	                localeOptions.hour = 'numeric';
-	            }
-	
-	            if (locale && typeof Intl !== 'undefined' && (typeof Intl === 'undefined' ? 'undefined' : _typeof(Intl)) === 'object' && Intl.DateTimeFormat) {
-	                var f = Intl.DateTimeFormat(locale, localeOptions);
-	
-	                return f.format(date);
-=======
 	        function buildSVG(container) {
 	            if (!svg) {
 	                svg = d3Selection.select(container).append('g').classed('britechart britechart-tooltip', true);
 	
 	                buildContainerGroups();
 	                drawTooltip();
->>>>>>> 79fe5594
 	            }
 	            svg.transition().attr('width', width).attr('height', height);
 	
@@ -12294,63 +12067,12 @@
 	        }
 	
 	        /**
-<<<<<<< HEAD
-	         * Sorts topic by alphabetical order for arrays of objects with a name proeprty
-	         * @param  {Array} topics   List of topic objects
-	         * @return {Array}          List of topic name strings
-	         */
-	        function _sortByAlpha(topics) {
-	            return topics.map(function (d) {
-	                return d;
-	            }).sort(function (a, b) {
-	                if (a.name > b.name) return 1;
-	                if (a.name === b.name) return 0;
-	                return -1;
-	            });
-	
-	            var otherIndex = topics.map(function (_ref2) {
-	                var name = _ref2.name;
-	                return name;
-	            }).indexOf('Other');
-	
-	            if (otherIndex >= 0) {
-	                var other = topics.splice(otherIndex, 1);
-	
-	                topics = topics.concat(other);
-	            }
-	        }
-	
-	        /**
-	         * Updates tooltip title, content, size and position
-	         * sorts by alphatical name order if not forced order given
-	         *
-	         * @param  {lineChartPointByDate} dataPoint  Current datapoint to show info about
-	         * @param  {Number} xPosition           Position of the mouse on the X axis
-	         * @return void
-	         */
-	        function updateTooltip(dataPoint, xPosition) {
-	            var topics = dataPoint[topicLabel];
-	
-	            // sort order by forceOrder array if passed
-	            if (forceOrder.length) {
-	                topics = _sortByForceOrder(topics);
-	            } else if (topics.length && topics[0].name) {
-	                topics = _sortByAlpha(topics);
-	            }
-	
-	            cleanContent();
-	            resetSizeAndPositionPointers();
-	            updateTitle(dataPoint);
-	            topics.forEach(updateContent);
-	            updatePositionAndSize(dataPoint, xPosition);
-=======
 	         * Resets the tooltipBody content
 	         * @return void
 	         */
 	        function cleanContent() {
 	            tooltipBody.selectAll('text').remove();
 	            tooltipBody.selectAll('circle').remove();
->>>>>>> 79fe5594
 	        }
 	
 	        /**
@@ -12468,29 +12190,9 @@
 	        }
 	
 	        /**
-<<<<<<< HEAD
-	         * Pass locale for the tooltip to render the date in
-	         * @param  {String} _x  must be a locale tag like 'en-US' or 'fr-FR'
-	         * @return { (String|Module) }    Current locale or module to chain calls
-	         */
-	        exports.locale = function (_x) {
-	            if (!arguments.length) {
-	                return locale;
-	            }
-	            locale = _x;
-	
-	            return this;
-	        };
-	
-	        /**
-	         * constants to be used to force the x axis to respect a certain granularity
-	         * current options: HOUR_DAY, DAY_MONTH, MONTH_YEAR
-	         * @example tooltip.forceDateRange(tooltip.axisTimeCombinations.HOUR_DAY)
-=======
 	         * Updates value of tooltipTitle with the data meaning and the date
 	         * @param  {Object} dataPoint Point of data to use as source
 	         * @return void
->>>>>>> 79fe5594
 	         */
 	        function updateTitle(dataPoint) {
 	            var date = new Date(dataPoint[dateLabel]),
@@ -12506,11 +12208,20 @@
 	        function formatDate(date) {
 	            var settings = forceAxisSettings || defaultAxisSettings;
 	            var format = null;
+	            var localeOptions = { month: 'short', day: 'numeric' };
 	
 	            if (settings === axisTimeCombinations.DAY_MONTH || settings === axisTimeCombinations.MONTH_YEAR) {
 	                format = monthDayYearFormat;
+	                localeOptions.year = 'numeric';
 	            } else if (settings === axisTimeCombinations.HOUR_DAY || settings === axisTimeCombinations.MINUTE_HOUR) {
 	                format = monthDayHourFormat;
+	                localeOptions.hour = 'numeric';
+	            }
+	
+	            if (locale && typeof Intl !== 'undefined' && (typeof Intl === 'undefined' ? 'undefined' : _typeof(Intl)) === 'object' && Intl.DateTimeFormat) {
+	                var f = Intl.DateTimeFormat(locale, localeOptions);
+	
+	                return f.format(date);
 	            }
 	
 	            return format(date);
@@ -12762,6 +12473,20 @@
 	                return forceAxisSettings || defaultAxisSettings;
 	            }
 	            forceAxisSettings = _x;
+	            return this;
+	        };
+	
+	        /**
+	         * Pass locale for the tooltip to render the date in
+	         * @param  {String} _x  must be a locale tag like 'en-US' or 'fr-FR'
+	         * @return { (String|Module) }    Current locale or module to chain calls
+	         */
+	        exports.locale = function (_x) {
+	            if (!arguments.length) {
+	                return locale;
+	            }
+	            locale = _x;
+	
 	            return this;
 	        };
 	
