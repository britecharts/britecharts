webpackJsonp([8,10],[
/* 0 */
/***/ (function(module, exports, __webpack_require__) {

	'use strict';
	
	var d3Selection = __webpack_require__(1),
	    PubSub = __webpack_require__(2),
	    colors = __webpack_require__(19),
	    stackedBarChart = __webpack_require__(70),
	    tooltip = __webpack_require__(48),
	    stackedDataBuilder = __webpack_require__(71),
	    colorSelectorHelper = __webpack_require__(45);
	__webpack_require__(29);
	
	function createStackedBarChartWithTooltip(optionalColorSchema) {
	    var stackedBar = stackedBarChart(),
	        chartTooltip = tooltip(),
	        testDataSet = new stackedDataBuilder.StackedBarDataBuilder(),
	        container = d3Selection.select('.js-stacked-bar-chart-tooltip-container'),
	        containerWidth = container.node() ? container.node().getBoundingClientRect().width : false,
	        tooltipContainer,
	        dataset;
	
	    if (containerWidth) {
	        dataset = testDataSet.with3Sources().build();
	
	        // StackedAreChart Setup and start
	        stackedBar.tooltipThreshold(600).width(containerWidth).grid('horizontal').isAnimated(true).stackLabel('stack').nameLabel('date').valueLabel('views').on('customMouseOver', function () {
	            chartTooltip.show();
	        }).on('customMouseMove', function (dataPoint, topicColorMap, x, y) {
	            chartTooltip.update(dataPoint, topicColorMap, x, y);
	        }).on('customMouseOut', function () {
	            chartTooltip.hide();
	        });
	
	        if (optionalColorSchema) {
	            stackedBar.colorSchema(optionalColorSchema);
	        }
	
	        container.datum(dataset.data).call(stackedBar);
	
	        // Tooltip Setup and start
	        chartTooltip.topicLabel('values').dateLabel('key').nameLabel('stack').title('Tooltip title');
	
	        // Note that if the viewport width is less than the tooltipThreshold value,
	        // this container won't exist, and the tooltip won't show up
	        tooltipContainer = d3Selection.select('.js-stacked-bar-chart-tooltip-container .metadata-group');
	        tooltipContainer.datum([]).call(chartTooltip);
	
	        d3Selection.select('#button').on('click', function () {
	            stackedBar.exportChart('stacked-bar.png', 'Britecharts Stacked Bar');
	        });
	    }
	}
	
	function createHorizontalStackedBarChart(optionalColorSchema) {
	    var stackedBar = stackedBarChart(),
	        chartTooltip = tooltip(),
	        testDataSet = new stackedDataBuilder.StackedBarDataBuilder(),
	        container = d3Selection.select('.js-stacked-bar-chart-fixed-container'),
	        containerWidth = container.node() ? container.node().getBoundingClientRect().width : false,
	        tooltipContainer,
	        dataset;
	
	    if (containerWidth) {
	        dataset = testDataSet.with3Sources().build();
	
	        // StackedAreChart Setup and start
	        stackedBar.tooltipThreshold(600).grid('vertical').width(containerWidth).horizontal(true).isAnimated(true).margin({
	            left: 80,
	            top: 40,
	            right: 30,
	            bottom: 20
	        }).nameLabel('date').valueLabel('views').stackLabel('stack').on('customMouseOver', function () {
	            chartTooltip.show();
	        }).on('customMouseMove', function (dataPoint, topicColorMap, x, y) {
	            chartTooltip.update(dataPoint, topicColorMap, x, y);
	        }).on('customMouseOut', function () {
	            chartTooltip.hide();
	        });
	
	        if (optionalColorSchema) {
	            stackedBar.colorSchema(optionalColorSchema);
	        }
	
	        container.datum(dataset.data).call(stackedBar);
	
	        // Tooltip Setup and start
	        chartTooltip.topicLabel('values').dateLabel('key').nameLabel('stack').title('Tooltip Title');
	
	        // Note that if the viewport width is less than the tooltipThreshold value,
	        // this container won't exist, and the tooltip won't show up
	        tooltipContainer = d3Selection.select('.js-stacked-bar-chart-fixed-container .metadata-group');
	        tooltipContainer.datum([]).call(chartTooltip);
	    }
	}
	
	if (d3Selection.select('.js-stacked-bar-chart-tooltip-container').node()) {
	    // Chart creation
	    createStackedBarChartWithTooltip();
	    createHorizontalStackedBarChart();
	
	    // For getting a responsive behavior on our chart,
	    // we'll need to listen to the window resize event
	    var redrawCharts = function redrawCharts() {
	        d3Selection.selectAll('.stacked-bar').remove();
	
	        createStackedBarChartWithTooltip();
	        createHorizontalStackedBarChart();
	    };
	
	    // Redraw charts on window resize
	    PubSub.subscribe('resize', redrawCharts);
	
	    // Color schema selector
	    colorSelectorHelper.createColorSelector('.js-color-selector-container', '.stacked-bar', createStackedBarChartWithTooltip);
	}

/***/ }),
/* 1 */
/***/ (function(module, exports, __webpack_require__) {

	// https://d3js.org/d3-selection/ Version 1.1.0. Copyright 2017 Mike Bostock.
	(function (global, factory) {
		 true ? factory(exports) :
		typeof define === 'function' && define.amd ? define(['exports'], factory) :
		(factory((global.d3 = global.d3 || {})));
	}(this, (function (exports) { 'use strict';
	
	var xhtml = "http://www.w3.org/1999/xhtml";
	
	var namespaces = {
	  svg: "http://www.w3.org/2000/svg",
	  xhtml: xhtml,
	  xlink: "http://www.w3.org/1999/xlink",
	  xml: "http://www.w3.org/XML/1998/namespace",
	  xmlns: "http://www.w3.org/2000/xmlns/"
	};
	
	var namespace = function(name) {
	  var prefix = name += "", i = prefix.indexOf(":");
	  if (i >= 0 && (prefix = name.slice(0, i)) !== "xmlns") name = name.slice(i + 1);
	  return namespaces.hasOwnProperty(prefix) ? {space: namespaces[prefix], local: name} : name;
	};
	
	function creatorInherit(name) {
	  return function() {
	    var document = this.ownerDocument,
	        uri = this.namespaceURI;
	    return uri === xhtml && document.documentElement.namespaceURI === xhtml
	        ? document.createElement(name)
	        : document.createElementNS(uri, name);
	  };
	}
	
	function creatorFixed(fullname) {
	  return function() {
	    return this.ownerDocument.createElementNS(fullname.space, fullname.local);
	  };
	}
	
	var creator = function(name) {
	  var fullname = namespace(name);
	  return (fullname.local
	      ? creatorFixed
	      : creatorInherit)(fullname);
	};
	
	var nextId = 0;
	
	function local() {
	  return new Local;
	}
	
	function Local() {
	  this._ = "@" + (++nextId).toString(36);
	}
	
	Local.prototype = local.prototype = {
	  constructor: Local,
	  get: function(node) {
	    var id = this._;
	    while (!(id in node)) if (!(node = node.parentNode)) return;
	    return node[id];
	  },
	  set: function(node, value) {
	    return node[this._] = value;
	  },
	  remove: function(node) {
	    return this._ in node && delete node[this._];
	  },
	  toString: function() {
	    return this._;
	  }
	};
	
	var matcher = function(selector) {
	  return function() {
	    return this.matches(selector);
	  };
	};
	
	if (typeof document !== "undefined") {
	  var element = document.documentElement;
	  if (!element.matches) {
	    var vendorMatches = element.webkitMatchesSelector
	        || element.msMatchesSelector
	        || element.mozMatchesSelector
	        || element.oMatchesSelector;
	    matcher = function(selector) {
	      return function() {
	        return vendorMatches.call(this, selector);
	      };
	    };
	  }
	}
	
	var matcher$1 = matcher;
	
	var filterEvents = {};
	
	exports.event = null;
	
	if (typeof document !== "undefined") {
	  var element$1 = document.documentElement;
	  if (!("onmouseenter" in element$1)) {
	    filterEvents = {mouseenter: "mouseover", mouseleave: "mouseout"};
	  }
	}
	
	function filterContextListener(listener, index, group) {
	  listener = contextListener(listener, index, group);
	  return function(event) {
	    var related = event.relatedTarget;
	    if (!related || (related !== this && !(related.compareDocumentPosition(this) & 8))) {
	      listener.call(this, event);
	    }
	  };
	}
	
	function contextListener(listener, index, group) {
	  return function(event1) {
	    var event0 = exports.event; // Events can be reentrant (e.g., focus).
	    exports.event = event1;
	    try {
	      listener.call(this, this.__data__, index, group);
	    } finally {
	      exports.event = event0;
	    }
	  };
	}
	
	function parseTypenames(typenames) {
	  return typenames.trim().split(/^|\s+/).map(function(t) {
	    var name = "", i = t.indexOf(".");
	    if (i >= 0) name = t.slice(i + 1), t = t.slice(0, i);
	    return {type: t, name: name};
	  });
	}
	
	function onRemove(typename) {
	  return function() {
	    var on = this.__on;
	    if (!on) return;
	    for (var j = 0, i = -1, m = on.length, o; j < m; ++j) {
	      if (o = on[j], (!typename.type || o.type === typename.type) && o.name === typename.name) {
	        this.removeEventListener(o.type, o.listener, o.capture);
	      } else {
	        on[++i] = o;
	      }
	    }
	    if (++i) on.length = i;
	    else delete this.__on;
	  };
	}
	
	function onAdd(typename, value, capture) {
	  var wrap = filterEvents.hasOwnProperty(typename.type) ? filterContextListener : contextListener;
	  return function(d, i, group) {
	    var on = this.__on, o, listener = wrap(value, i, group);
	    if (on) for (var j = 0, m = on.length; j < m; ++j) {
	      if ((o = on[j]).type === typename.type && o.name === typename.name) {
	        this.removeEventListener(o.type, o.listener, o.capture);
	        this.addEventListener(o.type, o.listener = listener, o.capture = capture);
	        o.value = value;
	        return;
	      }
	    }
	    this.addEventListener(typename.type, listener, capture);
	    o = {type: typename.type, name: typename.name, value: value, listener: listener, capture: capture};
	    if (!on) this.__on = [o];
	    else on.push(o);
	  };
	}
	
	var selection_on = function(typename, value, capture) {
	  var typenames = parseTypenames(typename + ""), i, n = typenames.length, t;
	
	  if (arguments.length < 2) {
	    var on = this.node().__on;
	    if (on) for (var j = 0, m = on.length, o; j < m; ++j) {
	      for (i = 0, o = on[j]; i < n; ++i) {
	        if ((t = typenames[i]).type === o.type && t.name === o.name) {
	          return o.value;
	        }
	      }
	    }
	    return;
	  }
	
	  on = value ? onAdd : onRemove;
	  if (capture == null) capture = false;
	  for (i = 0; i < n; ++i) this.each(on(typenames[i], value, capture));
	  return this;
	};
	
	function customEvent(event1, listener, that, args) {
	  var event0 = exports.event;
	  event1.sourceEvent = exports.event;
	  exports.event = event1;
	  try {
	    return listener.apply(that, args);
	  } finally {
	    exports.event = event0;
	  }
	}
	
	var sourceEvent = function() {
	  var current = exports.event, source;
	  while (source = current.sourceEvent) current = source;
	  return current;
	};
	
	var point = function(node, event) {
	  var svg = node.ownerSVGElement || node;
	
	  if (svg.createSVGPoint) {
	    var point = svg.createSVGPoint();
	    point.x = event.clientX, point.y = event.clientY;
	    point = point.matrixTransform(node.getScreenCTM().inverse());
	    return [point.x, point.y];
	  }
	
	  var rect = node.getBoundingClientRect();
	  return [event.clientX - rect.left - node.clientLeft, event.clientY - rect.top - node.clientTop];
	};
	
	var mouse = function(node) {
	  var event = sourceEvent();
	  if (event.changedTouches) event = event.changedTouches[0];
	  return point(node, event);
	};
	
	function none() {}
	
	var selector = function(selector) {
	  return selector == null ? none : function() {
	    return this.querySelector(selector);
	  };
	};
	
	var selection_select = function(select) {
	  if (typeof select !== "function") select = selector(select);
	
	  for (var groups = this._groups, m = groups.length, subgroups = new Array(m), j = 0; j < m; ++j) {
	    for (var group = groups[j], n = group.length, subgroup = subgroups[j] = new Array(n), node, subnode, i = 0; i < n; ++i) {
	      if ((node = group[i]) && (subnode = select.call(node, node.__data__, i, group))) {
	        if ("__data__" in node) subnode.__data__ = node.__data__;
	        subgroup[i] = subnode;
	      }
	    }
	  }
	
	  return new Selection(subgroups, this._parents);
	};
	
	function empty() {
	  return [];
	}
	
	var selectorAll = function(selector) {
	  return selector == null ? empty : function() {
	    return this.querySelectorAll(selector);
	  };
	};
	
	var selection_selectAll = function(select) {
	  if (typeof select !== "function") select = selectorAll(select);
	
	  for (var groups = this._groups, m = groups.length, subgroups = [], parents = [], j = 0; j < m; ++j) {
	    for (var group = groups[j], n = group.length, node, i = 0; i < n; ++i) {
	      if (node = group[i]) {
	        subgroups.push(select.call(node, node.__data__, i, group));
	        parents.push(node);
	      }
	    }
	  }
	
	  return new Selection(subgroups, parents);
	};
	
	var selection_filter = function(match) {
	  if (typeof match !== "function") match = matcher$1(match);
	
	  for (var groups = this._groups, m = groups.length, subgroups = new Array(m), j = 0; j < m; ++j) {
	    for (var group = groups[j], n = group.length, subgroup = subgroups[j] = [], node, i = 0; i < n; ++i) {
	      if ((node = group[i]) && match.call(node, node.__data__, i, group)) {
	        subgroup.push(node);
	      }
	    }
	  }
	
	  return new Selection(subgroups, this._parents);
	};
	
	var sparse = function(update) {
	  return new Array(update.length);
	};
	
	var selection_enter = function() {
	  return new Selection(this._enter || this._groups.map(sparse), this._parents);
	};
	
	function EnterNode(parent, datum) {
	  this.ownerDocument = parent.ownerDocument;
	  this.namespaceURI = parent.namespaceURI;
	  this._next = null;
	  this._parent = parent;
	  this.__data__ = datum;
	}
	
	EnterNode.prototype = {
	  constructor: EnterNode,
	  appendChild: function(child) { return this._parent.insertBefore(child, this._next); },
	  insertBefore: function(child, next) { return this._parent.insertBefore(child, next); },
	  querySelector: function(selector) { return this._parent.querySelector(selector); },
	  querySelectorAll: function(selector) { return this._parent.querySelectorAll(selector); }
	};
	
	var constant = function(x) {
	  return function() {
	    return x;
	  };
	};
	
	var keyPrefix = "$"; // Protect against keys like “__proto__”.
	
	function bindIndex(parent, group, enter, update, exit, data) {
	  var i = 0,
	      node,
	      groupLength = group.length,
	      dataLength = data.length;
	
	  // Put any non-null nodes that fit into update.
	  // Put any null nodes into enter.
	  // Put any remaining data into enter.
	  for (; i < dataLength; ++i) {
	    if (node = group[i]) {
	      node.__data__ = data[i];
	      update[i] = node;
	    } else {
	      enter[i] = new EnterNode(parent, data[i]);
	    }
	  }
	
	  // Put any non-null nodes that don’t fit into exit.
	  for (; i < groupLength; ++i) {
	    if (node = group[i]) {
	      exit[i] = node;
	    }
	  }
	}
	
	function bindKey(parent, group, enter, update, exit, data, key) {
	  var i,
	      node,
	      nodeByKeyValue = {},
	      groupLength = group.length,
	      dataLength = data.length,
	      keyValues = new Array(groupLength),
	      keyValue;
	
	  // Compute the key for each node.
	  // If multiple nodes have the same key, the duplicates are added to exit.
	  for (i = 0; i < groupLength; ++i) {
	    if (node = group[i]) {
	      keyValues[i] = keyValue = keyPrefix + key.call(node, node.__data__, i, group);
	      if (keyValue in nodeByKeyValue) {
	        exit[i] = node;
	      } else {
	        nodeByKeyValue[keyValue] = node;
	      }
	    }
	  }
	
	  // Compute the key for each datum.
	  // If there a node associated with this key, join and add it to update.
	  // If there is not (or the key is a duplicate), add it to enter.
	  for (i = 0; i < dataLength; ++i) {
	    keyValue = keyPrefix + key.call(parent, data[i], i, data);
	    if (node = nodeByKeyValue[keyValue]) {
	      update[i] = node;
	      node.__data__ = data[i];
	      nodeByKeyValue[keyValue] = null;
	    } else {
	      enter[i] = new EnterNode(parent, data[i]);
	    }
	  }
	
	  // Add any remaining nodes that were not bound to data to exit.
	  for (i = 0; i < groupLength; ++i) {
	    if ((node = group[i]) && (nodeByKeyValue[keyValues[i]] === node)) {
	      exit[i] = node;
	    }
	  }
	}
	
	var selection_data = function(value, key) {
	  if (!value) {
	    data = new Array(this.size()), j = -1;
	    this.each(function(d) { data[++j] = d; });
	    return data;
	  }
	
	  var bind = key ? bindKey : bindIndex,
	      parents = this._parents,
	      groups = this._groups;
	
	  if (typeof value !== "function") value = constant(value);
	
	  for (var m = groups.length, update = new Array(m), enter = new Array(m), exit = new Array(m), j = 0; j < m; ++j) {
	    var parent = parents[j],
	        group = groups[j],
	        groupLength = group.length,
	        data = value.call(parent, parent && parent.__data__, j, parents),
	        dataLength = data.length,
	        enterGroup = enter[j] = new Array(dataLength),
	        updateGroup = update[j] = new Array(dataLength),
	        exitGroup = exit[j] = new Array(groupLength);
	
	    bind(parent, group, enterGroup, updateGroup, exitGroup, data, key);
	
	    // Now connect the enter nodes to their following update node, such that
	    // appendChild can insert the materialized enter node before this node,
	    // rather than at the end of the parent node.
	    for (var i0 = 0, i1 = 0, previous, next; i0 < dataLength; ++i0) {
	      if (previous = enterGroup[i0]) {
	        if (i0 >= i1) i1 = i0 + 1;
	        while (!(next = updateGroup[i1]) && ++i1 < dataLength);
	        previous._next = next || null;
	      }
	    }
	  }
	
	  update = new Selection(update, parents);
	  update._enter = enter;
	  update._exit = exit;
	  return update;
	};
	
	var selection_exit = function() {
	  return new Selection(this._exit || this._groups.map(sparse), this._parents);
	};
	
	var selection_merge = function(selection) {
	
	  for (var groups0 = this._groups, groups1 = selection._groups, m0 = groups0.length, m1 = groups1.length, m = Math.min(m0, m1), merges = new Array(m0), j = 0; j < m; ++j) {
	    for (var group0 = groups0[j], group1 = groups1[j], n = group0.length, merge = merges[j] = new Array(n), node, i = 0; i < n; ++i) {
	      if (node = group0[i] || group1[i]) {
	        merge[i] = node;
	      }
	    }
	  }
	
	  for (; j < m0; ++j) {
	    merges[j] = groups0[j];
	  }
	
	  return new Selection(merges, this._parents);
	};
	
	var selection_order = function() {
	
	  for (var groups = this._groups, j = -1, m = groups.length; ++j < m;) {
	    for (var group = groups[j], i = group.length - 1, next = group[i], node; --i >= 0;) {
	      if (node = group[i]) {
	        if (next && next !== node.nextSibling) next.parentNode.insertBefore(node, next);
	        next = node;
	      }
	    }
	  }
	
	  return this;
	};
	
	var selection_sort = function(compare) {
	  if (!compare) compare = ascending;
	
	  function compareNode(a, b) {
	    return a && b ? compare(a.__data__, b.__data__) : !a - !b;
	  }
	
	  for (var groups = this._groups, m = groups.length, sortgroups = new Array(m), j = 0; j < m; ++j) {
	    for (var group = groups[j], n = group.length, sortgroup = sortgroups[j] = new Array(n), node, i = 0; i < n; ++i) {
	      if (node = group[i]) {
	        sortgroup[i] = node;
	      }
	    }
	    sortgroup.sort(compareNode);
	  }
	
	  return new Selection(sortgroups, this._parents).order();
	};
	
	function ascending(a, b) {
	  return a < b ? -1 : a > b ? 1 : a >= b ? 0 : NaN;
	}
	
	var selection_call = function() {
	  var callback = arguments[0];
	  arguments[0] = this;
	  callback.apply(null, arguments);
	  return this;
	};
	
	var selection_nodes = function() {
	  var nodes = new Array(this.size()), i = -1;
	  this.each(function() { nodes[++i] = this; });
	  return nodes;
	};
	
	var selection_node = function() {
	
	  for (var groups = this._groups, j = 0, m = groups.length; j < m; ++j) {
	    for (var group = groups[j], i = 0, n = group.length; i < n; ++i) {
	      var node = group[i];
	      if (node) return node;
	    }
	  }
	
	  return null;
	};
	
	var selection_size = function() {
	  var size = 0;
	  this.each(function() { ++size; });
	  return size;
	};
	
	var selection_empty = function() {
	  return !this.node();
	};
	
	var selection_each = function(callback) {
	
	  for (var groups = this._groups, j = 0, m = groups.length; j < m; ++j) {
	    for (var group = groups[j], i = 0, n = group.length, node; i < n; ++i) {
	      if (node = group[i]) callback.call(node, node.__data__, i, group);
	    }
	  }
	
	  return this;
	};
	
	function attrRemove(name) {
	  return function() {
	    this.removeAttribute(name);
	  };
	}
	
	function attrRemoveNS(fullname) {
	  return function() {
	    this.removeAttributeNS(fullname.space, fullname.local);
	  };
	}
	
	function attrConstant(name, value) {
	  return function() {
	    this.setAttribute(name, value);
	  };
	}
	
	function attrConstantNS(fullname, value) {
	  return function() {
	    this.setAttributeNS(fullname.space, fullname.local, value);
	  };
	}
	
	function attrFunction(name, value) {
	  return function() {
	    var v = value.apply(this, arguments);
	    if (v == null) this.removeAttribute(name);
	    else this.setAttribute(name, v);
	  };
	}
	
	function attrFunctionNS(fullname, value) {
	  return function() {
	    var v = value.apply(this, arguments);
	    if (v == null) this.removeAttributeNS(fullname.space, fullname.local);
	    else this.setAttributeNS(fullname.space, fullname.local, v);
	  };
	}
	
	var selection_attr = function(name, value) {
	  var fullname = namespace(name);
	
	  if (arguments.length < 2) {
	    var node = this.node();
	    return fullname.local
	        ? node.getAttributeNS(fullname.space, fullname.local)
	        : node.getAttribute(fullname);
	  }
	
	  return this.each((value == null
	      ? (fullname.local ? attrRemoveNS : attrRemove) : (typeof value === "function"
	      ? (fullname.local ? attrFunctionNS : attrFunction)
	      : (fullname.local ? attrConstantNS : attrConstant)))(fullname, value));
	};
	
	var defaultView = function(node) {
	  return (node.ownerDocument && node.ownerDocument.defaultView) // node is a Node
	      || (node.document && node) // node is a Window
	      || node.defaultView; // node is a Document
	};
	
	function styleRemove(name) {
	  return function() {
	    this.style.removeProperty(name);
	  };
	}
	
	function styleConstant(name, value, priority) {
	  return function() {
	    this.style.setProperty(name, value, priority);
	  };
	}
	
	function styleFunction(name, value, priority) {
	  return function() {
	    var v = value.apply(this, arguments);
	    if (v == null) this.style.removeProperty(name);
	    else this.style.setProperty(name, v, priority);
	  };
	}
	
	var selection_style = function(name, value, priority) {
	  return arguments.length > 1
	      ? this.each((value == null
	            ? styleRemove : typeof value === "function"
	            ? styleFunction
	            : styleConstant)(name, value, priority == null ? "" : priority))
	      : styleValue(this.node(), name);
	};
	
	function styleValue(node, name) {
	  return node.style.getPropertyValue(name)
	      || defaultView(node).getComputedStyle(node, null).getPropertyValue(name);
	}
	
	function propertyRemove(name) {
	  return function() {
	    delete this[name];
	  };
	}
	
	function propertyConstant(name, value) {
	  return function() {
	    this[name] = value;
	  };
	}
	
	function propertyFunction(name, value) {
	  return function() {
	    var v = value.apply(this, arguments);
	    if (v == null) delete this[name];
	    else this[name] = v;
	  };
	}
	
	var selection_property = function(name, value) {
	  return arguments.length > 1
	      ? this.each((value == null
	          ? propertyRemove : typeof value === "function"
	          ? propertyFunction
	          : propertyConstant)(name, value))
	      : this.node()[name];
	};
	
	function classArray(string) {
	  return string.trim().split(/^|\s+/);
	}
	
	function classList(node) {
	  return node.classList || new ClassList(node);
	}
	
	function ClassList(node) {
	  this._node = node;
	  this._names = classArray(node.getAttribute("class") || "");
	}
	
	ClassList.prototype = {
	  add: function(name) {
	    var i = this._names.indexOf(name);
	    if (i < 0) {
	      this._names.push(name);
	      this._node.setAttribute("class", this._names.join(" "));
	    }
	  },
	  remove: function(name) {
	    var i = this._names.indexOf(name);
	    if (i >= 0) {
	      this._names.splice(i, 1);
	      this._node.setAttribute("class", this._names.join(" "));
	    }
	  },
	  contains: function(name) {
	    return this._names.indexOf(name) >= 0;
	  }
	};
	
	function classedAdd(node, names) {
	  var list = classList(node), i = -1, n = names.length;
	  while (++i < n) list.add(names[i]);
	}
	
	function classedRemove(node, names) {
	  var list = classList(node), i = -1, n = names.length;
	  while (++i < n) list.remove(names[i]);
	}
	
	function classedTrue(names) {
	  return function() {
	    classedAdd(this, names);
	  };
	}
	
	function classedFalse(names) {
	  return function() {
	    classedRemove(this, names);
	  };
	}
	
	function classedFunction(names, value) {
	  return function() {
	    (value.apply(this, arguments) ? classedAdd : classedRemove)(this, names);
	  };
	}
	
	var selection_classed = function(name, value) {
	  var names = classArray(name + "");
	
	  if (arguments.length < 2) {
	    var list = classList(this.node()), i = -1, n = names.length;
	    while (++i < n) if (!list.contains(names[i])) return false;
	    return true;
	  }
	
	  return this.each((typeof value === "function"
	      ? classedFunction : value
	      ? classedTrue
	      : classedFalse)(names, value));
	};
	
	function textRemove() {
	  this.textContent = "";
	}
	
	function textConstant(value) {
	  return function() {
	    this.textContent = value;
	  };
	}
	
	function textFunction(value) {
	  return function() {
	    var v = value.apply(this, arguments);
	    this.textContent = v == null ? "" : v;
	  };
	}
	
	var selection_text = function(value) {
	  return arguments.length
	      ? this.each(value == null
	          ? textRemove : (typeof value === "function"
	          ? textFunction
	          : textConstant)(value))
	      : this.node().textContent;
	};
	
	function htmlRemove() {
	  this.innerHTML = "";
	}
	
	function htmlConstant(value) {
	  return function() {
	    this.innerHTML = value;
	  };
	}
	
	function htmlFunction(value) {
	  return function() {
	    var v = value.apply(this, arguments);
	    this.innerHTML = v == null ? "" : v;
	  };
	}
	
	var selection_html = function(value) {
	  return arguments.length
	      ? this.each(value == null
	          ? htmlRemove : (typeof value === "function"
	          ? htmlFunction
	          : htmlConstant)(value))
	      : this.node().innerHTML;
	};
	
	function raise() {
	  if (this.nextSibling) this.parentNode.appendChild(this);
	}
	
	var selection_raise = function() {
	  return this.each(raise);
	};
	
	function lower() {
	  if (this.previousSibling) this.parentNode.insertBefore(this, this.parentNode.firstChild);
	}
	
	var selection_lower = function() {
	  return this.each(lower);
	};
	
	var selection_append = function(name) {
	  var create = typeof name === "function" ? name : creator(name);
	  return this.select(function() {
	    return this.appendChild(create.apply(this, arguments));
	  });
	};
	
	function constantNull() {
	  return null;
	}
	
	var selection_insert = function(name, before) {
	  var create = typeof name === "function" ? name : creator(name),
	      select = before == null ? constantNull : typeof before === "function" ? before : selector(before);
	  return this.select(function() {
	    return this.insertBefore(create.apply(this, arguments), select.apply(this, arguments) || null);
	  });
	};
	
	function remove() {
	  var parent = this.parentNode;
	  if (parent) parent.removeChild(this);
	}
	
	var selection_remove = function() {
	  return this.each(remove);
	};
	
	var selection_datum = function(value) {
	  return arguments.length
	      ? this.property("__data__", value)
	      : this.node().__data__;
	};
	
	function dispatchEvent(node, type, params) {
	  var window = defaultView(node),
	      event = window.CustomEvent;
	
	  if (typeof event === "function") {
	    event = new event(type, params);
	  } else {
	    event = window.document.createEvent("Event");
	    if (params) event.initEvent(type, params.bubbles, params.cancelable), event.detail = params.detail;
	    else event.initEvent(type, false, false);
	  }
	
	  node.dispatchEvent(event);
	}
	
	function dispatchConstant(type, params) {
	  return function() {
	    return dispatchEvent(this, type, params);
	  };
	}
	
	function dispatchFunction(type, params) {
	  return function() {
	    return dispatchEvent(this, type, params.apply(this, arguments));
	  };
	}
	
	var selection_dispatch = function(type, params) {
	  return this.each((typeof params === "function"
	      ? dispatchFunction
	      : dispatchConstant)(type, params));
	};
	
	var root = [null];
	
	function Selection(groups, parents) {
	  this._groups = groups;
	  this._parents = parents;
	}
	
	function selection() {
	  return new Selection([[document.documentElement]], root);
	}
	
	Selection.prototype = selection.prototype = {
	  constructor: Selection,
	  select: selection_select,
	  selectAll: selection_selectAll,
	  filter: selection_filter,
	  data: selection_data,
	  enter: selection_enter,
	  exit: selection_exit,
	  merge: selection_merge,
	  order: selection_order,
	  sort: selection_sort,
	  call: selection_call,
	  nodes: selection_nodes,
	  node: selection_node,
	  size: selection_size,
	  empty: selection_empty,
	  each: selection_each,
	  attr: selection_attr,
	  style: selection_style,
	  property: selection_property,
	  classed: selection_classed,
	  text: selection_text,
	  html: selection_html,
	  raise: selection_raise,
	  lower: selection_lower,
	  append: selection_append,
	  insert: selection_insert,
	  remove: selection_remove,
	  datum: selection_datum,
	  on: selection_on,
	  dispatch: selection_dispatch
	};
	
	var select = function(selector) {
	  return typeof selector === "string"
	      ? new Selection([[document.querySelector(selector)]], [document.documentElement])
	      : new Selection([[selector]], root);
	};
	
	var selectAll = function(selector) {
	  return typeof selector === "string"
	      ? new Selection([document.querySelectorAll(selector)], [document.documentElement])
	      : new Selection([selector == null ? [] : selector], root);
	};
	
	var touch = function(node, touches, identifier) {
	  if (arguments.length < 3) identifier = touches, touches = sourceEvent().changedTouches;
	
	  for (var i = 0, n = touches ? touches.length : 0, touch; i < n; ++i) {
	    if ((touch = touches[i]).identifier === identifier) {
	      return point(node, touch);
	    }
	  }
	
	  return null;
	};
	
	var touches = function(node, touches) {
	  if (touches == null) touches = sourceEvent().touches;
	
	  for (var i = 0, n = touches ? touches.length : 0, points = new Array(n); i < n; ++i) {
	    points[i] = point(node, touches[i]);
	  }
	
	  return points;
	};
	
	exports.creator = creator;
	exports.local = local;
	exports.matcher = matcher$1;
	exports.mouse = mouse;
	exports.namespace = namespace;
	exports.namespaces = namespaces;
	exports.select = select;
	exports.selectAll = selectAll;
	exports.selection = selection;
	exports.selector = selector;
	exports.selectorAll = selectorAll;
	exports.style = styleValue;
	exports.touch = touch;
	exports.touches = touches;
	exports.window = defaultView;
	exports.customEvent = customEvent;
	
	Object.defineProperty(exports, '__esModule', { value: true });
	
	})));


/***/ }),
/* 2 */
/***/ (function(module, exports, __webpack_require__) {

	var __WEBPACK_AMD_DEFINE_RESULT__;/*
	Copyright (c) 2010,2011,2012,2013,2014 Morgan Roderick http://roderick.dk
	License: MIT - http://mrgnrdrck.mit-license.org
	
	https://github.com/mroderick/PubSubJS
	*/
	(function (root, factory){
		'use strict';
	
		var PubSub = {};
		root.PubSub = PubSub;
		factory(PubSub);
	
		// AMD support
		if (true){
			!(__WEBPACK_AMD_DEFINE_RESULT__ = function() { return PubSub; }.call(exports, __webpack_require__, exports, module), __WEBPACK_AMD_DEFINE_RESULT__ !== undefined && (module.exports = __WEBPACK_AMD_DEFINE_RESULT__));
	
		// CommonJS and Node.js module support
		} else if (typeof exports === 'object'){
			if (module !== undefined && module.exports) {
				exports = module.exports = PubSub; // Node.js specific `module.exports`
			}
			exports.PubSub = PubSub; // CommonJS module 1.1.1 spec
			module.exports = exports = PubSub; // CommonJS
		}
	
	}(( typeof window === 'object' && window ) || this, function (PubSub){
		'use strict';
	
		var messages = {},
			lastUid = -1;
	
		function hasKeys(obj){
			var key;
	
			for (key in obj){
				if ( obj.hasOwnProperty(key) ){
					return true;
				}
			}
			return false;
		}
	
		/**
		 *	Returns a function that throws the passed exception, for use as argument for setTimeout
		 *	@param { Object } ex An Error object
		 */
		function throwException( ex ){
			return function reThrowException(){
				throw ex;
			};
		}
	
		function callSubscriberWithDelayedExceptions( subscriber, message, data ){
			try {
				subscriber( message, data );
			} catch( ex ){
				setTimeout( throwException( ex ), 0);
			}
		}
	
		function callSubscriberWithImmediateExceptions( subscriber, message, data ){
			subscriber( message, data );
		}
	
		function deliverMessage( originalMessage, matchedMessage, data, immediateExceptions ){
			var subscribers = messages[matchedMessage],
				callSubscriber = immediateExceptions ? callSubscriberWithImmediateExceptions : callSubscriberWithDelayedExceptions,
				s;
	
			if ( !messages.hasOwnProperty( matchedMessage ) ) {
				return;
			}
	
			for (s in subscribers){
				if ( subscribers.hasOwnProperty(s)){
					callSubscriber( subscribers[s], originalMessage, data );
				}
			}
		}
	
		function createDeliveryFunction( message, data, immediateExceptions ){
			return function deliverNamespaced(){
				var topic = String( message ),
					position = topic.lastIndexOf( '.' );
	
				// deliver the message as it is now
				deliverMessage(message, message, data, immediateExceptions);
	
				// trim the hierarchy and deliver message to each level
				while( position !== -1 ){
					topic = topic.substr( 0, position );
					position = topic.lastIndexOf('.');
					deliverMessage( message, topic, data, immediateExceptions );
				}
			};
		}
	
		function messageHasSubscribers( message ){
			var topic = String( message ),
				found = Boolean(messages.hasOwnProperty( topic ) && hasKeys(messages[topic])),
				position = topic.lastIndexOf( '.' );
	
			while ( !found && position !== -1 ){
				topic = topic.substr( 0, position );
				position = topic.lastIndexOf( '.' );
				found = Boolean(messages.hasOwnProperty( topic ) && hasKeys(messages[topic]));
			}
	
			return found;
		}
	
		function publish( message, data, sync, immediateExceptions ){
			var deliver = createDeliveryFunction( message, data, immediateExceptions ),
				hasSubscribers = messageHasSubscribers( message );
	
			if ( !hasSubscribers ){
				return false;
			}
	
			if ( sync === true ){
				deliver();
			} else {
				setTimeout( deliver, 0 );
			}
			return true;
		}
	
		/**
		 *	PubSub.publish( message[, data] ) -> Boolean
		 *	- message (String): The message to publish
		 *	- data: The data to pass to subscribers
		 *	Publishes the the message, passing the data to it's subscribers
		**/
		PubSub.publish = function( message, data ){
			return publish( message, data, false, PubSub.immediateExceptions );
		};
	
		/**
		 *	PubSub.publishSync( message[, data] ) -> Boolean
		 *	- message (String): The message to publish
		 *	- data: The data to pass to subscribers
		 *	Publishes the the message synchronously, passing the data to it's subscribers
		**/
		PubSub.publishSync = function( message, data ){
			return publish( message, data, true, PubSub.immediateExceptions );
		};
	
		/**
		 *	PubSub.subscribe( message, func ) -> String
		 *	- message (String): The message to subscribe to
		 *	- func (Function): The function to call when a new message is published
		 *	Subscribes the passed function to the passed message. Every returned token is unique and should be stored if
		 *	you need to unsubscribe
		**/
		PubSub.subscribe = function( message, func ){
			if ( typeof func !== 'function'){
				return false;
			}
	
			// message is not registered yet
			if ( !messages.hasOwnProperty( message ) ){
				messages[message] = {};
			}
	
			// forcing token as String, to allow for future expansions without breaking usage
			// and allow for easy use as key names for the 'messages' object
			var token = 'uid_' + String(++lastUid);
			messages[message][token] = func;
	
			// return token for unsubscribing
			return token;
		};
	
		/* Public: Clears all subscriptions
		 */
		PubSub.clearAllSubscriptions = function clearAllSubscriptions(){
			messages = {};
		};
	
		/*Public: Clear subscriptions by the topic
		*/
		PubSub.clearSubscriptions = function clearSubscriptions(topic){
			var m;
			for (m in messages){
				if (messages.hasOwnProperty(m) && m.indexOf(topic) === 0){
					delete messages[m];
				}
			}
		};
	
		/* Public: removes subscriptions.
		 * When passed a token, removes a specific subscription.
		 * When passed a function, removes all subscriptions for that function
		 * When passed a topic, removes all subscriptions for that topic (hierarchy)
		 *
		 * value - A token, function or topic to unsubscribe.
		 *
		 * Examples
		 *
		 *		// Example 1 - unsubscribing with a token
		 *		var token = PubSub.subscribe('mytopic', myFunc);
		 *		PubSub.unsubscribe(token);
		 *
		 *		// Example 2 - unsubscribing with a function
		 *		PubSub.unsubscribe(myFunc);
		 *
		 *		// Example 3 - unsubscribing a topic
		 *		PubSub.unsubscribe('mytopic');
		 */
		PubSub.unsubscribe = function(value){
			var descendantTopicExists = function(topic) {
					var m;
					for ( m in messages ){
						if ( messages.hasOwnProperty(m) && m.indexOf(topic) === 0 ){
							// a descendant of the topic exists:
							return true;
						}
					}
	
					return false;
				},
				isTopic    = typeof value === 'string' && ( messages.hasOwnProperty(value) || descendantTopicExists(value) ),
				isToken    = !isTopic && typeof value === 'string',
				isFunction = typeof value === 'function',
				result = false,
				m, message, t;
	
			if (isTopic){
				PubSub.clearSubscriptions(value);
				return;
			}
	
			for ( m in messages ){
				if ( messages.hasOwnProperty( m ) ){
					message = messages[m];
	
					if ( isToken && message[value] ){
						delete message[value];
						result = value;
						// tokens are unique, so we can just stop here
						break;
					}
	
					if (isFunction) {
						for ( t in message ){
							if (message.hasOwnProperty(t) && message[t] === value){
								delete message[t];
								result = true;
							}
						}
					}
				}
			}
	
			return result;
		};
	}));


/***/ }),
/* 3 */,
/* 4 */
/***/ (function(module, exports, __webpack_require__) {

	// https://d3js.org/d3-array/ Version 1.2.0. Copyright 2017 Mike Bostock.
	(function (global, factory) {
		 true ? factory(exports) :
		typeof define === 'function' && define.amd ? define(['exports'], factory) :
		(factory((global.d3 = global.d3 || {})));
	}(this, (function (exports) { 'use strict';
	
	var ascending = function(a, b) {
	  return a < b ? -1 : a > b ? 1 : a >= b ? 0 : NaN;
	};
	
	var bisector = function(compare) {
	  if (compare.length === 1) compare = ascendingComparator(compare);
	  return {
	    left: function(a, x, lo, hi) {
	      if (lo == null) lo = 0;
	      if (hi == null) hi = a.length;
	      while (lo < hi) {
	        var mid = lo + hi >>> 1;
	        if (compare(a[mid], x) < 0) lo = mid + 1;
	        else hi = mid;
	      }
	      return lo;
	    },
	    right: function(a, x, lo, hi) {
	      if (lo == null) lo = 0;
	      if (hi == null) hi = a.length;
	      while (lo < hi) {
	        var mid = lo + hi >>> 1;
	        if (compare(a[mid], x) > 0) hi = mid;
	        else lo = mid + 1;
	      }
	      return lo;
	    }
	  };
	};
	
	function ascendingComparator(f) {
	  return function(d, x) {
	    return ascending(f(d), x);
	  };
	}
	
	var ascendingBisect = bisector(ascending);
	var bisectRight = ascendingBisect.right;
	var bisectLeft = ascendingBisect.left;
	
	var pairs = function(array, f) {
	  if (f == null) f = pair;
	  var i = 0, n = array.length - 1, p = array[0], pairs = new Array(n < 0 ? 0 : n);
	  while (i < n) pairs[i] = f(p, p = array[++i]);
	  return pairs;
	};
	
	function pair(a, b) {
	  return [a, b];
	}
	
	var cross = function(values0, values1, reduce) {
	  var n0 = values0.length,
	      n1 = values1.length,
	      values = new Array(n0 * n1),
	      i0,
	      i1,
	      i,
	      value0;
	
	  if (reduce == null) reduce = pair;
	
	  for (i0 = i = 0; i0 < n0; ++i0) {
	    for (value0 = values0[i0], i1 = 0; i1 < n1; ++i1, ++i) {
	      values[i] = reduce(value0, values1[i1]);
	    }
	  }
	
	  return values;
	};
	
	var descending = function(a, b) {
	  return b < a ? -1 : b > a ? 1 : b >= a ? 0 : NaN;
	};
	
	var number = function(x) {
	  return x === null ? NaN : +x;
	};
	
	var variance = function(values, valueof) {
	  var n = values.length,
	      m = 0,
	      i = -1,
	      mean = 0,
	      value,
	      delta,
	      sum = 0;
	
	  if (valueof == null) {
	    while (++i < n) {
	      if (!isNaN(value = number(values[i]))) {
	        delta = value - mean;
	        mean += delta / ++m;
	        sum += delta * (value - mean);
	      }
	    }
	  }
	
	  else {
	    while (++i < n) {
	      if (!isNaN(value = number(valueof(values[i], i, values)))) {
	        delta = value - mean;
	        mean += delta / ++m;
	        sum += delta * (value - mean);
	      }
	    }
	  }
	
	  if (m > 1) return sum / (m - 1);
	};
	
	var deviation = function(array, f) {
	  var v = variance(array, f);
	  return v ? Math.sqrt(v) : v;
	};
	
	var extent = function(values, valueof) {
	  var n = values.length,
	      i = -1,
	      value,
	      min,
	      max;
	
	  if (valueof == null) {
	    while (++i < n) { // Find the first comparable value.
	      if ((value = values[i]) != null && value >= value) {
	        min = max = value;
	        while (++i < n) { // Compare the remaining values.
	          if ((value = values[i]) != null) {
	            if (min > value) min = value;
	            if (max < value) max = value;
	          }
	        }
	      }
	    }
	  }
	
	  else {
	    while (++i < n) { // Find the first comparable value.
	      if ((value = valueof(values[i], i, values)) != null && value >= value) {
	        min = max = value;
	        while (++i < n) { // Compare the remaining values.
	          if ((value = valueof(values[i], i, values)) != null) {
	            if (min > value) min = value;
	            if (max < value) max = value;
	          }
	        }
	      }
	    }
	  }
	
	  return [min, max];
	};
	
	var array = Array.prototype;
	
	var slice = array.slice;
	var map = array.map;
	
	var constant = function(x) {
	  return function() {
	    return x;
	  };
	};
	
	var identity = function(x) {
	  return x;
	};
	
	var range = function(start, stop, step) {
	  start = +start, stop = +stop, step = (n = arguments.length) < 2 ? (stop = start, start = 0, 1) : n < 3 ? 1 : +step;
	
	  var i = -1,
	      n = Math.max(0, Math.ceil((stop - start) / step)) | 0,
	      range = new Array(n);
	
	  while (++i < n) {
	    range[i] = start + i * step;
	  }
	
	  return range;
	};
	
	var e10 = Math.sqrt(50);
	var e5 = Math.sqrt(10);
	var e2 = Math.sqrt(2);
	
	var ticks = function(start, stop, count) {
	  var reverse = stop < start,
	      i = -1,
	      n,
	      ticks,
	      step;
	
	  if (reverse) n = start, start = stop, stop = n;
	
	  if ((step = tickIncrement(start, stop, count)) === 0 || !isFinite(step)) return [];
	
	  if (step > 0) {
	    start = Math.ceil(start / step);
	    stop = Math.floor(stop / step);
	    ticks = new Array(n = Math.ceil(stop - start + 1));
	    while (++i < n) ticks[i] = (start + i) * step;
	  } else {
	    start = Math.floor(start * step);
	    stop = Math.ceil(stop * step);
	    ticks = new Array(n = Math.ceil(start - stop + 1));
	    while (++i < n) ticks[i] = (start - i) / step;
	  }
	
	  if (reverse) ticks.reverse();
	
	  return ticks;
	};
	
	function tickIncrement(start, stop, count) {
	  var step = (stop - start) / Math.max(0, count),
	      power = Math.floor(Math.log(step) / Math.LN10),
	      error = step / Math.pow(10, power);
	  return power >= 0
	      ? (error >= e10 ? 10 : error >= e5 ? 5 : error >= e2 ? 2 : 1) * Math.pow(10, power)
	      : -Math.pow(10, -power) / (error >= e10 ? 10 : error >= e5 ? 5 : error >= e2 ? 2 : 1);
	}
	
	function tickStep(start, stop, count) {
	  var step0 = Math.abs(stop - start) / Math.max(0, count),
	      step1 = Math.pow(10, Math.floor(Math.log(step0) / Math.LN10)),
	      error = step0 / step1;
	  if (error >= e10) step1 *= 10;
	  else if (error >= e5) step1 *= 5;
	  else if (error >= e2) step1 *= 2;
	  return stop < start ? -step1 : step1;
	}
	
	var sturges = function(values) {
	  return Math.ceil(Math.log(values.length) / Math.LN2) + 1;
	};
	
	var histogram = function() {
	  var value = identity,
	      domain = extent,
	      threshold = sturges;
	
	  function histogram(data) {
	    var i,
	        n = data.length,
	        x,
	        values = new Array(n);
	
	    for (i = 0; i < n; ++i) {
	      values[i] = value(data[i], i, data);
	    }
	
	    var xz = domain(values),
	        x0 = xz[0],
	        x1 = xz[1],
	        tz = threshold(values, x0, x1);
	
	    // Convert number of thresholds into uniform thresholds.
	    if (!Array.isArray(tz)) {
	      tz = tickStep(x0, x1, tz);
	      tz = range(Math.ceil(x0 / tz) * tz, Math.floor(x1 / tz) * tz, tz); // exclusive
	    }
	
	    // Remove any thresholds outside the domain.
	    var m = tz.length;
	    while (tz[0] <= x0) tz.shift(), --m;
	    while (tz[m - 1] > x1) tz.pop(), --m;
	
	    var bins = new Array(m + 1),
	        bin;
	
	    // Initialize bins.
	    for (i = 0; i <= m; ++i) {
	      bin = bins[i] = [];
	      bin.x0 = i > 0 ? tz[i - 1] : x0;
	      bin.x1 = i < m ? tz[i] : x1;
	    }
	
	    // Assign data to bins by value, ignoring any outside the domain.
	    for (i = 0; i < n; ++i) {
	      x = values[i];
	      if (x0 <= x && x <= x1) {
	        bins[bisectRight(tz, x, 0, m)].push(data[i]);
	      }
	    }
	
	    return bins;
	  }
	
	  histogram.value = function(_) {
	    return arguments.length ? (value = typeof _ === "function" ? _ : constant(_), histogram) : value;
	  };
	
	  histogram.domain = function(_) {
	    return arguments.length ? (domain = typeof _ === "function" ? _ : constant([_[0], _[1]]), histogram) : domain;
	  };
	
	  histogram.thresholds = function(_) {
	    return arguments.length ? (threshold = typeof _ === "function" ? _ : Array.isArray(_) ? constant(slice.call(_)) : constant(_), histogram) : threshold;
	  };
	
	  return histogram;
	};
	
	var quantile = function(values, p, valueof) {
	  if (valueof == null) valueof = number;
	  if (!(n = values.length)) return;
	  if ((p = +p) <= 0 || n < 2) return +valueof(values[0], 0, values);
	  if (p >= 1) return +valueof(values[n - 1], n - 1, values);
	  var n,
	      i = (n - 1) * p,
	      i0 = Math.floor(i),
	      value0 = +valueof(values[i0], i0, values),
	      value1 = +valueof(values[i0 + 1], i0 + 1, values);
	  return value0 + (value1 - value0) * (i - i0);
	};
	
	var freedmanDiaconis = function(values, min, max) {
	  values = map.call(values, number).sort(ascending);
	  return Math.ceil((max - min) / (2 * (quantile(values, 0.75) - quantile(values, 0.25)) * Math.pow(values.length, -1 / 3)));
	};
	
	var scott = function(values, min, max) {
	  return Math.ceil((max - min) / (3.5 * deviation(values) * Math.pow(values.length, -1 / 3)));
	};
	
	var max = function(values, valueof) {
	  var n = values.length,
	      i = -1,
	      value,
	      max;
	
	  if (valueof == null) {
	    while (++i < n) { // Find the first comparable value.
	      if ((value = values[i]) != null && value >= value) {
	        max = value;
	        while (++i < n) { // Compare the remaining values.
	          if ((value = values[i]) != null && value > max) {
	            max = value;
	          }
	        }
	      }
	    }
	  }
	
	  else {
	    while (++i < n) { // Find the first comparable value.
	      if ((value = valueof(values[i], i, values)) != null && value >= value) {
	        max = value;
	        while (++i < n) { // Compare the remaining values.
	          if ((value = valueof(values[i], i, values)) != null && value > max) {
	            max = value;
	          }
	        }
	      }
	    }
	  }
	
	  return max;
	};
	
	var mean = function(values, valueof) {
	  var n = values.length,
	      m = n,
	      i = -1,
	      value,
	      sum = 0;
	
	  if (valueof == null) {
	    while (++i < n) {
	      if (!isNaN(value = number(values[i]))) sum += value;
	      else --m;
	    }
	  }
	
	  else {
	    while (++i < n) {
	      if (!isNaN(value = number(valueof(values[i], i, values)))) sum += value;
	      else --m;
	    }
	  }
	
	  if (m) return sum / m;
	};
	
	var median = function(values, valueof) {
	  var n = values.length,
	      i = -1,
	      value,
	      numbers = [];
	
	  if (valueof == null) {
	    while (++i < n) {
	      if (!isNaN(value = number(values[i]))) {
	        numbers.push(value);
	      }
	    }
	  }
	
	  else {
	    while (++i < n) {
	      if (!isNaN(value = number(valueof(values[i], i, values)))) {
	        numbers.push(value);
	      }
	    }
	  }
	
	  return quantile(numbers.sort(ascending), 0.5);
	};
	
	var merge = function(arrays) {
	  var n = arrays.length,
	      m,
	      i = -1,
	      j = 0,
	      merged,
	      array;
	
	  while (++i < n) j += arrays[i].length;
	  merged = new Array(j);
	
	  while (--n >= 0) {
	    array = arrays[n];
	    m = array.length;
	    while (--m >= 0) {
	      merged[--j] = array[m];
	    }
	  }
	
	  return merged;
	};
	
	var min = function(values, valueof) {
	  var n = values.length,
	      i = -1,
	      value,
	      min;
	
	  if (valueof == null) {
	    while (++i < n) { // Find the first comparable value.
	      if ((value = values[i]) != null && value >= value) {
	        min = value;
	        while (++i < n) { // Compare the remaining values.
	          if ((value = values[i]) != null && min > value) {
	            min = value;
	          }
	        }
	      }
	    }
	  }
	
	  else {
	    while (++i < n) { // Find the first comparable value.
	      if ((value = valueof(values[i], i, values)) != null && value >= value) {
	        min = value;
	        while (++i < n) { // Compare the remaining values.
	          if ((value = valueof(values[i], i, values)) != null && min > value) {
	            min = value;
	          }
	        }
	      }
	    }
	  }
	
	  return min;
	};
	
	var permute = function(array, indexes) {
	  var i = indexes.length, permutes = new Array(i);
	  while (i--) permutes[i] = array[indexes[i]];
	  return permutes;
	};
	
	var scan = function(values, compare) {
	  if (!(n = values.length)) return;
	  var n,
	      i = 0,
	      j = 0,
	      xi,
	      xj = values[j];
	
	  if (compare == null) compare = ascending;
	
	  while (++i < n) {
	    if (compare(xi = values[i], xj) < 0 || compare(xj, xj) !== 0) {
	      xj = xi, j = i;
	    }
	  }
	
	  if (compare(xj, xj) === 0) return j;
	};
	
	var shuffle = function(array, i0, i1) {
	  var m = (i1 == null ? array.length : i1) - (i0 = i0 == null ? 0 : +i0),
	      t,
	      i;
	
	  while (m) {
	    i = Math.random() * m-- | 0;
	    t = array[m + i0];
	    array[m + i0] = array[i + i0];
	    array[i + i0] = t;
	  }
	
	  return array;
	};
	
	var sum = function(values, valueof) {
	  var n = values.length,
	      i = -1,
	      value,
	      sum = 0;
	
	  if (valueof == null) {
	    while (++i < n) {
	      if (value = +values[i]) sum += value; // Note: zero and null are equivalent.
	    }
	  }
	
	  else {
	    while (++i < n) {
	      if (value = +valueof(values[i], i, values)) sum += value;
	    }
	  }
	
	  return sum;
	};
	
	var transpose = function(matrix) {
	  if (!(n = matrix.length)) return [];
	  for (var i = -1, m = min(matrix, length), transpose = new Array(m); ++i < m;) {
	    for (var j = -1, n, row = transpose[i] = new Array(n); ++j < n;) {
	      row[j] = matrix[j][i];
	    }
	  }
	  return transpose;
	};
	
	function length(d) {
	  return d.length;
	}
	
	var zip = function() {
	  return transpose(arguments);
	};
	
	exports.bisect = bisectRight;
	exports.bisectRight = bisectRight;
	exports.bisectLeft = bisectLeft;
	exports.ascending = ascending;
	exports.bisector = bisector;
	exports.cross = cross;
	exports.descending = descending;
	exports.deviation = deviation;
	exports.extent = extent;
	exports.histogram = histogram;
	exports.thresholdFreedmanDiaconis = freedmanDiaconis;
	exports.thresholdScott = scott;
	exports.thresholdSturges = sturges;
	exports.max = max;
	exports.mean = mean;
	exports.median = median;
	exports.merge = merge;
	exports.min = min;
	exports.pairs = pairs;
	exports.permute = permute;
	exports.quantile = quantile;
	exports.range = range;
	exports.scan = scan;
	exports.shuffle = shuffle;
	exports.sum = sum;
	exports.ticks = ticks;
	exports.tickIncrement = tickIncrement;
	exports.tickStep = tickStep;
	exports.transpose = transpose;
	exports.variance = variance;
	exports.zip = zip;
	
	Object.defineProperty(exports, '__esModule', { value: true });
	
	})));


/***/ }),
/* 5 */
/***/ (function(module, exports, __webpack_require__) {

	// https://d3js.org/d3-ease/ Version 1.0.3. Copyright 2017 Mike Bostock.
	(function (global, factory) {
		 true ? factory(exports) :
		typeof define === 'function' && define.amd ? define(['exports'], factory) :
		(factory((global.d3 = global.d3 || {})));
	}(this, (function (exports) { 'use strict';
	
	function linear(t) {
	  return +t;
	}
	
	function quadIn(t) {
	  return t * t;
	}
	
	function quadOut(t) {
	  return t * (2 - t);
	}
	
	function quadInOut(t) {
	  return ((t *= 2) <= 1 ? t * t : --t * (2 - t) + 1) / 2;
	}
	
	function cubicIn(t) {
	  return t * t * t;
	}
	
	function cubicOut(t) {
	  return --t * t * t + 1;
	}
	
	function cubicInOut(t) {
	  return ((t *= 2) <= 1 ? t * t * t : (t -= 2) * t * t + 2) / 2;
	}
	
	var exponent = 3;
	
	var polyIn = (function custom(e) {
	  e = +e;
	
	  function polyIn(t) {
	    return Math.pow(t, e);
	  }
	
	  polyIn.exponent = custom;
	
	  return polyIn;
	})(exponent);
	
	var polyOut = (function custom(e) {
	  e = +e;
	
	  function polyOut(t) {
	    return 1 - Math.pow(1 - t, e);
	  }
	
	  polyOut.exponent = custom;
	
	  return polyOut;
	})(exponent);
	
	var polyInOut = (function custom(e) {
	  e = +e;
	
	  function polyInOut(t) {
	    return ((t *= 2) <= 1 ? Math.pow(t, e) : 2 - Math.pow(2 - t, e)) / 2;
	  }
	
	  polyInOut.exponent = custom;
	
	  return polyInOut;
	})(exponent);
	
	var pi = Math.PI;
	var halfPi = pi / 2;
	
	function sinIn(t) {
	  return 1 - Math.cos(t * halfPi);
	}
	
	function sinOut(t) {
	  return Math.sin(t * halfPi);
	}
	
	function sinInOut(t) {
	  return (1 - Math.cos(pi * t)) / 2;
	}
	
	function expIn(t) {
	  return Math.pow(2, 10 * t - 10);
	}
	
	function expOut(t) {
	  return 1 - Math.pow(2, -10 * t);
	}
	
	function expInOut(t) {
	  return ((t *= 2) <= 1 ? Math.pow(2, 10 * t - 10) : 2 - Math.pow(2, 10 - 10 * t)) / 2;
	}
	
	function circleIn(t) {
	  return 1 - Math.sqrt(1 - t * t);
	}
	
	function circleOut(t) {
	  return Math.sqrt(1 - --t * t);
	}
	
	function circleInOut(t) {
	  return ((t *= 2) <= 1 ? 1 - Math.sqrt(1 - t * t) : Math.sqrt(1 - (t -= 2) * t) + 1) / 2;
	}
	
	var b1 = 4 / 11;
	var b2 = 6 / 11;
	var b3 = 8 / 11;
	var b4 = 3 / 4;
	var b5 = 9 / 11;
	var b6 = 10 / 11;
	var b7 = 15 / 16;
	var b8 = 21 / 22;
	var b9 = 63 / 64;
	var b0 = 1 / b1 / b1;
	
	function bounceIn(t) {
	  return 1 - bounceOut(1 - t);
	}
	
	function bounceOut(t) {
	  return (t = +t) < b1 ? b0 * t * t : t < b3 ? b0 * (t -= b2) * t + b4 : t < b6 ? b0 * (t -= b5) * t + b7 : b0 * (t -= b8) * t + b9;
	}
	
	function bounceInOut(t) {
	  return ((t *= 2) <= 1 ? 1 - bounceOut(1 - t) : bounceOut(t - 1) + 1) / 2;
	}
	
	var overshoot = 1.70158;
	
	var backIn = (function custom(s) {
	  s = +s;
	
	  function backIn(t) {
	    return t * t * ((s + 1) * t - s);
	  }
	
	  backIn.overshoot = custom;
	
	  return backIn;
	})(overshoot);
	
	var backOut = (function custom(s) {
	  s = +s;
	
	  function backOut(t) {
	    return --t * t * ((s + 1) * t + s) + 1;
	  }
	
	  backOut.overshoot = custom;
	
	  return backOut;
	})(overshoot);
	
	var backInOut = (function custom(s) {
	  s = +s;
	
	  function backInOut(t) {
	    return ((t *= 2) < 1 ? t * t * ((s + 1) * t - s) : (t -= 2) * t * ((s + 1) * t + s) + 2) / 2;
	  }
	
	  backInOut.overshoot = custom;
	
	  return backInOut;
	})(overshoot);
	
	var tau = 2 * Math.PI;
	var amplitude = 1;
	var period = 0.3;
	
	var elasticIn = (function custom(a, p) {
	  var s = Math.asin(1 / (a = Math.max(1, a))) * (p /= tau);
	
	  function elasticIn(t) {
	    return a * Math.pow(2, 10 * --t) * Math.sin((s - t) / p);
	  }
	
	  elasticIn.amplitude = function(a) { return custom(a, p * tau); };
	  elasticIn.period = function(p) { return custom(a, p); };
	
	  return elasticIn;
	})(amplitude, period);
	
	var elasticOut = (function custom(a, p) {
	  var s = Math.asin(1 / (a = Math.max(1, a))) * (p /= tau);
	
	  function elasticOut(t) {
	    return 1 - a * Math.pow(2, -10 * (t = +t)) * Math.sin((t + s) / p);
	  }
	
	  elasticOut.amplitude = function(a) { return custom(a, p * tau); };
	  elasticOut.period = function(p) { return custom(a, p); };
	
	  return elasticOut;
	})(amplitude, period);
	
	var elasticInOut = (function custom(a, p) {
	  var s = Math.asin(1 / (a = Math.max(1, a))) * (p /= tau);
	
	  function elasticInOut(t) {
	    return ((t = t * 2 - 1) < 0
	        ? a * Math.pow(2, 10 * t) * Math.sin((s - t) / p)
	        : 2 - a * Math.pow(2, -10 * t) * Math.sin((s + t) / p)) / 2;
	  }
	
	  elasticInOut.amplitude = function(a) { return custom(a, p * tau); };
	  elasticInOut.period = function(p) { return custom(a, p); };
	
	  return elasticInOut;
	})(amplitude, period);
	
	exports.easeLinear = linear;
	exports.easeQuad = quadInOut;
	exports.easeQuadIn = quadIn;
	exports.easeQuadOut = quadOut;
	exports.easeQuadInOut = quadInOut;
	exports.easeCubic = cubicInOut;
	exports.easeCubicIn = cubicIn;
	exports.easeCubicOut = cubicOut;
	exports.easeCubicInOut = cubicInOut;
	exports.easePoly = polyInOut;
	exports.easePolyIn = polyIn;
	exports.easePolyOut = polyOut;
	exports.easePolyInOut = polyInOut;
	exports.easeSin = sinInOut;
	exports.easeSinIn = sinIn;
	exports.easeSinOut = sinOut;
	exports.easeSinInOut = sinInOut;
	exports.easeExp = expInOut;
	exports.easeExpIn = expIn;
	exports.easeExpOut = expOut;
	exports.easeExpInOut = expInOut;
	exports.easeCircle = circleInOut;
	exports.easeCircleIn = circleIn;
	exports.easeCircleOut = circleOut;
	exports.easeCircleInOut = circleInOut;
	exports.easeBounce = bounceOut;
	exports.easeBounceIn = bounceIn;
	exports.easeBounceOut = bounceOut;
	exports.easeBounceInOut = bounceInOut;
	exports.easeBack = backInOut;
	exports.easeBackIn = backIn;
	exports.easeBackOut = backOut;
	exports.easeBackInOut = backInOut;
	exports.easeElastic = elasticOut;
	exports.easeElasticIn = elasticIn;
	exports.easeElasticOut = elasticOut;
	exports.easeElasticInOut = elasticInOut;
	
	Object.defineProperty(exports, '__esModule', { value: true });
	
	})));


/***/ }),
/* 6 */
/***/ (function(module, exports, __webpack_require__) {

	// https://d3js.org/d3-axis/ Version 1.0.7. Copyright 2017 Mike Bostock.
	(function (global, factory) {
		 true ? factory(exports) :
		typeof define === 'function' && define.amd ? define(['exports'], factory) :
		(factory((global.d3 = global.d3 || {})));
	}(this, (function (exports) { 'use strict';
	
	var slice = Array.prototype.slice;
	
	var identity = function(x) {
	  return x;
	};
	
	var top = 1;
	var right = 2;
	var bottom = 3;
	var left = 4;
	var epsilon = 1e-6;
	
	function translateX(x) {
	  return "translate(" + (x + 0.5) + ",0)";
	}
	
	function translateY(y) {
	  return "translate(0," + (y + 0.5) + ")";
	}
	
	function center(scale) {
	  var offset = Math.max(0, scale.bandwidth() - 1) / 2; // Adjust for 0.5px offset.
	  if (scale.round()) offset = Math.round(offset);
	  return function(d) {
	    return scale(d) + offset;
	  };
	}
	
	function entering() {
	  return !this.__axis;
	}
	
	function axis(orient, scale) {
	  var tickArguments = [],
	      tickValues = null,
	      tickFormat = null,
	      tickSizeInner = 6,
	      tickSizeOuter = 6,
	      tickPadding = 3,
	      k = orient === top || orient === left ? -1 : 1,
	      x = orient === left || orient === right ? "x" : "y",
	      transform = orient === top || orient === bottom ? translateX : translateY;
	
	  function axis(context) {
	    var values = tickValues == null ? (scale.ticks ? scale.ticks.apply(scale, tickArguments) : scale.domain()) : tickValues,
	        format = tickFormat == null ? (scale.tickFormat ? scale.tickFormat.apply(scale, tickArguments) : identity) : tickFormat,
	        spacing = Math.max(tickSizeInner, 0) + tickPadding,
	        range = scale.range(),
	        range0 = range[0] + 0.5,
	        range1 = range[range.length - 1] + 0.5,
	        position = (scale.bandwidth ? center : identity)(scale.copy()),
	        selection = context.selection ? context.selection() : context,
	        path = selection.selectAll(".domain").data([null]),
	        tick = selection.selectAll(".tick").data(values, scale).order(),
	        tickExit = tick.exit(),
	        tickEnter = tick.enter().append("g").attr("class", "tick"),
	        line = tick.select("line"),
	        text = tick.select("text");
	
	    path = path.merge(path.enter().insert("path", ".tick")
	        .attr("class", "domain")
	        .attr("stroke", "#000"));
	
	    tick = tick.merge(tickEnter);
	
	    line = line.merge(tickEnter.append("line")
	        .attr("stroke", "#000")
	        .attr(x + "2", k * tickSizeInner));
	
	    text = text.merge(tickEnter.append("text")
	        .attr("fill", "#000")
	        .attr(x, k * spacing)
	        .attr("dy", orient === top ? "0em" : orient === bottom ? "0.71em" : "0.32em"));
	
	    if (context !== selection) {
	      path = path.transition(context);
	      tick = tick.transition(context);
	      line = line.transition(context);
	      text = text.transition(context);
	
	      tickExit = tickExit.transition(context)
	          .attr("opacity", epsilon)
	          .attr("transform", function(d) { return isFinite(d = position(d)) ? transform(d) : this.getAttribute("transform"); });
	
	      tickEnter
	          .attr("opacity", epsilon)
	          .attr("transform", function(d) { var p = this.parentNode.__axis; return transform(p && isFinite(p = p(d)) ? p : position(d)); });
	    }
	
	    tickExit.remove();
	
	    path
	        .attr("d", orient === left || orient == right
	            ? "M" + k * tickSizeOuter + "," + range0 + "H0.5V" + range1 + "H" + k * tickSizeOuter
	            : "M" + range0 + "," + k * tickSizeOuter + "V0.5H" + range1 + "V" + k * tickSizeOuter);
	
	    tick
	        .attr("opacity", 1)
	        .attr("transform", function(d) { return transform(position(d)); });
	
	    line
	        .attr(x + "2", k * tickSizeInner);
	
	    text
	        .attr(x, k * spacing)
	        .text(format);
	
	    selection.filter(entering)
	        .attr("fill", "none")
	        .attr("font-size", 10)
	        .attr("font-family", "sans-serif")
	        .attr("text-anchor", orient === right ? "start" : orient === left ? "end" : "middle");
	
	    selection
	        .each(function() { this.__axis = position; });
	  }
	
	  axis.scale = function(_) {
	    return arguments.length ? (scale = _, axis) : scale;
	  };
	
	  axis.ticks = function() {
	    return tickArguments = slice.call(arguments), axis;
	  };
	
	  axis.tickArguments = function(_) {
	    return arguments.length ? (tickArguments = _ == null ? [] : slice.call(_), axis) : tickArguments.slice();
	  };
	
	  axis.tickValues = function(_) {
	    return arguments.length ? (tickValues = _ == null ? null : slice.call(_), axis) : tickValues && tickValues.slice();
	  };
	
	  axis.tickFormat = function(_) {
	    return arguments.length ? (tickFormat = _, axis) : tickFormat;
	  };
	
	  axis.tickSize = function(_) {
	    return arguments.length ? (tickSizeInner = tickSizeOuter = +_, axis) : tickSizeInner;
	  };
	
	  axis.tickSizeInner = function(_) {
	    return arguments.length ? (tickSizeInner = +_, axis) : tickSizeInner;
	  };
	
	  axis.tickSizeOuter = function(_) {
	    return arguments.length ? (tickSizeOuter = +_, axis) : tickSizeOuter;
	  };
	
	  axis.tickPadding = function(_) {
	    return arguments.length ? (tickPadding = +_, axis) : tickPadding;
	  };
	
	  return axis;
	}
	
	function axisTop(scale) {
	  return axis(top, scale);
	}
	
	function axisRight(scale) {
	  return axis(right, scale);
	}
	
	function axisBottom(scale) {
	  return axis(bottom, scale);
	}
	
	function axisLeft(scale) {
	  return axis(left, scale);
	}
	
	exports.axisTop = axisTop;
	exports.axisRight = axisRight;
	exports.axisBottom = axisBottom;
	exports.axisLeft = axisLeft;
	
	Object.defineProperty(exports, '__esModule', { value: true });
	
	})));


/***/ }),
/* 7 */
/***/ (function(module, exports, __webpack_require__) {

	// https://d3js.org/d3-color/ Version 1.0.3. Copyright 2017 Mike Bostock.
	(function (global, factory) {
		 true ? factory(exports) :
		typeof define === 'function' && define.amd ? define(['exports'], factory) :
		(factory((global.d3 = global.d3 || {})));
	}(this, (function (exports) { 'use strict';
	
	var define = function(constructor, factory, prototype) {
	  constructor.prototype = factory.prototype = prototype;
	  prototype.constructor = constructor;
	};
	
	function extend(parent, definition) {
	  var prototype = Object.create(parent.prototype);
	  for (var key in definition) prototype[key] = definition[key];
	  return prototype;
	}
	
	function Color() {}
	
	var darker = 0.7;
	var brighter = 1 / darker;
	
	var reI = "\\s*([+-]?\\d+)\\s*";
	var reN = "\\s*([+-]?\\d*\\.?\\d+(?:[eE][+-]?\\d+)?)\\s*";
	var reP = "\\s*([+-]?\\d*\\.?\\d+(?:[eE][+-]?\\d+)?)%\\s*";
	var reHex3 = /^#([0-9a-f]{3})$/;
	var reHex6 = /^#([0-9a-f]{6})$/;
	var reRgbInteger = new RegExp("^rgb\\(" + [reI, reI, reI] + "\\)$");
	var reRgbPercent = new RegExp("^rgb\\(" + [reP, reP, reP] + "\\)$");
	var reRgbaInteger = new RegExp("^rgba\\(" + [reI, reI, reI, reN] + "\\)$");
	var reRgbaPercent = new RegExp("^rgba\\(" + [reP, reP, reP, reN] + "\\)$");
	var reHslPercent = new RegExp("^hsl\\(" + [reN, reP, reP] + "\\)$");
	var reHslaPercent = new RegExp("^hsla\\(" + [reN, reP, reP, reN] + "\\)$");
	
	var named = {
	  aliceblue: 0xf0f8ff,
	  antiquewhite: 0xfaebd7,
	  aqua: 0x00ffff,
	  aquamarine: 0x7fffd4,
	  azure: 0xf0ffff,
	  beige: 0xf5f5dc,
	  bisque: 0xffe4c4,
	  black: 0x000000,
	  blanchedalmond: 0xffebcd,
	  blue: 0x0000ff,
	  blueviolet: 0x8a2be2,
	  brown: 0xa52a2a,
	  burlywood: 0xdeb887,
	  cadetblue: 0x5f9ea0,
	  chartreuse: 0x7fff00,
	  chocolate: 0xd2691e,
	  coral: 0xff7f50,
	  cornflowerblue: 0x6495ed,
	  cornsilk: 0xfff8dc,
	  crimson: 0xdc143c,
	  cyan: 0x00ffff,
	  darkblue: 0x00008b,
	  darkcyan: 0x008b8b,
	  darkgoldenrod: 0xb8860b,
	  darkgray: 0xa9a9a9,
	  darkgreen: 0x006400,
	  darkgrey: 0xa9a9a9,
	  darkkhaki: 0xbdb76b,
	  darkmagenta: 0x8b008b,
	  darkolivegreen: 0x556b2f,
	  darkorange: 0xff8c00,
	  darkorchid: 0x9932cc,
	  darkred: 0x8b0000,
	  darksalmon: 0xe9967a,
	  darkseagreen: 0x8fbc8f,
	  darkslateblue: 0x483d8b,
	  darkslategray: 0x2f4f4f,
	  darkslategrey: 0x2f4f4f,
	  darkturquoise: 0x00ced1,
	  darkviolet: 0x9400d3,
	  deeppink: 0xff1493,
	  deepskyblue: 0x00bfff,
	  dimgray: 0x696969,
	  dimgrey: 0x696969,
	  dodgerblue: 0x1e90ff,
	  firebrick: 0xb22222,
	  floralwhite: 0xfffaf0,
	  forestgreen: 0x228b22,
	  fuchsia: 0xff00ff,
	  gainsboro: 0xdcdcdc,
	  ghostwhite: 0xf8f8ff,
	  gold: 0xffd700,
	  goldenrod: 0xdaa520,
	  gray: 0x808080,
	  green: 0x008000,
	  greenyellow: 0xadff2f,
	  grey: 0x808080,
	  honeydew: 0xf0fff0,
	  hotpink: 0xff69b4,
	  indianred: 0xcd5c5c,
	  indigo: 0x4b0082,
	  ivory: 0xfffff0,
	  khaki: 0xf0e68c,
	  lavender: 0xe6e6fa,
	  lavenderblush: 0xfff0f5,
	  lawngreen: 0x7cfc00,
	  lemonchiffon: 0xfffacd,
	  lightblue: 0xadd8e6,
	  lightcoral: 0xf08080,
	  lightcyan: 0xe0ffff,
	  lightgoldenrodyellow: 0xfafad2,
	  lightgray: 0xd3d3d3,
	  lightgreen: 0x90ee90,
	  lightgrey: 0xd3d3d3,
	  lightpink: 0xffb6c1,
	  lightsalmon: 0xffa07a,
	  lightseagreen: 0x20b2aa,
	  lightskyblue: 0x87cefa,
	  lightslategray: 0x778899,
	  lightslategrey: 0x778899,
	  lightsteelblue: 0xb0c4de,
	  lightyellow: 0xffffe0,
	  lime: 0x00ff00,
	  limegreen: 0x32cd32,
	  linen: 0xfaf0e6,
	  magenta: 0xff00ff,
	  maroon: 0x800000,
	  mediumaquamarine: 0x66cdaa,
	  mediumblue: 0x0000cd,
	  mediumorchid: 0xba55d3,
	  mediumpurple: 0x9370db,
	  mediumseagreen: 0x3cb371,
	  mediumslateblue: 0x7b68ee,
	  mediumspringgreen: 0x00fa9a,
	  mediumturquoise: 0x48d1cc,
	  mediumvioletred: 0xc71585,
	  midnightblue: 0x191970,
	  mintcream: 0xf5fffa,
	  mistyrose: 0xffe4e1,
	  moccasin: 0xffe4b5,
	  navajowhite: 0xffdead,
	  navy: 0x000080,
	  oldlace: 0xfdf5e6,
	  olive: 0x808000,
	  olivedrab: 0x6b8e23,
	  orange: 0xffa500,
	  orangered: 0xff4500,
	  orchid: 0xda70d6,
	  palegoldenrod: 0xeee8aa,
	  palegreen: 0x98fb98,
	  paleturquoise: 0xafeeee,
	  palevioletred: 0xdb7093,
	  papayawhip: 0xffefd5,
	  peachpuff: 0xffdab9,
	  peru: 0xcd853f,
	  pink: 0xffc0cb,
	  plum: 0xdda0dd,
	  powderblue: 0xb0e0e6,
	  purple: 0x800080,
	  rebeccapurple: 0x663399,
	  red: 0xff0000,
	  rosybrown: 0xbc8f8f,
	  royalblue: 0x4169e1,
	  saddlebrown: 0x8b4513,
	  salmon: 0xfa8072,
	  sandybrown: 0xf4a460,
	  seagreen: 0x2e8b57,
	  seashell: 0xfff5ee,
	  sienna: 0xa0522d,
	  silver: 0xc0c0c0,
	  skyblue: 0x87ceeb,
	  slateblue: 0x6a5acd,
	  slategray: 0x708090,
	  slategrey: 0x708090,
	  snow: 0xfffafa,
	  springgreen: 0x00ff7f,
	  steelblue: 0x4682b4,
	  tan: 0xd2b48c,
	  teal: 0x008080,
	  thistle: 0xd8bfd8,
	  tomato: 0xff6347,
	  turquoise: 0x40e0d0,
	  violet: 0xee82ee,
	  wheat: 0xf5deb3,
	  white: 0xffffff,
	  whitesmoke: 0xf5f5f5,
	  yellow: 0xffff00,
	  yellowgreen: 0x9acd32
	};
	
	define(Color, color, {
	  displayable: function() {
	    return this.rgb().displayable();
	  },
	  toString: function() {
	    return this.rgb() + "";
	  }
	});
	
	function color(format) {
	  var m;
	  format = (format + "").trim().toLowerCase();
	  return (m = reHex3.exec(format)) ? (m = parseInt(m[1], 16), new Rgb((m >> 8 & 0xf) | (m >> 4 & 0x0f0), (m >> 4 & 0xf) | (m & 0xf0), ((m & 0xf) << 4) | (m & 0xf), 1)) // #f00
	      : (m = reHex6.exec(format)) ? rgbn(parseInt(m[1], 16)) // #ff0000
	      : (m = reRgbInteger.exec(format)) ? new Rgb(m[1], m[2], m[3], 1) // rgb(255, 0, 0)
	      : (m = reRgbPercent.exec(format)) ? new Rgb(m[1] * 255 / 100, m[2] * 255 / 100, m[3] * 255 / 100, 1) // rgb(100%, 0%, 0%)
	      : (m = reRgbaInteger.exec(format)) ? rgba(m[1], m[2], m[3], m[4]) // rgba(255, 0, 0, 1)
	      : (m = reRgbaPercent.exec(format)) ? rgba(m[1] * 255 / 100, m[2] * 255 / 100, m[3] * 255 / 100, m[4]) // rgb(100%, 0%, 0%, 1)
	      : (m = reHslPercent.exec(format)) ? hsla(m[1], m[2] / 100, m[3] / 100, 1) // hsl(120, 50%, 50%)
	      : (m = reHslaPercent.exec(format)) ? hsla(m[1], m[2] / 100, m[3] / 100, m[4]) // hsla(120, 50%, 50%, 1)
	      : named.hasOwnProperty(format) ? rgbn(named[format])
	      : format === "transparent" ? new Rgb(NaN, NaN, NaN, 0)
	      : null;
	}
	
	function rgbn(n) {
	  return new Rgb(n >> 16 & 0xff, n >> 8 & 0xff, n & 0xff, 1);
	}
	
	function rgba(r, g, b, a) {
	  if (a <= 0) r = g = b = NaN;
	  return new Rgb(r, g, b, a);
	}
	
	function rgbConvert(o) {
	  if (!(o instanceof Color)) o = color(o);
	  if (!o) return new Rgb;
	  o = o.rgb();
	  return new Rgb(o.r, o.g, o.b, o.opacity);
	}
	
	function rgb(r, g, b, opacity) {
	  return arguments.length === 1 ? rgbConvert(r) : new Rgb(r, g, b, opacity == null ? 1 : opacity);
	}
	
	function Rgb(r, g, b, opacity) {
	  this.r = +r;
	  this.g = +g;
	  this.b = +b;
	  this.opacity = +opacity;
	}
	
	define(Rgb, rgb, extend(Color, {
	  brighter: function(k) {
	    k = k == null ? brighter : Math.pow(brighter, k);
	    return new Rgb(this.r * k, this.g * k, this.b * k, this.opacity);
	  },
	  darker: function(k) {
	    k = k == null ? darker : Math.pow(darker, k);
	    return new Rgb(this.r * k, this.g * k, this.b * k, this.opacity);
	  },
	  rgb: function() {
	    return this;
	  },
	  displayable: function() {
	    return (0 <= this.r && this.r <= 255)
	        && (0 <= this.g && this.g <= 255)
	        && (0 <= this.b && this.b <= 255)
	        && (0 <= this.opacity && this.opacity <= 1);
	  },
	  toString: function() {
	    var a = this.opacity; a = isNaN(a) ? 1 : Math.max(0, Math.min(1, a));
	    return (a === 1 ? "rgb(" : "rgba(")
	        + Math.max(0, Math.min(255, Math.round(this.r) || 0)) + ", "
	        + Math.max(0, Math.min(255, Math.round(this.g) || 0)) + ", "
	        + Math.max(0, Math.min(255, Math.round(this.b) || 0))
	        + (a === 1 ? ")" : ", " + a + ")");
	  }
	}));
	
	function hsla(h, s, l, a) {
	  if (a <= 0) h = s = l = NaN;
	  else if (l <= 0 || l >= 1) h = s = NaN;
	  else if (s <= 0) h = NaN;
	  return new Hsl(h, s, l, a);
	}
	
	function hslConvert(o) {
	  if (o instanceof Hsl) return new Hsl(o.h, o.s, o.l, o.opacity);
	  if (!(o instanceof Color)) o = color(o);
	  if (!o) return new Hsl;
	  if (o instanceof Hsl) return o;
	  o = o.rgb();
	  var r = o.r / 255,
	      g = o.g / 255,
	      b = o.b / 255,
	      min = Math.min(r, g, b),
	      max = Math.max(r, g, b),
	      h = NaN,
	      s = max - min,
	      l = (max + min) / 2;
	  if (s) {
	    if (r === max) h = (g - b) / s + (g < b) * 6;
	    else if (g === max) h = (b - r) / s + 2;
	    else h = (r - g) / s + 4;
	    s /= l < 0.5 ? max + min : 2 - max - min;
	    h *= 60;
	  } else {
	    s = l > 0 && l < 1 ? 0 : h;
	  }
	  return new Hsl(h, s, l, o.opacity);
	}
	
	function hsl(h, s, l, opacity) {
	  return arguments.length === 1 ? hslConvert(h) : new Hsl(h, s, l, opacity == null ? 1 : opacity);
	}
	
	function Hsl(h, s, l, opacity) {
	  this.h = +h;
	  this.s = +s;
	  this.l = +l;
	  this.opacity = +opacity;
	}
	
	define(Hsl, hsl, extend(Color, {
	  brighter: function(k) {
	    k = k == null ? brighter : Math.pow(brighter, k);
	    return new Hsl(this.h, this.s, this.l * k, this.opacity);
	  },
	  darker: function(k) {
	    k = k == null ? darker : Math.pow(darker, k);
	    return new Hsl(this.h, this.s, this.l * k, this.opacity);
	  },
	  rgb: function() {
	    var h = this.h % 360 + (this.h < 0) * 360,
	        s = isNaN(h) || isNaN(this.s) ? 0 : this.s,
	        l = this.l,
	        m2 = l + (l < 0.5 ? l : 1 - l) * s,
	        m1 = 2 * l - m2;
	    return new Rgb(
	      hsl2rgb(h >= 240 ? h - 240 : h + 120, m1, m2),
	      hsl2rgb(h, m1, m2),
	      hsl2rgb(h < 120 ? h + 240 : h - 120, m1, m2),
	      this.opacity
	    );
	  },
	  displayable: function() {
	    return (0 <= this.s && this.s <= 1 || isNaN(this.s))
	        && (0 <= this.l && this.l <= 1)
	        && (0 <= this.opacity && this.opacity <= 1);
	  }
	}));
	
	/* From FvD 13.37, CSS Color Module Level 3 */
	function hsl2rgb(h, m1, m2) {
	  return (h < 60 ? m1 + (m2 - m1) * h / 60
	      : h < 180 ? m2
	      : h < 240 ? m1 + (m2 - m1) * (240 - h) / 60
	      : m1) * 255;
	}
	
	var deg2rad = Math.PI / 180;
	var rad2deg = 180 / Math.PI;
	
	var Kn = 18;
	var Xn = 0.950470;
	var Yn = 1;
	var Zn = 1.088830;
	var t0 = 4 / 29;
	var t1 = 6 / 29;
	var t2 = 3 * t1 * t1;
	var t3 = t1 * t1 * t1;
	
	function labConvert(o) {
	  if (o instanceof Lab) return new Lab(o.l, o.a, o.b, o.opacity);
	  if (o instanceof Hcl) {
	    var h = o.h * deg2rad;
	    return new Lab(o.l, Math.cos(h) * o.c, Math.sin(h) * o.c, o.opacity);
	  }
	  if (!(o instanceof Rgb)) o = rgbConvert(o);
	  var b = rgb2xyz(o.r),
	      a = rgb2xyz(o.g),
	      l = rgb2xyz(o.b),
	      x = xyz2lab((0.4124564 * b + 0.3575761 * a + 0.1804375 * l) / Xn),
	      y = xyz2lab((0.2126729 * b + 0.7151522 * a + 0.0721750 * l) / Yn),
	      z = xyz2lab((0.0193339 * b + 0.1191920 * a + 0.9503041 * l) / Zn);
	  return new Lab(116 * y - 16, 500 * (x - y), 200 * (y - z), o.opacity);
	}
	
	function lab(l, a, b, opacity) {
	  return arguments.length === 1 ? labConvert(l) : new Lab(l, a, b, opacity == null ? 1 : opacity);
	}
	
	function Lab(l, a, b, opacity) {
	  this.l = +l;
	  this.a = +a;
	  this.b = +b;
	  this.opacity = +opacity;
	}
	
	define(Lab, lab, extend(Color, {
	  brighter: function(k) {
	    return new Lab(this.l + Kn * (k == null ? 1 : k), this.a, this.b, this.opacity);
	  },
	  darker: function(k) {
	    return new Lab(this.l - Kn * (k == null ? 1 : k), this.a, this.b, this.opacity);
	  },
	  rgb: function() {
	    var y = (this.l + 16) / 116,
	        x = isNaN(this.a) ? y : y + this.a / 500,
	        z = isNaN(this.b) ? y : y - this.b / 200;
	    y = Yn * lab2xyz(y);
	    x = Xn * lab2xyz(x);
	    z = Zn * lab2xyz(z);
	    return new Rgb(
	      xyz2rgb( 3.2404542 * x - 1.5371385 * y - 0.4985314 * z), // D65 -> sRGB
	      xyz2rgb(-0.9692660 * x + 1.8760108 * y + 0.0415560 * z),
	      xyz2rgb( 0.0556434 * x - 0.2040259 * y + 1.0572252 * z),
	      this.opacity
	    );
	  }
	}));
	
	function xyz2lab(t) {
	  return t > t3 ? Math.pow(t, 1 / 3) : t / t2 + t0;
	}
	
	function lab2xyz(t) {
	  return t > t1 ? t * t * t : t2 * (t - t0);
	}
	
	function xyz2rgb(x) {
	  return 255 * (x <= 0.0031308 ? 12.92 * x : 1.055 * Math.pow(x, 1 / 2.4) - 0.055);
	}
	
	function rgb2xyz(x) {
	  return (x /= 255) <= 0.04045 ? x / 12.92 : Math.pow((x + 0.055) / 1.055, 2.4);
	}
	
	function hclConvert(o) {
	  if (o instanceof Hcl) return new Hcl(o.h, o.c, o.l, o.opacity);
	  if (!(o instanceof Lab)) o = labConvert(o);
	  var h = Math.atan2(o.b, o.a) * rad2deg;
	  return new Hcl(h < 0 ? h + 360 : h, Math.sqrt(o.a * o.a + o.b * o.b), o.l, o.opacity);
	}
	
	function hcl(h, c, l, opacity) {
	  return arguments.length === 1 ? hclConvert(h) : new Hcl(h, c, l, opacity == null ? 1 : opacity);
	}
	
	function Hcl(h, c, l, opacity) {
	  this.h = +h;
	  this.c = +c;
	  this.l = +l;
	  this.opacity = +opacity;
	}
	
	define(Hcl, hcl, extend(Color, {
	  brighter: function(k) {
	    return new Hcl(this.h, this.c, this.l + Kn * (k == null ? 1 : k), this.opacity);
	  },
	  darker: function(k) {
	    return new Hcl(this.h, this.c, this.l - Kn * (k == null ? 1 : k), this.opacity);
	  },
	  rgb: function() {
	    return labConvert(this).rgb();
	  }
	}));
	
	var A = -0.14861;
	var B = +1.78277;
	var C = -0.29227;
	var D = -0.90649;
	var E = +1.97294;
	var ED = E * D;
	var EB = E * B;
	var BC_DA = B * C - D * A;
	
	function cubehelixConvert(o) {
	  if (o instanceof Cubehelix) return new Cubehelix(o.h, o.s, o.l, o.opacity);
	  if (!(o instanceof Rgb)) o = rgbConvert(o);
	  var r = o.r / 255,
	      g = o.g / 255,
	      b = o.b / 255,
	      l = (BC_DA * b + ED * r - EB * g) / (BC_DA + ED - EB),
	      bl = b - l,
	      k = (E * (g - l) - C * bl) / D,
	      s = Math.sqrt(k * k + bl * bl) / (E * l * (1 - l)), // NaN if l=0 or l=1
	      h = s ? Math.atan2(k, bl) * rad2deg - 120 : NaN;
	  return new Cubehelix(h < 0 ? h + 360 : h, s, l, o.opacity);
	}
	
	function cubehelix(h, s, l, opacity) {
	  return arguments.length === 1 ? cubehelixConvert(h) : new Cubehelix(h, s, l, opacity == null ? 1 : opacity);
	}
	
	function Cubehelix(h, s, l, opacity) {
	  this.h = +h;
	  this.s = +s;
	  this.l = +l;
	  this.opacity = +opacity;
	}
	
	define(Cubehelix, cubehelix, extend(Color, {
	  brighter: function(k) {
	    k = k == null ? brighter : Math.pow(brighter, k);
	    return new Cubehelix(this.h, this.s, this.l * k, this.opacity);
	  },
	  darker: function(k) {
	    k = k == null ? darker : Math.pow(darker, k);
	    return new Cubehelix(this.h, this.s, this.l * k, this.opacity);
	  },
	  rgb: function() {
	    var h = isNaN(this.h) ? 0 : (this.h + 120) * deg2rad,
	        l = +this.l,
	        a = isNaN(this.s) ? 0 : this.s * l * (1 - l),
	        cosh = Math.cos(h),
	        sinh = Math.sin(h);
	    return new Rgb(
	      255 * (l + a * (A * cosh + B * sinh)),
	      255 * (l + a * (C * cosh + D * sinh)),
	      255 * (l + a * (E * cosh)),
	      this.opacity
	    );
	  }
	}));
	
	exports.color = color;
	exports.rgb = rgb;
	exports.hsl = hsl;
	exports.lab = lab;
	exports.hcl = hcl;
	exports.cubehelix = cubehelix;
	
	Object.defineProperty(exports, '__esModule', { value: true });
	
	})));


/***/ }),
/* 8 */
/***/ (function(module, exports, __webpack_require__) {

	// https://d3js.org/d3-dispatch/ Version 1.0.3. Copyright 2017 Mike Bostock.
	(function (global, factory) {
		 true ? factory(exports) :
		typeof define === 'function' && define.amd ? define(['exports'], factory) :
		(factory((global.d3 = global.d3 || {})));
	}(this, (function (exports) { 'use strict';
	
	var noop = {value: function() {}};
	
	function dispatch() {
	  for (var i = 0, n = arguments.length, _ = {}, t; i < n; ++i) {
	    if (!(t = arguments[i] + "") || (t in _)) throw new Error("illegal type: " + t);
	    _[t] = [];
	  }
	  return new Dispatch(_);
	}
	
	function Dispatch(_) {
	  this._ = _;
	}
	
	function parseTypenames(typenames, types) {
	  return typenames.trim().split(/^|\s+/).map(function(t) {
	    var name = "", i = t.indexOf(".");
	    if (i >= 0) name = t.slice(i + 1), t = t.slice(0, i);
	    if (t && !types.hasOwnProperty(t)) throw new Error("unknown type: " + t);
	    return {type: t, name: name};
	  });
	}
	
	Dispatch.prototype = dispatch.prototype = {
	  constructor: Dispatch,
	  on: function(typename, callback) {
	    var _ = this._,
	        T = parseTypenames(typename + "", _),
	        t,
	        i = -1,
	        n = T.length;
	
	    // If no callback was specified, return the callback of the given type and name.
	    if (arguments.length < 2) {
	      while (++i < n) if ((t = (typename = T[i]).type) && (t = get(_[t], typename.name))) return t;
	      return;
	    }
	
	    // If a type was specified, set the callback for the given type and name.
	    // Otherwise, if a null callback was specified, remove callbacks of the given name.
	    if (callback != null && typeof callback !== "function") throw new Error("invalid callback: " + callback);
	    while (++i < n) {
	      if (t = (typename = T[i]).type) _[t] = set(_[t], typename.name, callback);
	      else if (callback == null) for (t in _) _[t] = set(_[t], typename.name, null);
	    }
	
	    return this;
	  },
	  copy: function() {
	    var copy = {}, _ = this._;
	    for (var t in _) copy[t] = _[t].slice();
	    return new Dispatch(copy);
	  },
	  call: function(type, that) {
	    if ((n = arguments.length - 2) > 0) for (var args = new Array(n), i = 0, n, t; i < n; ++i) args[i] = arguments[i + 2];
	    if (!this._.hasOwnProperty(type)) throw new Error("unknown type: " + type);
	    for (t = this._[type], i = 0, n = t.length; i < n; ++i) t[i].value.apply(that, args);
	  },
	  apply: function(type, that, args) {
	    if (!this._.hasOwnProperty(type)) throw new Error("unknown type: " + type);
	    for (var t = this._[type], i = 0, n = t.length; i < n; ++i) t[i].value.apply(that, args);
	  }
	};
	
	function get(type, name) {
	  for (var i = 0, n = type.length, c; i < n; ++i) {
	    if ((c = type[i]).name === name) {
	      return c.value;
	    }
	  }
	}
	
	function set(type, name, callback) {
	  for (var i = 0, n = type.length; i < n; ++i) {
	    if (type[i].name === name) {
	      type[i] = noop, type = type.slice(0, i).concat(type.slice(i + 1));
	      break;
	    }
	  }
	  if (callback != null) type.push({name: name, value: callback});
	  return type;
	}
	
	exports.dispatch = dispatch;
	
	Object.defineProperty(exports, '__esModule', { value: true });
	
	})));


/***/ }),
/* 9 */
/***/ (function(module, exports, __webpack_require__) {

	// https://d3js.org/d3-format/ Version 1.2.0. Copyright 2017 Mike Bostock.
	(function (global, factory) {
		 true ? factory(exports) :
		typeof define === 'function' && define.amd ? define(['exports'], factory) :
		(factory((global.d3 = global.d3 || {})));
	}(this, (function (exports) { 'use strict';
	
	// Computes the decimal coefficient and exponent of the specified number x with
	// significant digits p, where x is positive and p is in [1, 21] or undefined.
	// For example, formatDecimal(1.23) returns ["123", 0].
	var formatDecimal = function(x, p) {
	  if ((i = (x = p ? x.toExponential(p - 1) : x.toExponential()).indexOf("e")) < 0) return null; // NaN, ±Infinity
	  var i, coefficient = x.slice(0, i);
	
	  // The string returned by toExponential either has the form \d\.\d+e[-+]\d+
	  // (e.g., 1.2e+3) or the form \de[-+]\d+ (e.g., 1e+3).
	  return [
	    coefficient.length > 1 ? coefficient[0] + coefficient.slice(2) : coefficient,
	    +x.slice(i + 1)
	  ];
	};
	
	var exponent = function(x) {
	  return x = formatDecimal(Math.abs(x)), x ? x[1] : NaN;
	};
	
	var formatGroup = function(grouping, thousands) {
	  return function(value, width) {
	    var i = value.length,
	        t = [],
	        j = 0,
	        g = grouping[0],
	        length = 0;
	
	    while (i > 0 && g > 0) {
	      if (length + g + 1 > width) g = Math.max(1, width - length);
	      t.push(value.substring(i -= g, i + g));
	      if ((length += g + 1) > width) break;
	      g = grouping[j = (j + 1) % grouping.length];
	    }
	
	    return t.reverse().join(thousands);
	  };
	};
	
	var formatNumerals = function(numerals) {
	  return function(value) {
	    return value.replace(/[0-9]/g, function(i) {
	      return numerals[+i];
	    });
	  };
	};
	
	var formatDefault = function(x, p) {
	  x = x.toPrecision(p);
	
	  out: for (var n = x.length, i = 1, i0 = -1, i1; i < n; ++i) {
	    switch (x[i]) {
	      case ".": i0 = i1 = i; break;
	      case "0": if (i0 === 0) i0 = i; i1 = i; break;
	      case "e": break out;
	      default: if (i0 > 0) i0 = 0; break;
	    }
	  }
	
	  return i0 > 0 ? x.slice(0, i0) + x.slice(i1 + 1) : x;
	};
	
	var prefixExponent;
	
	var formatPrefixAuto = function(x, p) {
	  var d = formatDecimal(x, p);
	  if (!d) return x + "";
	  var coefficient = d[0],
	      exponent = d[1],
	      i = exponent - (prefixExponent = Math.max(-8, Math.min(8, Math.floor(exponent / 3))) * 3) + 1,
	      n = coefficient.length;
	  return i === n ? coefficient
	      : i > n ? coefficient + new Array(i - n + 1).join("0")
	      : i > 0 ? coefficient.slice(0, i) + "." + coefficient.slice(i)
	      : "0." + new Array(1 - i).join("0") + formatDecimal(x, Math.max(0, p + i - 1))[0]; // less than 1y!
	};
	
	var formatRounded = function(x, p) {
	  var d = formatDecimal(x, p);
	  if (!d) return x + "";
	  var coefficient = d[0],
	      exponent = d[1];
	  return exponent < 0 ? "0." + new Array(-exponent).join("0") + coefficient
	      : coefficient.length > exponent + 1 ? coefficient.slice(0, exponent + 1) + "." + coefficient.slice(exponent + 1)
	      : coefficient + new Array(exponent - coefficient.length + 2).join("0");
	};
	
	var formatTypes = {
	  "": formatDefault,
	  "%": function(x, p) { return (x * 100).toFixed(p); },
	  "b": function(x) { return Math.round(x).toString(2); },
	  "c": function(x) { return x + ""; },
	  "d": function(x) { return Math.round(x).toString(10); },
	  "e": function(x, p) { return x.toExponential(p); },
	  "f": function(x, p) { return x.toFixed(p); },
	  "g": function(x, p) { return x.toPrecision(p); },
	  "o": function(x) { return Math.round(x).toString(8); },
	  "p": function(x, p) { return formatRounded(x * 100, p); },
	  "r": formatRounded,
	  "s": formatPrefixAuto,
	  "X": function(x) { return Math.round(x).toString(16).toUpperCase(); },
	  "x": function(x) { return Math.round(x).toString(16); }
	};
	
	// [[fill]align][sign][symbol][0][width][,][.precision][type]
	var re = /^(?:(.)?([<>=^]))?([+\-\( ])?([$#])?(0)?(\d+)?(,)?(\.\d+)?([a-z%])?$/i;
	
	function formatSpecifier(specifier) {
	  return new FormatSpecifier(specifier);
	}
	
	formatSpecifier.prototype = FormatSpecifier.prototype; // instanceof
	
	function FormatSpecifier(specifier) {
	  if (!(match = re.exec(specifier))) throw new Error("invalid format: " + specifier);
	
	  var match,
	      fill = match[1] || " ",
	      align = match[2] || ">",
	      sign = match[3] || "-",
	      symbol = match[4] || "",
	      zero = !!match[5],
	      width = match[6] && +match[6],
	      comma = !!match[7],
	      precision = match[8] && +match[8].slice(1),
	      type = match[9] || "";
	
	  // The "n" type is an alias for ",g".
	  if (type === "n") comma = true, type = "g";
	
	  // Map invalid types to the default format.
	  else if (!formatTypes[type]) type = "";
	
	  // If zero fill is specified, padding goes after sign and before digits.
	  if (zero || (fill === "0" && align === "=")) zero = true, fill = "0", align = "=";
	
	  this.fill = fill;
	  this.align = align;
	  this.sign = sign;
	  this.symbol = symbol;
	  this.zero = zero;
	  this.width = width;
	  this.comma = comma;
	  this.precision = precision;
	  this.type = type;
	}
	
	FormatSpecifier.prototype.toString = function() {
	  return this.fill
	      + this.align
	      + this.sign
	      + this.symbol
	      + (this.zero ? "0" : "")
	      + (this.width == null ? "" : Math.max(1, this.width | 0))
	      + (this.comma ? "," : "")
	      + (this.precision == null ? "" : "." + Math.max(0, this.precision | 0))
	      + this.type;
	};
	
	var identity = function(x) {
	  return x;
	};
	
	var prefixes = ["y","z","a","f","p","n","µ","m","","k","M","G","T","P","E","Z","Y"];
	
	var formatLocale = function(locale) {
	  var group = locale.grouping && locale.thousands ? formatGroup(locale.grouping, locale.thousands) : identity,
	      currency = locale.currency,
	      decimal = locale.decimal,
	      numerals = locale.numerals ? formatNumerals(locale.numerals) : identity,
	      percent = locale.percent || "%";
	
	  function newFormat(specifier) {
	    specifier = formatSpecifier(specifier);
	
	    var fill = specifier.fill,
	        align = specifier.align,
	        sign = specifier.sign,
	        symbol = specifier.symbol,
	        zero = specifier.zero,
	        width = specifier.width,
	        comma = specifier.comma,
	        precision = specifier.precision,
	        type = specifier.type;
	
	    // Compute the prefix and suffix.
	    // For SI-prefix, the suffix is lazily computed.
	    var prefix = symbol === "$" ? currency[0] : symbol === "#" && /[boxX]/.test(type) ? "0" + type.toLowerCase() : "",
	        suffix = symbol === "$" ? currency[1] : /[%p]/.test(type) ? percent : "";
	
	    // What format function should we use?
	    // Is this an integer type?
	    // Can this type generate exponential notation?
	    var formatType = formatTypes[type],
	        maybeSuffix = !type || /[defgprs%]/.test(type);
	
	    // Set the default precision if not specified,
	    // or clamp the specified precision to the supported range.
	    // For significant precision, it must be in [1, 21].
	    // For fixed precision, it must be in [0, 20].
	    precision = precision == null ? (type ? 6 : 12)
	        : /[gprs]/.test(type) ? Math.max(1, Math.min(21, precision))
	        : Math.max(0, Math.min(20, precision));
	
	    function format(value) {
	      var valuePrefix = prefix,
	          valueSuffix = suffix,
	          i, n, c;
	
	      if (type === "c") {
	        valueSuffix = formatType(value) + valueSuffix;
	        value = "";
	      } else {
	        value = +value;
	
	        // Perform the initial formatting.
	        var valueNegative = value < 0;
	        value = formatType(Math.abs(value), precision);
	
	        // If a negative value rounds to zero during formatting, treat as positive.
	        if (valueNegative && +value === 0) valueNegative = false;
	
	        // Compute the prefix and suffix.
	        valuePrefix = (valueNegative ? (sign === "(" ? sign : "-") : sign === "-" || sign === "(" ? "" : sign) + valuePrefix;
	        valueSuffix = valueSuffix + (type === "s" ? prefixes[8 + prefixExponent / 3] : "") + (valueNegative && sign === "(" ? ")" : "");
	
	        // Break the formatted value into the integer “value” part that can be
	        // grouped, and fractional or exponential “suffix” part that is not.
	        if (maybeSuffix) {
	          i = -1, n = value.length;
	          while (++i < n) {
	            if (c = value.charCodeAt(i), 48 > c || c > 57) {
	              valueSuffix = (c === 46 ? decimal + value.slice(i + 1) : value.slice(i)) + valueSuffix;
	              value = value.slice(0, i);
	              break;
	            }
	          }
	        }
	      }
	
	      // If the fill character is not "0", grouping is applied before padding.
	      if (comma && !zero) value = group(value, Infinity);
	
	      // Compute the padding.
	      var length = valuePrefix.length + value.length + valueSuffix.length,
	          padding = length < width ? new Array(width - length + 1).join(fill) : "";
	
	      // If the fill character is "0", grouping is applied after padding.
	      if (comma && zero) value = group(padding + value, padding.length ? width - valueSuffix.length : Infinity), padding = "";
	
	      // Reconstruct the final output based on the desired alignment.
	      switch (align) {
	        case "<": value = valuePrefix + value + valueSuffix + padding; break;
	        case "=": value = valuePrefix + padding + value + valueSuffix; break;
	        case "^": value = padding.slice(0, length = padding.length >> 1) + valuePrefix + value + valueSuffix + padding.slice(length); break;
	        default: value = padding + valuePrefix + value + valueSuffix; break;
	      }
	
	      return numerals(value);
	    }
	
	    format.toString = function() {
	      return specifier + "";
	    };
	
	    return format;
	  }
	
	  function formatPrefix(specifier, value) {
	    var f = newFormat((specifier = formatSpecifier(specifier), specifier.type = "f", specifier)),
	        e = Math.max(-8, Math.min(8, Math.floor(exponent(value) / 3))) * 3,
	        k = Math.pow(10, -e),
	        prefix = prefixes[8 + e / 3];
	    return function(value) {
	      return f(k * value) + prefix;
	    };
	  }
	
	  return {
	    format: newFormat,
	    formatPrefix: formatPrefix
	  };
	};
	
	var locale;
	
	
	
	defaultLocale({
	  decimal: ".",
	  thousands: ",",
	  grouping: [3],
	  currency: ["$", ""]
	});
	
	function defaultLocale(definition) {
	  locale = formatLocale(definition);
	  exports.format = locale.format;
	  exports.formatPrefix = locale.formatPrefix;
	  return locale;
	}
	
	var precisionFixed = function(step) {
	  return Math.max(0, -exponent(Math.abs(step)));
	};
	
	var precisionPrefix = function(step, value) {
	  return Math.max(0, Math.max(-8, Math.min(8, Math.floor(exponent(value) / 3))) * 3 - exponent(Math.abs(step)));
	};
	
	var precisionRound = function(step, max) {
	  step = Math.abs(step), max = Math.abs(max) - step;
	  return Math.max(0, exponent(max) - exponent(step)) + 1;
	};
	
	exports.formatDefaultLocale = defaultLocale;
	exports.formatLocale = formatLocale;
	exports.formatSpecifier = formatSpecifier;
	exports.precisionFixed = precisionFixed;
	exports.precisionPrefix = precisionPrefix;
	exports.precisionRound = precisionRound;
	
	Object.defineProperty(exports, '__esModule', { value: true });
	
	})));


/***/ }),
/* 10 */
/***/ (function(module, exports, __webpack_require__) {

	// https://d3js.org/d3-scale/ Version 1.0.6. Copyright 2017 Mike Bostock.
	(function (global, factory) {
		 true ? factory(exports, __webpack_require__(4), __webpack_require__(11), __webpack_require__(12), __webpack_require__(9), __webpack_require__(13), __webpack_require__(14), __webpack_require__(7)) :
		typeof define === 'function' && define.amd ? define(['exports', 'd3-array', 'd3-collection', 'd3-interpolate', 'd3-format', 'd3-time', 'd3-time-format', 'd3-color'], factory) :
		(factory((global.d3 = global.d3 || {}),global.d3,global.d3,global.d3,global.d3,global.d3,global.d3,global.d3));
	}(this, (function (exports,d3Array,d3Collection,d3Interpolate,d3Format,d3Time,d3TimeFormat,d3Color) { 'use strict';
	
	var array = Array.prototype;
	
	var map$1 = array.map;
	var slice = array.slice;
	
	var implicit = {name: "implicit"};
	
	function ordinal(range$$1) {
	  var index = d3Collection.map(),
	      domain = [],
	      unknown = implicit;
	
	  range$$1 = range$$1 == null ? [] : slice.call(range$$1);
	
	  function scale(d) {
	    var key = d + "", i = index.get(key);
	    if (!i) {
	      if (unknown !== implicit) return unknown;
	      index.set(key, i = domain.push(d));
	    }
	    return range$$1[(i - 1) % range$$1.length];
	  }
	
	  scale.domain = function(_) {
	    if (!arguments.length) return domain.slice();
	    domain = [], index = d3Collection.map();
	    var i = -1, n = _.length, d, key;
	    while (++i < n) if (!index.has(key = (d = _[i]) + "")) index.set(key, domain.push(d));
	    return scale;
	  };
	
	  scale.range = function(_) {
	    return arguments.length ? (range$$1 = slice.call(_), scale) : range$$1.slice();
	  };
	
	  scale.unknown = function(_) {
	    return arguments.length ? (unknown = _, scale) : unknown;
	  };
	
	  scale.copy = function() {
	    return ordinal()
	        .domain(domain)
	        .range(range$$1)
	        .unknown(unknown);
	  };
	
	  return scale;
	}
	
	function band() {
	  var scale = ordinal().unknown(undefined),
	      domain = scale.domain,
	      ordinalRange = scale.range,
	      range$$1 = [0, 1],
	      step,
	      bandwidth,
	      round = false,
	      paddingInner = 0,
	      paddingOuter = 0,
	      align = 0.5;
	
	  delete scale.unknown;
	
	  function rescale() {
	    var n = domain().length,
	        reverse = range$$1[1] < range$$1[0],
	        start = range$$1[reverse - 0],
	        stop = range$$1[1 - reverse];
	    step = (stop - start) / Math.max(1, n - paddingInner + paddingOuter * 2);
	    if (round) step = Math.floor(step);
	    start += (stop - start - step * (n - paddingInner)) * align;
	    bandwidth = step * (1 - paddingInner);
	    if (round) start = Math.round(start), bandwidth = Math.round(bandwidth);
	    var values = d3Array.range(n).map(function(i) { return start + step * i; });
	    return ordinalRange(reverse ? values.reverse() : values);
	  }
	
	  scale.domain = function(_) {
	    return arguments.length ? (domain(_), rescale()) : domain();
	  };
	
	  scale.range = function(_) {
	    return arguments.length ? (range$$1 = [+_[0], +_[1]], rescale()) : range$$1.slice();
	  };
	
	  scale.rangeRound = function(_) {
	    return range$$1 = [+_[0], +_[1]], round = true, rescale();
	  };
	
	  scale.bandwidth = function() {
	    return bandwidth;
	  };
	
	  scale.step = function() {
	    return step;
	  };
	
	  scale.round = function(_) {
	    return arguments.length ? (round = !!_, rescale()) : round;
	  };
	
	  scale.padding = function(_) {
	    return arguments.length ? (paddingInner = paddingOuter = Math.max(0, Math.min(1, _)), rescale()) : paddingInner;
	  };
	
	  scale.paddingInner = function(_) {
	    return arguments.length ? (paddingInner = Math.max(0, Math.min(1, _)), rescale()) : paddingInner;
	  };
	
	  scale.paddingOuter = function(_) {
	    return arguments.length ? (paddingOuter = Math.max(0, Math.min(1, _)), rescale()) : paddingOuter;
	  };
	
	  scale.align = function(_) {
	    return arguments.length ? (align = Math.max(0, Math.min(1, _)), rescale()) : align;
	  };
	
	  scale.copy = function() {
	    return band()
	        .domain(domain())
	        .range(range$$1)
	        .round(round)
	        .paddingInner(paddingInner)
	        .paddingOuter(paddingOuter)
	        .align(align);
	  };
	
	  return rescale();
	}
	
	function pointish(scale) {
	  var copy = scale.copy;
	
	  scale.padding = scale.paddingOuter;
	  delete scale.paddingInner;
	  delete scale.paddingOuter;
	
	  scale.copy = function() {
	    return pointish(copy());
	  };
	
	  return scale;
	}
	
	function point() {
	  return pointish(band().paddingInner(1));
	}
	
	var constant = function(x) {
	  return function() {
	    return x;
	  };
	};
	
	var number = function(x) {
	  return +x;
	};
	
	var unit = [0, 1];
	
	function deinterpolateLinear(a, b) {
	  return (b -= (a = +a))
	      ? function(x) { return (x - a) / b; }
	      : constant(b);
	}
	
	function deinterpolateClamp(deinterpolate) {
	  return function(a, b) {
	    var d = deinterpolate(a = +a, b = +b);
	    return function(x) { return x <= a ? 0 : x >= b ? 1 : d(x); };
	  };
	}
	
	function reinterpolateClamp(reinterpolate) {
	  return function(a, b) {
	    var r = reinterpolate(a = +a, b = +b);
	    return function(t) { return t <= 0 ? a : t >= 1 ? b : r(t); };
	  };
	}
	
	function bimap(domain, range$$1, deinterpolate, reinterpolate) {
	  var d0 = domain[0], d1 = domain[1], r0 = range$$1[0], r1 = range$$1[1];
	  if (d1 < d0) d0 = deinterpolate(d1, d0), r0 = reinterpolate(r1, r0);
	  else d0 = deinterpolate(d0, d1), r0 = reinterpolate(r0, r1);
	  return function(x) { return r0(d0(x)); };
	}
	
	function polymap(domain, range$$1, deinterpolate, reinterpolate) {
	  var j = Math.min(domain.length, range$$1.length) - 1,
	      d = new Array(j),
	      r = new Array(j),
	      i = -1;
	
	  // Reverse descending domains.
	  if (domain[j] < domain[0]) {
	    domain = domain.slice().reverse();
	    range$$1 = range$$1.slice().reverse();
	  }
	
	  while (++i < j) {
	    d[i] = deinterpolate(domain[i], domain[i + 1]);
	    r[i] = reinterpolate(range$$1[i], range$$1[i + 1]);
	  }
	
	  return function(x) {
	    var i = d3Array.bisect(domain, x, 1, j) - 1;
	    return r[i](d[i](x));
	  };
	}
	
	function copy(source, target) {
	  return target
	      .domain(source.domain())
	      .range(source.range())
	      .interpolate(source.interpolate())
	      .clamp(source.clamp());
	}
	
	// deinterpolate(a, b)(x) takes a domain value x in [a,b] and returns the corresponding parameter t in [0,1].
	// reinterpolate(a, b)(t) takes a parameter t in [0,1] and returns the corresponding domain value x in [a,b].
	function continuous(deinterpolate, reinterpolate) {
	  var domain = unit,
	      range$$1 = unit,
	      interpolate$$1 = d3Interpolate.interpolate,
	      clamp = false,
	      piecewise,
	      output,
	      input;
	
	  function rescale() {
	    piecewise = Math.min(domain.length, range$$1.length) > 2 ? polymap : bimap;
	    output = input = null;
	    return scale;
	  }
	
	  function scale(x) {
	    return (output || (output = piecewise(domain, range$$1, clamp ? deinterpolateClamp(deinterpolate) : deinterpolate, interpolate$$1)))(+x);
	  }
	
	  scale.invert = function(y) {
	    return (input || (input = piecewise(range$$1, domain, deinterpolateLinear, clamp ? reinterpolateClamp(reinterpolate) : reinterpolate)))(+y);
	  };
	
	  scale.domain = function(_) {
	    return arguments.length ? (domain = map$1.call(_, number), rescale()) : domain.slice();
	  };
	
	  scale.range = function(_) {
	    return arguments.length ? (range$$1 = slice.call(_), rescale()) : range$$1.slice();
	  };
	
	  scale.rangeRound = function(_) {
	    return range$$1 = slice.call(_), interpolate$$1 = d3Interpolate.interpolateRound, rescale();
	  };
	
	  scale.clamp = function(_) {
	    return arguments.length ? (clamp = !!_, rescale()) : clamp;
	  };
	
	  scale.interpolate = function(_) {
	    return arguments.length ? (interpolate$$1 = _, rescale()) : interpolate$$1;
	  };
	
	  return rescale();
	}
	
	var tickFormat = function(domain, count, specifier) {
	  var start = domain[0],
	      stop = domain[domain.length - 1],
	      step = d3Array.tickStep(start, stop, count == null ? 10 : count),
	      precision;
	  specifier = d3Format.formatSpecifier(specifier == null ? ",f" : specifier);
	  switch (specifier.type) {
	    case "s": {
	      var value = Math.max(Math.abs(start), Math.abs(stop));
	      if (specifier.precision == null && !isNaN(precision = d3Format.precisionPrefix(step, value))) specifier.precision = precision;
	      return d3Format.formatPrefix(specifier, value);
	    }
	    case "":
	    case "e":
	    case "g":
	    case "p":
	    case "r": {
	      if (specifier.precision == null && !isNaN(precision = d3Format.precisionRound(step, Math.max(Math.abs(start), Math.abs(stop))))) specifier.precision = precision - (specifier.type === "e");
	      break;
	    }
	    case "f":
	    case "%": {
	      if (specifier.precision == null && !isNaN(precision = d3Format.precisionFixed(step))) specifier.precision = precision - (specifier.type === "%") * 2;
	      break;
	    }
	  }
	  return d3Format.format(specifier);
	};
	
	function linearish(scale) {
	  var domain = scale.domain;
	
	  scale.ticks = function(count) {
	    var d = domain();
	    return d3Array.ticks(d[0], d[d.length - 1], count == null ? 10 : count);
	  };
	
	  scale.tickFormat = function(count, specifier) {
	    return tickFormat(domain(), count, specifier);
	  };
	
	  scale.nice = function(count) {
	    if (count == null) count = 10;
	
	    var d = domain(),
	        i0 = 0,
	        i1 = d.length - 1,
	        start = d[i0],
	        stop = d[i1],
	        step;
	
	    if (stop < start) {
	      step = start, start = stop, stop = step;
	      step = i0, i0 = i1, i1 = step;
	    }
	
	    step = d3Array.tickIncrement(start, stop, count);
	
	    if (step > 0) {
	      start = Math.floor(start / step) * step;
	      stop = Math.ceil(stop / step) * step;
	      step = d3Array.tickIncrement(start, stop, count);
	    } else if (step < 0) {
	      start = Math.ceil(start * step) / step;
	      stop = Math.floor(stop * step) / step;
	      step = d3Array.tickIncrement(start, stop, count);
	    }
	
	    if (step > 0) {
	      d[i0] = Math.floor(start / step) * step;
	      d[i1] = Math.ceil(stop / step) * step;
	      domain(d);
	    } else if (step < 0) {
	      d[i0] = Math.ceil(start * step) / step;
	      d[i1] = Math.floor(stop * step) / step;
	      domain(d);
	    }
	
	    return scale;
	  };
	
	  return scale;
	}
	
	function linear() {
	  var scale = continuous(deinterpolateLinear, d3Interpolate.interpolateNumber);
	
	  scale.copy = function() {
	    return copy(scale, linear());
	  };
	
	  return linearish(scale);
	}
	
	function identity() {
	  var domain = [0, 1];
	
	  function scale(x) {
	    return +x;
	  }
	
	  scale.invert = scale;
	
	  scale.domain = scale.range = function(_) {
	    return arguments.length ? (domain = map$1.call(_, number), scale) : domain.slice();
	  };
	
	  scale.copy = function() {
	    return identity().domain(domain);
	  };
	
	  return linearish(scale);
	}
	
	var nice = function(domain, interval) {
	  domain = domain.slice();
	
	  var i0 = 0,
	      i1 = domain.length - 1,
	      x0 = domain[i0],
	      x1 = domain[i1],
	      t;
	
	  if (x1 < x0) {
	    t = i0, i0 = i1, i1 = t;
	    t = x0, x0 = x1, x1 = t;
	  }
	
	  domain[i0] = interval.floor(x0);
	  domain[i1] = interval.ceil(x1);
	  return domain;
	};
	
	function deinterpolate(a, b) {
	  return (b = Math.log(b / a))
	      ? function(x) { return Math.log(x / a) / b; }
	      : constant(b);
	}
	
	function reinterpolate(a, b) {
	  return a < 0
	      ? function(t) { return -Math.pow(-b, t) * Math.pow(-a, 1 - t); }
	      : function(t) { return Math.pow(b, t) * Math.pow(a, 1 - t); };
	}
	
	function pow10(x) {
	  return isFinite(x) ? +("1e" + x) : x < 0 ? 0 : x;
	}
	
	function powp(base) {
	  return base === 10 ? pow10
	      : base === Math.E ? Math.exp
	      : function(x) { return Math.pow(base, x); };
	}
	
	function logp(base) {
	  return base === Math.E ? Math.log
	      : base === 10 && Math.log10
	      || base === 2 && Math.log2
	      || (base = Math.log(base), function(x) { return Math.log(x) / base; });
	}
	
	function reflect(f) {
	  return function(x) {
	    return -f(-x);
	  };
	}
	
	function log() {
	  var scale = continuous(deinterpolate, reinterpolate).domain([1, 10]),
	      domain = scale.domain,
	      base = 10,
	      logs = logp(10),
	      pows = powp(10);
	
	  function rescale() {
	    logs = logp(base), pows = powp(base);
	    if (domain()[0] < 0) logs = reflect(logs), pows = reflect(pows);
	    return scale;
	  }
	
	  scale.base = function(_) {
	    return arguments.length ? (base = +_, rescale()) : base;
	  };
	
	  scale.domain = function(_) {
	    return arguments.length ? (domain(_), rescale()) : domain();
	  };
	
	  scale.ticks = function(count) {
	    var d = domain(),
	        u = d[0],
	        v = d[d.length - 1],
	        r;
	
	    if (r = v < u) i = u, u = v, v = i;
	
	    var i = logs(u),
	        j = logs(v),
	        p,
	        k,
	        t,
	        n = count == null ? 10 : +count,
	        z = [];
	
	    if (!(base % 1) && j - i < n) {
	      i = Math.round(i) - 1, j = Math.round(j) + 1;
	      if (u > 0) for (; i < j; ++i) {
	        for (k = 1, p = pows(i); k < base; ++k) {
	          t = p * k;
	          if (t < u) continue;
	          if (t > v) break;
	          z.push(t);
	        }
	      } else for (; i < j; ++i) {
	        for (k = base - 1, p = pows(i); k >= 1; --k) {
	          t = p * k;
	          if (t < u) continue;
	          if (t > v) break;
	          z.push(t);
	        }
	      }
	    } else {
	      z = d3Array.ticks(i, j, Math.min(j - i, n)).map(pows);
	    }
	
	    return r ? z.reverse() : z;
	  };
	
	  scale.tickFormat = function(count, specifier) {
	    if (specifier == null) specifier = base === 10 ? ".0e" : ",";
	    if (typeof specifier !== "function") specifier = d3Format.format(specifier);
	    if (count === Infinity) return specifier;
	    if (count == null) count = 10;
	    var k = Math.max(1, base * count / scale.ticks().length); // TODO fast estimate?
	    return function(d) {
	      var i = d / pows(Math.round(logs(d)));
	      if (i * base < base - 0.5) i *= base;
	      return i <= k ? specifier(d) : "";
	    };
	  };
	
	  scale.nice = function() {
	    return domain(nice(domain(), {
	      floor: function(x) { return pows(Math.floor(logs(x))); },
	      ceil: function(x) { return pows(Math.ceil(logs(x))); }
	    }));
	  };
	
	  scale.copy = function() {
	    return copy(scale, log().base(base));
	  };
	
	  return scale;
	}
	
	function raise(x, exponent) {
	  return x < 0 ? -Math.pow(-x, exponent) : Math.pow(x, exponent);
	}
	
	function pow() {
	  var exponent = 1,
	      scale = continuous(deinterpolate, reinterpolate),
	      domain = scale.domain;
	
	  function deinterpolate(a, b) {
	    return (b = raise(b, exponent) - (a = raise(a, exponent)))
	        ? function(x) { return (raise(x, exponent) - a) / b; }
	        : constant(b);
	  }
	
	  function reinterpolate(a, b) {
	    b = raise(b, exponent) - (a = raise(a, exponent));
	    return function(t) { return raise(a + b * t, 1 / exponent); };
	  }
	
	  scale.exponent = function(_) {
	    return arguments.length ? (exponent = +_, domain(domain())) : exponent;
	  };
	
	  scale.copy = function() {
	    return copy(scale, pow().exponent(exponent));
	  };
	
	  return linearish(scale);
	}
	
	function sqrt() {
	  return pow().exponent(0.5);
	}
	
	function quantile$1() {
	  var domain = [],
	      range$$1 = [],
	      thresholds = [];
	
	  function rescale() {
	    var i = 0, n = Math.max(1, range$$1.length);
	    thresholds = new Array(n - 1);
	    while (++i < n) thresholds[i - 1] = d3Array.quantile(domain, i / n);
	    return scale;
	  }
	
	  function scale(x) {
	    if (!isNaN(x = +x)) return range$$1[d3Array.bisect(thresholds, x)];
	  }
	
	  scale.invertExtent = function(y) {
	    var i = range$$1.indexOf(y);
	    return i < 0 ? [NaN, NaN] : [
	      i > 0 ? thresholds[i - 1] : domain[0],
	      i < thresholds.length ? thresholds[i] : domain[domain.length - 1]
	    ];
	  };
	
	  scale.domain = function(_) {
	    if (!arguments.length) return domain.slice();
	    domain = [];
	    for (var i = 0, n = _.length, d; i < n; ++i) if (d = _[i], d != null && !isNaN(d = +d)) domain.push(d);
	    domain.sort(d3Array.ascending);
	    return rescale();
	  };
	
	  scale.range = function(_) {
	    return arguments.length ? (range$$1 = slice.call(_), rescale()) : range$$1.slice();
	  };
	
	  scale.quantiles = function() {
	    return thresholds.slice();
	  };
	
	  scale.copy = function() {
	    return quantile$1()
	        .domain(domain)
	        .range(range$$1);
	  };
	
	  return scale;
	}
	
	function quantize() {
	  var x0 = 0,
	      x1 = 1,
	      n = 1,
	      domain = [0.5],
	      range$$1 = [0, 1];
	
	  function scale(x) {
	    if (x <= x) return range$$1[d3Array.bisect(domain, x, 0, n)];
	  }
	
	  function rescale() {
	    var i = -1;
	    domain = new Array(n);
	    while (++i < n) domain[i] = ((i + 1) * x1 - (i - n) * x0) / (n + 1);
	    return scale;
	  }
	
	  scale.domain = function(_) {
	    return arguments.length ? (x0 = +_[0], x1 = +_[1], rescale()) : [x0, x1];
	  };
	
	  scale.range = function(_) {
	    return arguments.length ? (n = (range$$1 = slice.call(_)).length - 1, rescale()) : range$$1.slice();
	  };
	
	  scale.invertExtent = function(y) {
	    var i = range$$1.indexOf(y);
	    return i < 0 ? [NaN, NaN]
	        : i < 1 ? [x0, domain[0]]
	        : i >= n ? [domain[n - 1], x1]
	        : [domain[i - 1], domain[i]];
	  };
	
	  scale.copy = function() {
	    return quantize()
	        .domain([x0, x1])
	        .range(range$$1);
	  };
	
	  return linearish(scale);
	}
	
	function threshold() {
	  var domain = [0.5],
	      range$$1 = [0, 1],
	      n = 1;
	
	  function scale(x) {
	    if (x <= x) return range$$1[d3Array.bisect(domain, x, 0, n)];
	  }
	
	  scale.domain = function(_) {
	    return arguments.length ? (domain = slice.call(_), n = Math.min(domain.length, range$$1.length - 1), scale) : domain.slice();
	  };
	
	  scale.range = function(_) {
	    return arguments.length ? (range$$1 = slice.call(_), n = Math.min(domain.length, range$$1.length - 1), scale) : range$$1.slice();
	  };
	
	  scale.invertExtent = function(y) {
	    var i = range$$1.indexOf(y);
	    return [domain[i - 1], domain[i]];
	  };
	
	  scale.copy = function() {
	    return threshold()
	        .domain(domain)
	        .range(range$$1);
	  };
	
	  return scale;
	}
	
	var durationSecond = 1000;
	var durationMinute = durationSecond * 60;
	var durationHour = durationMinute * 60;
	var durationDay = durationHour * 24;
	var durationWeek = durationDay * 7;
	var durationMonth = durationDay * 30;
	var durationYear = durationDay * 365;
	
	function date(t) {
	  return new Date(t);
	}
	
	function number$1(t) {
	  return t instanceof Date ? +t : +new Date(+t);
	}
	
	function calendar(year, month, week, day, hour, minute, second, millisecond, format$$1) {
	  var scale = continuous(deinterpolateLinear, d3Interpolate.interpolateNumber),
	      invert = scale.invert,
	      domain = scale.domain;
	
	  var formatMillisecond = format$$1(".%L"),
	      formatSecond = format$$1(":%S"),
	      formatMinute = format$$1("%I:%M"),
	      formatHour = format$$1("%I %p"),
	      formatDay = format$$1("%a %d"),
	      formatWeek = format$$1("%b %d"),
	      formatMonth = format$$1("%B"),
	      formatYear = format$$1("%Y");
	
	  var tickIntervals = [
	    [second,  1,      durationSecond],
	    [second,  5,  5 * durationSecond],
	    [second, 15, 15 * durationSecond],
	    [second, 30, 30 * durationSecond],
	    [minute,  1,      durationMinute],
	    [minute,  5,  5 * durationMinute],
	    [minute, 15, 15 * durationMinute],
	    [minute, 30, 30 * durationMinute],
	    [  hour,  1,      durationHour  ],
	    [  hour,  3,  3 * durationHour  ],
	    [  hour,  6,  6 * durationHour  ],
	    [  hour, 12, 12 * durationHour  ],
	    [   day,  1,      durationDay   ],
	    [   day,  2,  2 * durationDay   ],
	    [  week,  1,      durationWeek  ],
	    [ month,  1,      durationMonth ],
	    [ month,  3,  3 * durationMonth ],
	    [  year,  1,      durationYear  ]
	  ];
	
	  function tickFormat(date) {
	    return (second(date) < date ? formatMillisecond
	        : minute(date) < date ? formatSecond
	        : hour(date) < date ? formatMinute
	        : day(date) < date ? formatHour
	        : month(date) < date ? (week(date) < date ? formatDay : formatWeek)
	        : year(date) < date ? formatMonth
	        : formatYear)(date);
	  }
	
	  function tickInterval(interval, start, stop, step) {
	    if (interval == null) interval = 10;
	
	    // If a desired tick count is specified, pick a reasonable tick interval
	    // based on the extent of the domain and a rough estimate of tick size.
	    // Otherwise, assume interval is already a time interval and use it.
	    if (typeof interval === "number") {
	      var target = Math.abs(stop - start) / interval,
	          i = d3Array.bisector(function(i) { return i[2]; }).right(tickIntervals, target);
	      if (i === tickIntervals.length) {
	        step = d3Array.tickStep(start / durationYear, stop / durationYear, interval);
	        interval = year;
	      } else if (i) {
	        i = tickIntervals[target / tickIntervals[i - 1][2] < tickIntervals[i][2] / target ? i - 1 : i];
	        step = i[1];
	        interval = i[0];
	      } else {
	        step = d3Array.tickStep(start, stop, interval);
	        interval = millisecond;
	      }
	    }
	
	    return step == null ? interval : interval.every(step);
	  }
	
	  scale.invert = function(y) {
	    return new Date(invert(y));
	  };
	
	  scale.domain = function(_) {
	    return arguments.length ? domain(map$1.call(_, number$1)) : domain().map(date);
	  };
	
	  scale.ticks = function(interval, step) {
	    var d = domain(),
	        t0 = d[0],
	        t1 = d[d.length - 1],
	        r = t1 < t0,
	        t;
	    if (r) t = t0, t0 = t1, t1 = t;
	    t = tickInterval(interval, t0, t1, step);
	    t = t ? t.range(t0, t1 + 1) : []; // inclusive stop
	    return r ? t.reverse() : t;
	  };
	
	  scale.tickFormat = function(count, specifier) {
	    return specifier == null ? tickFormat : format$$1(specifier);
	  };
	
	  scale.nice = function(interval, step) {
	    var d = domain();
	    return (interval = tickInterval(interval, d[0], d[d.length - 1], step))
	        ? domain(nice(d, interval))
	        : scale;
	  };
	
	  scale.copy = function() {
	    return copy(scale, calendar(year, month, week, day, hour, minute, second, millisecond, format$$1));
	  };
	
	  return scale;
	}
	
	var time = function() {
	  return calendar(d3Time.timeYear, d3Time.timeMonth, d3Time.timeWeek, d3Time.timeDay, d3Time.timeHour, d3Time.timeMinute, d3Time.timeSecond, d3Time.timeMillisecond, d3TimeFormat.timeFormat).domain([new Date(2000, 0, 1), new Date(2000, 0, 2)]);
	};
	
	var utcTime = function() {
	  return calendar(d3Time.utcYear, d3Time.utcMonth, d3Time.utcWeek, d3Time.utcDay, d3Time.utcHour, d3Time.utcMinute, d3Time.utcSecond, d3Time.utcMillisecond, d3TimeFormat.utcFormat).domain([Date.UTC(2000, 0, 1), Date.UTC(2000, 0, 2)]);
	};
	
	var colors = function(s) {
	  return s.match(/.{6}/g).map(function(x) {
	    return "#" + x;
	  });
	};
	
	var category10 = colors("1f77b4ff7f0e2ca02cd627289467bd8c564be377c27f7f7fbcbd2217becf");
	
	var category20b = colors("393b795254a36b6ecf9c9ede6379398ca252b5cf6bcedb9c8c6d31bd9e39e7ba52e7cb94843c39ad494ad6616be7969c7b4173a55194ce6dbdde9ed6");
	
	var category20c = colors("3182bd6baed69ecae1c6dbefe6550dfd8d3cfdae6bfdd0a231a35474c476a1d99bc7e9c0756bb19e9ac8bcbddcdadaeb636363969696bdbdbdd9d9d9");
	
	var category20 = colors("1f77b4aec7e8ff7f0effbb782ca02c98df8ad62728ff98969467bdc5b0d58c564bc49c94e377c2f7b6d27f7f7fc7c7c7bcbd22dbdb8d17becf9edae5");
	
	var cubehelix$1 = d3Interpolate.interpolateCubehelixLong(d3Color.cubehelix(300, 0.5, 0.0), d3Color.cubehelix(-240, 0.5, 1.0));
	
	var warm = d3Interpolate.interpolateCubehelixLong(d3Color.cubehelix(-100, 0.75, 0.35), d3Color.cubehelix(80, 1.50, 0.8));
	
	var cool = d3Interpolate.interpolateCubehelixLong(d3Color.cubehelix(260, 0.75, 0.35), d3Color.cubehelix(80, 1.50, 0.8));
	
	var rainbow = d3Color.cubehelix();
	
	var rainbow$1 = function(t) {
	  if (t < 0 || t > 1) t -= Math.floor(t);
	  var ts = Math.abs(t - 0.5);
	  rainbow.h = 360 * t - 100;
	  rainbow.s = 1.5 - 1.5 * ts;
	  rainbow.l = 0.8 - 0.9 * ts;
	  return rainbow + "";
	};
	
	function ramp(range$$1) {
	  var n = range$$1.length;
	  return function(t) {
	    return range$$1[Math.max(0, Math.min(n - 1, Math.floor(t * n)))];
	  };
	}
	
	var viridis = ramp(colors("44015444025645045745055946075a46085c460a5d460b5e470d60470e6147106347116447136548146748166848176948186a481a6c481b6d481c6e481d6f481f70482071482173482374482475482576482677482878482979472a7a472c7a472d7b472e7c472f7d46307e46327e46337f463480453581453781453882443983443a83443b84433d84433e85423f854240864241864142874144874045884046883f47883f48893e49893e4a893e4c8a3d4d8a3d4e8a3c4f8a3c508b3b518b3b528b3a538b3a548c39558c39568c38588c38598c375a8c375b8d365c8d365d8d355e8d355f8d34608d34618d33628d33638d32648e32658e31668e31678e31688e30698e306a8e2f6b8e2f6c8e2e6d8e2e6e8e2e6f8e2d708e2d718e2c718e2c728e2c738e2b748e2b758e2a768e2a778e2a788e29798e297a8e297b8e287c8e287d8e277e8e277f8e27808e26818e26828e26828e25838e25848e25858e24868e24878e23888e23898e238a8d228b8d228c8d228d8d218e8d218f8d21908d21918c20928c20928c20938c1f948c1f958b1f968b1f978b1f988b1f998a1f9a8a1e9b8a1e9c891e9d891f9e891f9f881fa0881fa1881fa1871fa28720a38620a48621a58521a68522a78522a88423a98324aa8325ab8225ac8226ad8127ad8128ae8029af7f2ab07f2cb17e2db27d2eb37c2fb47c31b57b32b67a34b67935b77937b87838b9773aba763bbb753dbc743fbc7340bd7242be7144bf7046c06f48c16e4ac16d4cc26c4ec36b50c46a52c56954c56856c66758c7655ac8645cc8635ec96260ca6063cb5f65cb5e67cc5c69cd5b6ccd5a6ece5870cf5773d05675d05477d1537ad1517cd2507fd34e81d34d84d44b86d54989d5488bd6468ed64590d74393d74195d84098d83e9bd93c9dd93ba0da39a2da37a5db36a8db34aadc32addc30b0dd2fb2dd2db5de2bb8de29bade28bddf26c0df25c2df23c5e021c8e020cae11fcde11dd0e11cd2e21bd5e21ad8e219dae319dde318dfe318e2e418e5e419e7e419eae51aece51befe51cf1e51df4e61ef6e620f8e621fbe723fde725"));
	
	var magma = ramp(colors("00000401000501010601010802010902020b02020d03030f03031204041405041606051806051a07061c08071e0907200a08220b09240c09260d0a290e0b2b100b2d110c2f120d31130d34140e36150e38160f3b180f3d19103f1a10421c10441d11471e114920114b21114e22115024125325125527125829115a2a115c2c115f2d11612f116331116533106734106936106b38106c390f6e3b0f703d0f713f0f72400f74420f75440f764510774710784910784a10794c117a4e117b4f127b51127c52137c54137d56147d57157e59157e5a167e5c167f5d177f5f187f601880621980641a80651a80671b80681c816a1c816b1d816d1d816e1e81701f81721f817320817521817621817822817922827b23827c23827e24828025828125818326818426818627818827818928818b29818c29818e2a81902a81912b81932b80942c80962c80982d80992d809b2e7f9c2e7f9e2f7fa02f7fa1307ea3307ea5317ea6317da8327daa337dab337cad347cae347bb0357bb2357bb3367ab5367ab73779b83779ba3878bc3978bd3977bf3a77c03a76c23b75c43c75c53c74c73d73c83e73ca3e72cc3f71cd4071cf4070d0416fd2426fd3436ed5446dd6456cd8456cd9466bdb476adc4869de4968df4a68e04c67e24d66e34e65e44f64e55064e75263e85362e95462ea5661eb5760ec5860ed5a5fee5b5eef5d5ef05f5ef1605df2625df2645cf3655cf4675cf4695cf56b5cf66c5cf66e5cf7705cf7725cf8745cf8765cf9785df9795df97b5dfa7d5efa7f5efa815ffb835ffb8560fb8761fc8961fc8a62fc8c63fc8e64fc9065fd9266fd9467fd9668fd9869fd9a6afd9b6bfe9d6cfe9f6dfea16efea36ffea571fea772fea973feaa74feac76feae77feb078feb27afeb47bfeb67cfeb77efeb97ffebb81febd82febf84fec185fec287fec488fec68afec88cfeca8dfecc8ffecd90fecf92fed194fed395fed597fed799fed89afdda9cfddc9efddea0fde0a1fde2a3fde3a5fde5a7fde7a9fde9aafdebacfcecaefceeb0fcf0b2fcf2b4fcf4b6fcf6b8fcf7b9fcf9bbfcfbbdfcfdbf"));
	
	var inferno = ramp(colors("00000401000501010601010802010a02020c02020e03021004031204031405041706041907051b08051d09061f0a07220b07240c08260d08290e092b10092d110a30120a32140b34150b37160b39180c3c190c3e1b0c411c0c431e0c451f0c48210c4a230c4c240c4f260c51280b53290b552b0b572d0b592f0a5b310a5c320a5e340a5f3609613809623909633b09643d09653e0966400a67420a68440a68450a69470b6a490b6a4a0c6b4c0c6b4d0d6c4f0d6c510e6c520e6d540f6d550f6d57106e59106e5a116e5c126e5d126e5f136e61136e62146e64156e65156e67166e69166e6a176e6c186e6d186e6f196e71196e721a6e741a6e751b6e771c6d781c6d7a1d6d7c1d6d7d1e6d7f1e6c801f6c82206c84206b85216b87216b88226a8a226a8c23698d23698f24699025689225689326679526679727669827669a28659b29649d29649f2a63a02a63a22b62a32c61a52c60a62d60a82e5fa92e5eab2f5ead305dae305cb0315bb1325ab3325ab43359b63458b73557b93556ba3655bc3754bd3853bf3952c03a51c13a50c33b4fc43c4ec63d4dc73e4cc83f4bca404acb4149cc4248ce4347cf4446d04545d24644d34743d44842d54a41d74b3fd84c3ed94d3dda4e3cdb503bdd513ade5238df5337e05536e15635e25734e35933e45a31e55c30e65d2fe75e2ee8602de9612bea632aeb6429eb6628ec6726ed6925ee6a24ef6c23ef6e21f06f20f1711ff1731df2741cf3761bf37819f47918f57b17f57d15f67e14f68013f78212f78410f8850ff8870ef8890cf98b0bf98c0af98e09fa9008fa9207fa9407fb9606fb9706fb9906fb9b06fb9d07fc9f07fca108fca309fca50afca60cfca80dfcaa0ffcac11fcae12fcb014fcb216fcb418fbb61afbb81dfbba1ffbbc21fbbe23fac026fac228fac42afac62df9c72ff9c932f9cb35f8cd37f8cf3af7d13df7d340f6d543f6d746f5d949f5db4cf4dd4ff4df53f4e156f3e35af3e55df2e661f2e865f2ea69f1ec6df1ed71f1ef75f1f179f2f27df2f482f3f586f3f68af4f88ef5f992f6fa96f8fb9af9fc9dfafda1fcffa4"));
	
	var plasma = ramp(colors("0d088710078813078916078a19068c1b068d1d068e20068f2206902406912605912805922a05932c05942e05952f059631059733059735049837049938049a3a049a3c049b3e049c3f049c41049d43039e44039e46039f48039f4903a04b03a14c02a14e02a25002a25102a35302a35502a45601a45801a45901a55b01a55c01a65e01a66001a66100a76300a76400a76600a76700a86900a86a00a86c00a86e00a86f00a87100a87201a87401a87501a87701a87801a87a02a87b02a87d03a87e03a88004a88104a78305a78405a78606a68707a68808a68a09a58b0aa58d0ba58e0ca48f0da4910ea3920fa39410a29511a19613a19814a099159f9a169f9c179e9d189d9e199da01a9ca11b9ba21d9aa31e9aa51f99a62098a72197a82296aa2395ab2494ac2694ad2793ae2892b02991b12a90b22b8fb32c8eb42e8db52f8cb6308bb7318ab83289ba3388bb3488bc3587bd3786be3885bf3984c03a83c13b82c23c81c33d80c43e7fc5407ec6417dc7427cc8437bc9447aca457acb4679cc4778cc4977cd4a76ce4b75cf4c74d04d73d14e72d24f71d35171d45270d5536fd5546ed6556dd7566cd8576bd9586ada5a6ada5b69db5c68dc5d67dd5e66de5f65de6164df6263e06363e16462e26561e26660e3685fe4695ee56a5de56b5de66c5ce76e5be76f5ae87059e97158e97257ea7457eb7556eb7655ec7754ed7953ed7a52ee7b51ef7c51ef7e50f07f4ff0804ef1814df1834cf2844bf3854bf3874af48849f48948f58b47f58c46f68d45f68f44f79044f79143f79342f89441f89540f9973ff9983ef99a3efa9b3dfa9c3cfa9e3bfb9f3afba139fba238fca338fca537fca636fca835fca934fdab33fdac33fdae32fdaf31fdb130fdb22ffdb42ffdb52efeb72dfeb82cfeba2cfebb2bfebd2afebe2afec029fdc229fdc328fdc527fdc627fdc827fdca26fdcb26fccd25fcce25fcd025fcd225fbd324fbd524fbd724fad824fada24f9dc24f9dd25f8df25f8e125f7e225f7e425f6e626f6e826f5e926f5eb27f4ed27f3ee27f3f027f2f227f1f426f1f525f0f724f0f921"));
	
	function sequential(interpolator) {
	  var x0 = 0,
	      x1 = 1,
	      clamp = false;
	
	  function scale(x) {
	    var t = (x - x0) / (x1 - x0);
	    return interpolator(clamp ? Math.max(0, Math.min(1, t)) : t);
	  }
	
	  scale.domain = function(_) {
	    return arguments.length ? (x0 = +_[0], x1 = +_[1], scale) : [x0, x1];
	  };
	
	  scale.clamp = function(_) {
	    return arguments.length ? (clamp = !!_, scale) : clamp;
	  };
	
	  scale.interpolator = function(_) {
	    return arguments.length ? (interpolator = _, scale) : interpolator;
	  };
	
	  scale.copy = function() {
	    return sequential(interpolator).domain([x0, x1]).clamp(clamp);
	  };
	
	  return linearish(scale);
	}
	
	exports.scaleBand = band;
	exports.scalePoint = point;
	exports.scaleIdentity = identity;
	exports.scaleLinear = linear;
	exports.scaleLog = log;
	exports.scaleOrdinal = ordinal;
	exports.scaleImplicit = implicit;
	exports.scalePow = pow;
	exports.scaleSqrt = sqrt;
	exports.scaleQuantile = quantile$1;
	exports.scaleQuantize = quantize;
	exports.scaleThreshold = threshold;
	exports.scaleTime = time;
	exports.scaleUtc = utcTime;
	exports.schemeCategory10 = category10;
	exports.schemeCategory20b = category20b;
	exports.schemeCategory20c = category20c;
	exports.schemeCategory20 = category20;
	exports.interpolateCubehelixDefault = cubehelix$1;
	exports.interpolateRainbow = rainbow$1;
	exports.interpolateWarm = warm;
	exports.interpolateCool = cool;
	exports.interpolateViridis = viridis;
	exports.interpolateMagma = magma;
	exports.interpolateInferno = inferno;
	exports.interpolatePlasma = plasma;
	exports.scaleSequential = sequential;
	
	Object.defineProperty(exports, '__esModule', { value: true });
	
	})));


/***/ }),
/* 11 */
/***/ (function(module, exports, __webpack_require__) {

	// https://d3js.org/d3-collection/ Version 1.0.3. Copyright 2017 Mike Bostock.
	(function (global, factory) {
		 true ? factory(exports) :
		typeof define === 'function' && define.amd ? define(['exports'], factory) :
		(factory((global.d3 = global.d3 || {})));
	}(this, (function (exports) { 'use strict';
	
	var prefix = "$";
	
	function Map() {}
	
	Map.prototype = map.prototype = {
	  constructor: Map,
	  has: function(key) {
	    return (prefix + key) in this;
	  },
	  get: function(key) {
	    return this[prefix + key];
	  },
	  set: function(key, value) {
	    this[prefix + key] = value;
	    return this;
	  },
	  remove: function(key) {
	    var property = prefix + key;
	    return property in this && delete this[property];
	  },
	  clear: function() {
	    for (var property in this) if (property[0] === prefix) delete this[property];
	  },
	  keys: function() {
	    var keys = [];
	    for (var property in this) if (property[0] === prefix) keys.push(property.slice(1));
	    return keys;
	  },
	  values: function() {
	    var values = [];
	    for (var property in this) if (property[0] === prefix) values.push(this[property]);
	    return values;
	  },
	  entries: function() {
	    var entries = [];
	    for (var property in this) if (property[0] === prefix) entries.push({key: property.slice(1), value: this[property]});
	    return entries;
	  },
	  size: function() {
	    var size = 0;
	    for (var property in this) if (property[0] === prefix) ++size;
	    return size;
	  },
	  empty: function() {
	    for (var property in this) if (property[0] === prefix) return false;
	    return true;
	  },
	  each: function(f) {
	    for (var property in this) if (property[0] === prefix) f(this[property], property.slice(1), this);
	  }
	};
	
	function map(object, f) {
	  var map = new Map;
	
	  // Copy constructor.
	  if (object instanceof Map) object.each(function(value, key) { map.set(key, value); });
	
	  // Index array by numeric index or specified key function.
	  else if (Array.isArray(object)) {
	    var i = -1,
	        n = object.length,
	        o;
	
	    if (f == null) while (++i < n) map.set(i, object[i]);
	    else while (++i < n) map.set(f(o = object[i], i, object), o);
	  }
	
	  // Convert object to map.
	  else if (object) for (var key in object) map.set(key, object[key]);
	
	  return map;
	}
	
	var nest = function() {
	  var keys = [],
	      sortKeys = [],
	      sortValues,
	      rollup,
	      nest;
	
	  function apply(array, depth, createResult, setResult) {
	    if (depth >= keys.length) return rollup != null
	        ? rollup(array) : (sortValues != null
	        ? array.sort(sortValues)
	        : array);
	
	    var i = -1,
	        n = array.length,
	        key = keys[depth++],
	        keyValue,
	        value,
	        valuesByKey = map(),
	        values,
	        result = createResult();
	
	    while (++i < n) {
	      if (values = valuesByKey.get(keyValue = key(value = array[i]) + "")) {
	        values.push(value);
	      } else {
	        valuesByKey.set(keyValue, [value]);
	      }
	    }
	
	    valuesByKey.each(function(values, key) {
	      setResult(result, key, apply(values, depth, createResult, setResult));
	    });
	
	    return result;
	  }
	
	  function entries(map$$1, depth) {
	    if (++depth > keys.length) return map$$1;
	    var array, sortKey = sortKeys[depth - 1];
	    if (rollup != null && depth >= keys.length) array = map$$1.entries();
	    else array = [], map$$1.each(function(v, k) { array.push({key: k, values: entries(v, depth)}); });
	    return sortKey != null ? array.sort(function(a, b) { return sortKey(a.key, b.key); }) : array;
	  }
	
	  return nest = {
	    object: function(array) { return apply(array, 0, createObject, setObject); },
	    map: function(array) { return apply(array, 0, createMap, setMap); },
	    entries: function(array) { return entries(apply(array, 0, createMap, setMap), 0); },
	    key: function(d) { keys.push(d); return nest; },
	    sortKeys: function(order) { sortKeys[keys.length - 1] = order; return nest; },
	    sortValues: function(order) { sortValues = order; return nest; },
	    rollup: function(f) { rollup = f; return nest; }
	  };
	};
	
	function createObject() {
	  return {};
	}
	
	function setObject(object, key, value) {
	  object[key] = value;
	}
	
	function createMap() {
	  return map();
	}
	
	function setMap(map$$1, key, value) {
	  map$$1.set(key, value);
	}
	
	function Set() {}
	
	var proto = map.prototype;
	
	Set.prototype = set.prototype = {
	  constructor: Set,
	  has: proto.has,
	  add: function(value) {
	    value += "";
	    this[prefix + value] = value;
	    return this;
	  },
	  remove: proto.remove,
	  clear: proto.clear,
	  values: proto.keys,
	  size: proto.size,
	  empty: proto.empty,
	  each: proto.each
	};
	
	function set(object, f) {
	  var set = new Set;
	
	  // Copy constructor.
	  if (object instanceof Set) object.each(function(value) { set.add(value); });
	
	  // Otherwise, assume it’s an array.
	  else if (object) {
	    var i = -1, n = object.length;
	    if (f == null) while (++i < n) set.add(object[i]);
	    else while (++i < n) set.add(f(object[i], i, object));
	  }
	
	  return set;
	}
	
	var keys = function(map) {
	  var keys = [];
	  for (var key in map) keys.push(key);
	  return keys;
	};
	
	var values = function(map) {
	  var values = [];
	  for (var key in map) values.push(map[key]);
	  return values;
	};
	
	var entries = function(map) {
	  var entries = [];
	  for (var key in map) entries.push({key: key, value: map[key]});
	  return entries;
	};
	
	exports.nest = nest;
	exports.set = set;
	exports.map = map;
	exports.keys = keys;
	exports.values = values;
	exports.entries = entries;
	
	Object.defineProperty(exports, '__esModule', { value: true });
	
	})));


/***/ }),
/* 12 */
/***/ (function(module, exports, __webpack_require__) {

	// https://d3js.org/d3-interpolate/ Version 1.1.5. Copyright 2017 Mike Bostock.
	(function (global, factory) {
		 true ? factory(exports, __webpack_require__(7)) :
		typeof define === 'function' && define.amd ? define(['exports', 'd3-color'], factory) :
		(factory((global.d3 = global.d3 || {}),global.d3));
	}(this, (function (exports,d3Color) { 'use strict';
	
	function basis(t1, v0, v1, v2, v3) {
	  var t2 = t1 * t1, t3 = t2 * t1;
	  return ((1 - 3 * t1 + 3 * t2 - t3) * v0
	      + (4 - 6 * t2 + 3 * t3) * v1
	      + (1 + 3 * t1 + 3 * t2 - 3 * t3) * v2
	      + t3 * v3) / 6;
	}
	
	var basis$1 = function(values) {
	  var n = values.length - 1;
	  return function(t) {
	    var i = t <= 0 ? (t = 0) : t >= 1 ? (t = 1, n - 1) : Math.floor(t * n),
	        v1 = values[i],
	        v2 = values[i + 1],
	        v0 = i > 0 ? values[i - 1] : 2 * v1 - v2,
	        v3 = i < n - 1 ? values[i + 2] : 2 * v2 - v1;
	    return basis((t - i / n) * n, v0, v1, v2, v3);
	  };
	};
	
	var basisClosed = function(values) {
	  var n = values.length;
	  return function(t) {
	    var i = Math.floor(((t %= 1) < 0 ? ++t : t) * n),
	        v0 = values[(i + n - 1) % n],
	        v1 = values[i % n],
	        v2 = values[(i + 1) % n],
	        v3 = values[(i + 2) % n];
	    return basis((t - i / n) * n, v0, v1, v2, v3);
	  };
	};
	
	var constant = function(x) {
	  return function() {
	    return x;
	  };
	};
	
	function linear(a, d) {
	  return function(t) {
	    return a + t * d;
	  };
	}
	
	function exponential(a, b, y) {
	  return a = Math.pow(a, y), b = Math.pow(b, y) - a, y = 1 / y, function(t) {
	    return Math.pow(a + t * b, y);
	  };
	}
	
	function hue(a, b) {
	  var d = b - a;
	  return d ? linear(a, d > 180 || d < -180 ? d - 360 * Math.round(d / 360) : d) : constant(isNaN(a) ? b : a);
	}
	
	function gamma(y) {
	  return (y = +y) === 1 ? nogamma : function(a, b) {
	    return b - a ? exponential(a, b, y) : constant(isNaN(a) ? b : a);
	  };
	}
	
	function nogamma(a, b) {
	  var d = b - a;
	  return d ? linear(a, d) : constant(isNaN(a) ? b : a);
	}
	
	var rgb$1 = ((function rgbGamma(y) {
	  var color$$1 = gamma(y);
	
	  function rgb$$1(start, end) {
	    var r = color$$1((start = d3Color.rgb(start)).r, (end = d3Color.rgb(end)).r),
	        g = color$$1(start.g, end.g),
	        b = color$$1(start.b, end.b),
	        opacity = nogamma(start.opacity, end.opacity);
	    return function(t) {
	      start.r = r(t);
	      start.g = g(t);
	      start.b = b(t);
	      start.opacity = opacity(t);
	      return start + "";
	    };
	  }
	
	  rgb$$1.gamma = rgbGamma;
	
	  return rgb$$1;
	}))(1);
	
	function rgbSpline(spline) {
	  return function(colors) {
	    var n = colors.length,
	        r = new Array(n),
	        g = new Array(n),
	        b = new Array(n),
	        i, color$$1;
	    for (i = 0; i < n; ++i) {
	      color$$1 = d3Color.rgb(colors[i]);
	      r[i] = color$$1.r || 0;
	      g[i] = color$$1.g || 0;
	      b[i] = color$$1.b || 0;
	    }
	    r = spline(r);
	    g = spline(g);
	    b = spline(b);
	    color$$1.opacity = 1;
	    return function(t) {
	      color$$1.r = r(t);
	      color$$1.g = g(t);
	      color$$1.b = b(t);
	      return color$$1 + "";
	    };
	  };
	}
	
	var rgbBasis = rgbSpline(basis$1);
	var rgbBasisClosed = rgbSpline(basisClosed);
	
	var array = function(a, b) {
	  var nb = b ? b.length : 0,
	      na = a ? Math.min(nb, a.length) : 0,
	      x = new Array(nb),
	      c = new Array(nb),
	      i;
	
	  for (i = 0; i < na; ++i) x[i] = value(a[i], b[i]);
	  for (; i < nb; ++i) c[i] = b[i];
	
	  return function(t) {
	    for (i = 0; i < na; ++i) c[i] = x[i](t);
	    return c;
	  };
	};
	
	var date = function(a, b) {
	  var d = new Date;
	  return a = +a, b -= a, function(t) {
	    return d.setTime(a + b * t), d;
	  };
	};
	
	var number = function(a, b) {
	  return a = +a, b -= a, function(t) {
	    return a + b * t;
	  };
	};
	
	var object = function(a, b) {
	  var i = {},
	      c = {},
	      k;
	
	  if (a === null || typeof a !== "object") a = {};
	  if (b === null || typeof b !== "object") b = {};
	
	  for (k in b) {
	    if (k in a) {
	      i[k] = value(a[k], b[k]);
	    } else {
	      c[k] = b[k];
	    }
	  }
	
	  return function(t) {
	    for (k in i) c[k] = i[k](t);
	    return c;
	  };
	};
	
	var reA = /[-+]?(?:\d+\.?\d*|\.?\d+)(?:[eE][-+]?\d+)?/g;
	var reB = new RegExp(reA.source, "g");
	
	function zero(b) {
	  return function() {
	    return b;
	  };
	}
	
	function one(b) {
	  return function(t) {
	    return b(t) + "";
	  };
	}
	
	var string = function(a, b) {
	  var bi = reA.lastIndex = reB.lastIndex = 0, // scan index for next number in b
	      am, // current match in a
	      bm, // current match in b
	      bs, // string preceding current number in b, if any
	      i = -1, // index in s
	      s = [], // string constants and placeholders
	      q = []; // number interpolators
	
	  // Coerce inputs to strings.
	  a = a + "", b = b + "";
	
	  // Interpolate pairs of numbers in a & b.
	  while ((am = reA.exec(a))
	      && (bm = reB.exec(b))) {
	    if ((bs = bm.index) > bi) { // a string precedes the next number in b
	      bs = b.slice(bi, bs);
	      if (s[i]) s[i] += bs; // coalesce with previous string
	      else s[++i] = bs;
	    }
	    if ((am = am[0]) === (bm = bm[0])) { // numbers in a & b match
	      if (s[i]) s[i] += bm; // coalesce with previous string
	      else s[++i] = bm;
	    } else { // interpolate non-matching numbers
	      s[++i] = null;
	      q.push({i: i, x: number(am, bm)});
	    }
	    bi = reB.lastIndex;
	  }
	
	  // Add remains of b.
	  if (bi < b.length) {
	    bs = b.slice(bi);
	    if (s[i]) s[i] += bs; // coalesce with previous string
	    else s[++i] = bs;
	  }
	
	  // Special optimization for only a single match.
	  // Otherwise, interpolate each of the numbers and rejoin the string.
	  return s.length < 2 ? (q[0]
	      ? one(q[0].x)
	      : zero(b))
	      : (b = q.length, function(t) {
	          for (var i = 0, o; i < b; ++i) s[(o = q[i]).i] = o.x(t);
	          return s.join("");
	        });
	};
	
	var value = function(a, b) {
	  var t = typeof b, c;
	  return b == null || t === "boolean" ? constant(b)
	      : (t === "number" ? number
	      : t === "string" ? ((c = d3Color.color(b)) ? (b = c, rgb$1) : string)
	      : b instanceof d3Color.color ? rgb$1
	      : b instanceof Date ? date
	      : Array.isArray(b) ? array
	      : typeof b.valueOf !== "function" && typeof b.toString !== "function" || isNaN(b) ? object
	      : number)(a, b);
	};
	
	var round = function(a, b) {
	  return a = +a, b -= a, function(t) {
	    return Math.round(a + b * t);
	  };
	};
	
	var degrees = 180 / Math.PI;
	
	var identity = {
	  translateX: 0,
	  translateY: 0,
	  rotate: 0,
	  skewX: 0,
	  scaleX: 1,
	  scaleY: 1
	};
	
	var decompose = function(a, b, c, d, e, f) {
	  var scaleX, scaleY, skewX;
	  if (scaleX = Math.sqrt(a * a + b * b)) a /= scaleX, b /= scaleX;
	  if (skewX = a * c + b * d) c -= a * skewX, d -= b * skewX;
	  if (scaleY = Math.sqrt(c * c + d * d)) c /= scaleY, d /= scaleY, skewX /= scaleY;
	  if (a * d < b * c) a = -a, b = -b, skewX = -skewX, scaleX = -scaleX;
	  return {
	    translateX: e,
	    translateY: f,
	    rotate: Math.atan2(b, a) * degrees,
	    skewX: Math.atan(skewX) * degrees,
	    scaleX: scaleX,
	    scaleY: scaleY
	  };
	};
	
	var cssNode;
	var cssRoot;
	var cssView;
	var svgNode;
	
	function parseCss(value) {
	  if (value === "none") return identity;
	  if (!cssNode) cssNode = document.createElement("DIV"), cssRoot = document.documentElement, cssView = document.defaultView;
	  cssNode.style.transform = value;
	  value = cssView.getComputedStyle(cssRoot.appendChild(cssNode), null).getPropertyValue("transform");
	  cssRoot.removeChild(cssNode);
	  value = value.slice(7, -1).split(",");
	  return decompose(+value[0], +value[1], +value[2], +value[3], +value[4], +value[5]);
	}
	
	function parseSvg(value) {
	  if (value == null) return identity;
	  if (!svgNode) svgNode = document.createElementNS("http://www.w3.org/2000/svg", "g");
	  svgNode.setAttribute("transform", value);
	  if (!(value = svgNode.transform.baseVal.consolidate())) return identity;
	  value = value.matrix;
	  return decompose(value.a, value.b, value.c, value.d, value.e, value.f);
	}
	
	function interpolateTransform(parse, pxComma, pxParen, degParen) {
	
	  function pop(s) {
	    return s.length ? s.pop() + " " : "";
	  }
	
	  function translate(xa, ya, xb, yb, s, q) {
	    if (xa !== xb || ya !== yb) {
	      var i = s.push("translate(", null, pxComma, null, pxParen);
	      q.push({i: i - 4, x: number(xa, xb)}, {i: i - 2, x: number(ya, yb)});
	    } else if (xb || yb) {
	      s.push("translate(" + xb + pxComma + yb + pxParen);
	    }
	  }
	
	  function rotate(a, b, s, q) {
	    if (a !== b) {
	      if (a - b > 180) b += 360; else if (b - a > 180) a += 360; // shortest path
	      q.push({i: s.push(pop(s) + "rotate(", null, degParen) - 2, x: number(a, b)});
	    } else if (b) {
	      s.push(pop(s) + "rotate(" + b + degParen);
	    }
	  }
	
	  function skewX(a, b, s, q) {
	    if (a !== b) {
	      q.push({i: s.push(pop(s) + "skewX(", null, degParen) - 2, x: number(a, b)});
	    } else if (b) {
	      s.push(pop(s) + "skewX(" + b + degParen);
	    }
	  }
	
	  function scale(xa, ya, xb, yb, s, q) {
	    if (xa !== xb || ya !== yb) {
	      var i = s.push(pop(s) + "scale(", null, ",", null, ")");
	      q.push({i: i - 4, x: number(xa, xb)}, {i: i - 2, x: number(ya, yb)});
	    } else if (xb !== 1 || yb !== 1) {
	      s.push(pop(s) + "scale(" + xb + "," + yb + ")");
	    }
	  }
	
	  return function(a, b) {
	    var s = [], // string constants and placeholders
	        q = []; // number interpolators
	    a = parse(a), b = parse(b);
	    translate(a.translateX, a.translateY, b.translateX, b.translateY, s, q);
	    rotate(a.rotate, b.rotate, s, q);
	    skewX(a.skewX, b.skewX, s, q);
	    scale(a.scaleX, a.scaleY, b.scaleX, b.scaleY, s, q);
	    a = b = null; // gc
	    return function(t) {
	      var i = -1, n = q.length, o;
	      while (++i < n) s[(o = q[i]).i] = o.x(t);
	      return s.join("");
	    };
	  };
	}
	
	var interpolateTransformCss = interpolateTransform(parseCss, "px, ", "px)", "deg)");
	var interpolateTransformSvg = interpolateTransform(parseSvg, ", ", ")", ")");
	
	var rho = Math.SQRT2;
	var rho2 = 2;
	var rho4 = 4;
	var epsilon2 = 1e-12;
	
	function cosh(x) {
	  return ((x = Math.exp(x)) + 1 / x) / 2;
	}
	
	function sinh(x) {
	  return ((x = Math.exp(x)) - 1 / x) / 2;
	}
	
	function tanh(x) {
	  return ((x = Math.exp(2 * x)) - 1) / (x + 1);
	}
	
	// p0 = [ux0, uy0, w0]
	// p1 = [ux1, uy1, w1]
	var zoom = function(p0, p1) {
	  var ux0 = p0[0], uy0 = p0[1], w0 = p0[2],
	      ux1 = p1[0], uy1 = p1[1], w1 = p1[2],
	      dx = ux1 - ux0,
	      dy = uy1 - uy0,
	      d2 = dx * dx + dy * dy,
	      i,
	      S;
	
	  // Special case for u0 ≅ u1.
	  if (d2 < epsilon2) {
	    S = Math.log(w1 / w0) / rho;
	    i = function(t) {
	      return [
	        ux0 + t * dx,
	        uy0 + t * dy,
	        w0 * Math.exp(rho * t * S)
	      ];
	    };
	  }
	
	  // General case.
	  else {
	    var d1 = Math.sqrt(d2),
	        b0 = (w1 * w1 - w0 * w0 + rho4 * d2) / (2 * w0 * rho2 * d1),
	        b1 = (w1 * w1 - w0 * w0 - rho4 * d2) / (2 * w1 * rho2 * d1),
	        r0 = Math.log(Math.sqrt(b0 * b0 + 1) - b0),
	        r1 = Math.log(Math.sqrt(b1 * b1 + 1) - b1);
	    S = (r1 - r0) / rho;
	    i = function(t) {
	      var s = t * S,
	          coshr0 = cosh(r0),
	          u = w0 / (rho2 * d1) * (coshr0 * tanh(rho * s + r0) - sinh(r0));
	      return [
	        ux0 + u * dx,
	        uy0 + u * dy,
	        w0 * coshr0 / cosh(rho * s + r0)
	      ];
	    };
	  }
	
	  i.duration = S * 1000;
	
	  return i;
	};
	
	function hsl$1(hue$$1) {
	  return function(start, end) {
	    var h = hue$$1((start = d3Color.hsl(start)).h, (end = d3Color.hsl(end)).h),
	        s = nogamma(start.s, end.s),
	        l = nogamma(start.l, end.l),
	        opacity = nogamma(start.opacity, end.opacity);
	    return function(t) {
	      start.h = h(t);
	      start.s = s(t);
	      start.l = l(t);
	      start.opacity = opacity(t);
	      return start + "";
	    };
	  }
	}
	
	var hsl$2 = hsl$1(hue);
	var hslLong = hsl$1(nogamma);
	
	function lab$1(start, end) {
	  var l = nogamma((start = d3Color.lab(start)).l, (end = d3Color.lab(end)).l),
	      a = nogamma(start.a, end.a),
	      b = nogamma(start.b, end.b),
	      opacity = nogamma(start.opacity, end.opacity);
	  return function(t) {
	    start.l = l(t);
	    start.a = a(t);
	    start.b = b(t);
	    start.opacity = opacity(t);
	    return start + "";
	  };
	}
	
	function hcl$1(hue$$1) {
	  return function(start, end) {
	    var h = hue$$1((start = d3Color.hcl(start)).h, (end = d3Color.hcl(end)).h),
	        c = nogamma(start.c, end.c),
	        l = nogamma(start.l, end.l),
	        opacity = nogamma(start.opacity, end.opacity);
	    return function(t) {
	      start.h = h(t);
	      start.c = c(t);
	      start.l = l(t);
	      start.opacity = opacity(t);
	      return start + "";
	    };
	  }
	}
	
	var hcl$2 = hcl$1(hue);
	var hclLong = hcl$1(nogamma);
	
	function cubehelix$1(hue$$1) {
	  return (function cubehelixGamma(y) {
	    y = +y;
	
	    function cubehelix$$1(start, end) {
	      var h = hue$$1((start = d3Color.cubehelix(start)).h, (end = d3Color.cubehelix(end)).h),
	          s = nogamma(start.s, end.s),
	          l = nogamma(start.l, end.l),
	          opacity = nogamma(start.opacity, end.opacity);
	      return function(t) {
	        start.h = h(t);
	        start.s = s(t);
	        start.l = l(Math.pow(t, y));
	        start.opacity = opacity(t);
	        return start + "";
	      };
	    }
	
	    cubehelix$$1.gamma = cubehelixGamma;
	
	    return cubehelix$$1;
	  })(1);
	}
	
	var cubehelix$2 = cubehelix$1(hue);
	var cubehelixLong = cubehelix$1(nogamma);
	
	var quantize = function(interpolator, n) {
	  var samples = new Array(n);
	  for (var i = 0; i < n; ++i) samples[i] = interpolator(i / (n - 1));
	  return samples;
	};
	
	exports.interpolate = value;
	exports.interpolateArray = array;
	exports.interpolateBasis = basis$1;
	exports.interpolateBasisClosed = basisClosed;
	exports.interpolateDate = date;
	exports.interpolateNumber = number;
	exports.interpolateObject = object;
	exports.interpolateRound = round;
	exports.interpolateString = string;
	exports.interpolateTransformCss = interpolateTransformCss;
	exports.interpolateTransformSvg = interpolateTransformSvg;
	exports.interpolateZoom = zoom;
	exports.interpolateRgb = rgb$1;
	exports.interpolateRgbBasis = rgbBasis;
	exports.interpolateRgbBasisClosed = rgbBasisClosed;
	exports.interpolateHsl = hsl$2;
	exports.interpolateHslLong = hslLong;
	exports.interpolateLab = lab$1;
	exports.interpolateHcl = hcl$2;
	exports.interpolateHclLong = hclLong;
	exports.interpolateCubehelix = cubehelix$2;
	exports.interpolateCubehelixLong = cubehelixLong;
	exports.quantize = quantize;
	
	Object.defineProperty(exports, '__esModule', { value: true });
	
	})));


/***/ }),
/* 13 */
/***/ (function(module, exports, __webpack_require__) {

	// https://d3js.org/d3-time/ Version 1.0.6. Copyright 2017 Mike Bostock.
	(function (global, factory) {
		 true ? factory(exports) :
		typeof define === 'function' && define.amd ? define(['exports'], factory) :
		(factory((global.d3 = global.d3 || {})));
	}(this, (function (exports) { 'use strict';
	
	var t0 = new Date;
	var t1 = new Date;
	
	function newInterval(floori, offseti, count, field) {
	
	  function interval(date) {
	    return floori(date = new Date(+date)), date;
	  }
	
	  interval.floor = interval;
	
	  interval.ceil = function(date) {
	    return floori(date = new Date(date - 1)), offseti(date, 1), floori(date), date;
	  };
	
	  interval.round = function(date) {
	    var d0 = interval(date),
	        d1 = interval.ceil(date);
	    return date - d0 < d1 - date ? d0 : d1;
	  };
	
	  interval.offset = function(date, step) {
	    return offseti(date = new Date(+date), step == null ? 1 : Math.floor(step)), date;
	  };
	
	  interval.range = function(start, stop, step) {
	    var range = [];
	    start = interval.ceil(start);
	    step = step == null ? 1 : Math.floor(step);
	    if (!(start < stop) || !(step > 0)) return range; // also handles Invalid Date
	    do range.push(new Date(+start)); while (offseti(start, step), floori(start), start < stop)
	    return range;
	  };
	
	  interval.filter = function(test) {
	    return newInterval(function(date) {
	      if (date >= date) while (floori(date), !test(date)) date.setTime(date - 1);
	    }, function(date, step) {
	      if (date >= date) while (--step >= 0) while (offseti(date, 1), !test(date)) {} // eslint-disable-line no-empty
	    });
	  };
	
	  if (count) {
	    interval.count = function(start, end) {
	      t0.setTime(+start), t1.setTime(+end);
	      floori(t0), floori(t1);
	      return Math.floor(count(t0, t1));
	    };
	
	    interval.every = function(step) {
	      step = Math.floor(step);
	      return !isFinite(step) || !(step > 0) ? null
	          : !(step > 1) ? interval
	          : interval.filter(field
	              ? function(d) { return field(d) % step === 0; }
	              : function(d) { return interval.count(0, d) % step === 0; });
	    };
	  }
	
	  return interval;
	}
	
	var millisecond = newInterval(function() {
	  // noop
	}, function(date, step) {
	  date.setTime(+date + step);
	}, function(start, end) {
	  return end - start;
	});
	
	// An optimized implementation for this simple case.
	millisecond.every = function(k) {
	  k = Math.floor(k);
	  if (!isFinite(k) || !(k > 0)) return null;
	  if (!(k > 1)) return millisecond;
	  return newInterval(function(date) {
	    date.setTime(Math.floor(date / k) * k);
	  }, function(date, step) {
	    date.setTime(+date + step * k);
	  }, function(start, end) {
	    return (end - start) / k;
	  });
	};
	
	var milliseconds = millisecond.range;
	
	var durationSecond = 1e3;
	var durationMinute = 6e4;
	var durationHour = 36e5;
	var durationDay = 864e5;
	var durationWeek = 6048e5;
	
	var second = newInterval(function(date) {
	  date.setTime(Math.floor(date / durationSecond) * durationSecond);
	}, function(date, step) {
	  date.setTime(+date + step * durationSecond);
	}, function(start, end) {
	  return (end - start) / durationSecond;
	}, function(date) {
	  return date.getUTCSeconds();
	});
	
	var seconds = second.range;
	
	var minute = newInterval(function(date) {
	  date.setTime(Math.floor(date / durationMinute) * durationMinute);
	}, function(date, step) {
	  date.setTime(+date + step * durationMinute);
	}, function(start, end) {
	  return (end - start) / durationMinute;
	}, function(date) {
	  return date.getMinutes();
	});
	
	var minutes = minute.range;
	
	var hour = newInterval(function(date) {
	  var offset = date.getTimezoneOffset() * durationMinute % durationHour;
	  if (offset < 0) offset += durationHour;
	  date.setTime(Math.floor((+date - offset) / durationHour) * durationHour + offset);
	}, function(date, step) {
	  date.setTime(+date + step * durationHour);
	}, function(start, end) {
	  return (end - start) / durationHour;
	}, function(date) {
	  return date.getHours();
	});
	
	var hours = hour.range;
	
	var day = newInterval(function(date) {
	  date.setHours(0, 0, 0, 0);
	}, function(date, step) {
	  date.setDate(date.getDate() + step);
	}, function(start, end) {
	  return (end - start - (end.getTimezoneOffset() - start.getTimezoneOffset()) * durationMinute) / durationDay;
	}, function(date) {
	  return date.getDate() - 1;
	});
	
	var days = day.range;
	
	function weekday(i) {
	  return newInterval(function(date) {
	    date.setDate(date.getDate() - (date.getDay() + 7 - i) % 7);
	    date.setHours(0, 0, 0, 0);
	  }, function(date, step) {
	    date.setDate(date.getDate() + step * 7);
	  }, function(start, end) {
	    return (end - start - (end.getTimezoneOffset() - start.getTimezoneOffset()) * durationMinute) / durationWeek;
	  });
	}
	
	var sunday = weekday(0);
	var monday = weekday(1);
	var tuesday = weekday(2);
	var wednesday = weekday(3);
	var thursday = weekday(4);
	var friday = weekday(5);
	var saturday = weekday(6);
	
	var sundays = sunday.range;
	var mondays = monday.range;
	var tuesdays = tuesday.range;
	var wednesdays = wednesday.range;
	var thursdays = thursday.range;
	var fridays = friday.range;
	var saturdays = saturday.range;
	
	var month = newInterval(function(date) {
	  date.setDate(1);
	  date.setHours(0, 0, 0, 0);
	}, function(date, step) {
	  date.setMonth(date.getMonth() + step);
	}, function(start, end) {
	  return end.getMonth() - start.getMonth() + (end.getFullYear() - start.getFullYear()) * 12;
	}, function(date) {
	  return date.getMonth();
	});
	
	var months = month.range;
	
	var year = newInterval(function(date) {
	  date.setMonth(0, 1);
	  date.setHours(0, 0, 0, 0);
	}, function(date, step) {
	  date.setFullYear(date.getFullYear() + step);
	}, function(start, end) {
	  return end.getFullYear() - start.getFullYear();
	}, function(date) {
	  return date.getFullYear();
	});
	
	// An optimized implementation for this simple case.
	year.every = function(k) {
	  return !isFinite(k = Math.floor(k)) || !(k > 0) ? null : newInterval(function(date) {
	    date.setFullYear(Math.floor(date.getFullYear() / k) * k);
	    date.setMonth(0, 1);
	    date.setHours(0, 0, 0, 0);
	  }, function(date, step) {
	    date.setFullYear(date.getFullYear() + step * k);
	  });
	};
	
	var years = year.range;
	
	var utcMinute = newInterval(function(date) {
	  date.setUTCSeconds(0, 0);
	}, function(date, step) {
	  date.setTime(+date + step * durationMinute);
	}, function(start, end) {
	  return (end - start) / durationMinute;
	}, function(date) {
	  return date.getUTCMinutes();
	});
	
	var utcMinutes = utcMinute.range;
	
	var utcHour = newInterval(function(date) {
	  date.setUTCMinutes(0, 0, 0);
	}, function(date, step) {
	  date.setTime(+date + step * durationHour);
	}, function(start, end) {
	  return (end - start) / durationHour;
	}, function(date) {
	  return date.getUTCHours();
	});
	
	var utcHours = utcHour.range;
	
	var utcDay = newInterval(function(date) {
	  date.setUTCHours(0, 0, 0, 0);
	}, function(date, step) {
	  date.setUTCDate(date.getUTCDate() + step);
	}, function(start, end) {
	  return (end - start) / durationDay;
	}, function(date) {
	  return date.getUTCDate() - 1;
	});
	
	var utcDays = utcDay.range;
	
	function utcWeekday(i) {
	  return newInterval(function(date) {
	    date.setUTCDate(date.getUTCDate() - (date.getUTCDay() + 7 - i) % 7);
	    date.setUTCHours(0, 0, 0, 0);
	  }, function(date, step) {
	    date.setUTCDate(date.getUTCDate() + step * 7);
	  }, function(start, end) {
	    return (end - start) / durationWeek;
	  });
	}
	
	var utcSunday = utcWeekday(0);
	var utcMonday = utcWeekday(1);
	var utcTuesday = utcWeekday(2);
	var utcWednesday = utcWeekday(3);
	var utcThursday = utcWeekday(4);
	var utcFriday = utcWeekday(5);
	var utcSaturday = utcWeekday(6);
	
	var utcSundays = utcSunday.range;
	var utcMondays = utcMonday.range;
	var utcTuesdays = utcTuesday.range;
	var utcWednesdays = utcWednesday.range;
	var utcThursdays = utcThursday.range;
	var utcFridays = utcFriday.range;
	var utcSaturdays = utcSaturday.range;
	
	var utcMonth = newInterval(function(date) {
	  date.setUTCDate(1);
	  date.setUTCHours(0, 0, 0, 0);
	}, function(date, step) {
	  date.setUTCMonth(date.getUTCMonth() + step);
	}, function(start, end) {
	  return end.getUTCMonth() - start.getUTCMonth() + (end.getUTCFullYear() - start.getUTCFullYear()) * 12;
	}, function(date) {
	  return date.getUTCMonth();
	});
	
	var utcMonths = utcMonth.range;
	
	var utcYear = newInterval(function(date) {
	  date.setUTCMonth(0, 1);
	  date.setUTCHours(0, 0, 0, 0);
	}, function(date, step) {
	  date.setUTCFullYear(date.getUTCFullYear() + step);
	}, function(start, end) {
	  return end.getUTCFullYear() - start.getUTCFullYear();
	}, function(date) {
	  return date.getUTCFullYear();
	});
	
	// An optimized implementation for this simple case.
	utcYear.every = function(k) {
	  return !isFinite(k = Math.floor(k)) || !(k > 0) ? null : newInterval(function(date) {
	    date.setUTCFullYear(Math.floor(date.getUTCFullYear() / k) * k);
	    date.setUTCMonth(0, 1);
	    date.setUTCHours(0, 0, 0, 0);
	  }, function(date, step) {
	    date.setUTCFullYear(date.getUTCFullYear() + step * k);
	  });
	};
	
	var utcYears = utcYear.range;
	
	exports.timeInterval = newInterval;
	exports.timeMillisecond = millisecond;
	exports.timeMilliseconds = milliseconds;
	exports.utcMillisecond = millisecond;
	exports.utcMilliseconds = milliseconds;
	exports.timeSecond = second;
	exports.timeSeconds = seconds;
	exports.utcSecond = second;
	exports.utcSeconds = seconds;
	exports.timeMinute = minute;
	exports.timeMinutes = minutes;
	exports.timeHour = hour;
	exports.timeHours = hours;
	exports.timeDay = day;
	exports.timeDays = days;
	exports.timeWeek = sunday;
	exports.timeWeeks = sundays;
	exports.timeSunday = sunday;
	exports.timeSundays = sundays;
	exports.timeMonday = monday;
	exports.timeMondays = mondays;
	exports.timeTuesday = tuesday;
	exports.timeTuesdays = tuesdays;
	exports.timeWednesday = wednesday;
	exports.timeWednesdays = wednesdays;
	exports.timeThursday = thursday;
	exports.timeThursdays = thursdays;
	exports.timeFriday = friday;
	exports.timeFridays = fridays;
	exports.timeSaturday = saturday;
	exports.timeSaturdays = saturdays;
	exports.timeMonth = month;
	exports.timeMonths = months;
	exports.timeYear = year;
	exports.timeYears = years;
	exports.utcMinute = utcMinute;
	exports.utcMinutes = utcMinutes;
	exports.utcHour = utcHour;
	exports.utcHours = utcHours;
	exports.utcDay = utcDay;
	exports.utcDays = utcDays;
	exports.utcWeek = utcSunday;
	exports.utcWeeks = utcSundays;
	exports.utcSunday = utcSunday;
	exports.utcSundays = utcSundays;
	exports.utcMonday = utcMonday;
	exports.utcMondays = utcMondays;
	exports.utcTuesday = utcTuesday;
	exports.utcTuesdays = utcTuesdays;
	exports.utcWednesday = utcWednesday;
	exports.utcWednesdays = utcWednesdays;
	exports.utcThursday = utcThursday;
	exports.utcThursdays = utcThursdays;
	exports.utcFriday = utcFriday;
	exports.utcFridays = utcFridays;
	exports.utcSaturday = utcSaturday;
	exports.utcSaturdays = utcSaturdays;
	exports.utcMonth = utcMonth;
	exports.utcMonths = utcMonths;
	exports.utcYear = utcYear;
	exports.utcYears = utcYears;
	
	Object.defineProperty(exports, '__esModule', { value: true });
	
	})));


/***/ }),
/* 14 */
/***/ (function(module, exports, __webpack_require__) {

	// https://d3js.org/d3-time-format/ Version 2.0.5. Copyright 2017 Mike Bostock.
	(function (global, factory) {
		 true ? factory(exports, __webpack_require__(13)) :
		typeof define === 'function' && define.amd ? define(['exports', 'd3-time'], factory) :
		(factory((global.d3 = global.d3 || {}),global.d3));
	}(this, (function (exports,d3Time) { 'use strict';
	
	function localDate(d) {
	  if (0 <= d.y && d.y < 100) {
	    var date = new Date(-1, d.m, d.d, d.H, d.M, d.S, d.L);
	    date.setFullYear(d.y);
	    return date;
	  }
	  return new Date(d.y, d.m, d.d, d.H, d.M, d.S, d.L);
	}
	
	function utcDate(d) {
	  if (0 <= d.y && d.y < 100) {
	    var date = new Date(Date.UTC(-1, d.m, d.d, d.H, d.M, d.S, d.L));
	    date.setUTCFullYear(d.y);
	    return date;
	  }
	  return new Date(Date.UTC(d.y, d.m, d.d, d.H, d.M, d.S, d.L));
	}
	
	function newYear(y) {
	  return {y: y, m: 0, d: 1, H: 0, M: 0, S: 0, L: 0};
	}
	
	function formatLocale(locale) {
	  var locale_dateTime = locale.dateTime,
	      locale_date = locale.date,
	      locale_time = locale.time,
	      locale_periods = locale.periods,
	      locale_weekdays = locale.days,
	      locale_shortWeekdays = locale.shortDays,
	      locale_months = locale.months,
	      locale_shortMonths = locale.shortMonths;
	
	  var periodRe = formatRe(locale_periods),
	      periodLookup = formatLookup(locale_periods),
	      weekdayRe = formatRe(locale_weekdays),
	      weekdayLookup = formatLookup(locale_weekdays),
	      shortWeekdayRe = formatRe(locale_shortWeekdays),
	      shortWeekdayLookup = formatLookup(locale_shortWeekdays),
	      monthRe = formatRe(locale_months),
	      monthLookup = formatLookup(locale_months),
	      shortMonthRe = formatRe(locale_shortMonths),
	      shortMonthLookup = formatLookup(locale_shortMonths);
	
	  var formats = {
	    "a": formatShortWeekday,
	    "A": formatWeekday,
	    "b": formatShortMonth,
	    "B": formatMonth,
	    "c": null,
	    "d": formatDayOfMonth,
	    "e": formatDayOfMonth,
	    "H": formatHour24,
	    "I": formatHour12,
	    "j": formatDayOfYear,
	    "L": formatMilliseconds,
	    "m": formatMonthNumber,
	    "M": formatMinutes,
	    "p": formatPeriod,
	    "S": formatSeconds,
	    "U": formatWeekNumberSunday,
	    "w": formatWeekdayNumber,
	    "W": formatWeekNumberMonday,
	    "x": null,
	    "X": null,
	    "y": formatYear,
	    "Y": formatFullYear,
	    "Z": formatZone,
	    "%": formatLiteralPercent
	  };
	
	  var utcFormats = {
	    "a": formatUTCShortWeekday,
	    "A": formatUTCWeekday,
	    "b": formatUTCShortMonth,
	    "B": formatUTCMonth,
	    "c": null,
	    "d": formatUTCDayOfMonth,
	    "e": formatUTCDayOfMonth,
	    "H": formatUTCHour24,
	    "I": formatUTCHour12,
	    "j": formatUTCDayOfYear,
	    "L": formatUTCMilliseconds,
	    "m": formatUTCMonthNumber,
	    "M": formatUTCMinutes,
	    "p": formatUTCPeriod,
	    "S": formatUTCSeconds,
	    "U": formatUTCWeekNumberSunday,
	    "w": formatUTCWeekdayNumber,
	    "W": formatUTCWeekNumberMonday,
	    "x": null,
	    "X": null,
	    "y": formatUTCYear,
	    "Y": formatUTCFullYear,
	    "Z": formatUTCZone,
	    "%": formatLiteralPercent
	  };
	
	  var parses = {
	    "a": parseShortWeekday,
	    "A": parseWeekday,
	    "b": parseShortMonth,
	    "B": parseMonth,
	    "c": parseLocaleDateTime,
	    "d": parseDayOfMonth,
	    "e": parseDayOfMonth,
	    "H": parseHour24,
	    "I": parseHour24,
	    "j": parseDayOfYear,
	    "L": parseMilliseconds,
	    "m": parseMonthNumber,
	    "M": parseMinutes,
	    "p": parsePeriod,
	    "S": parseSeconds,
	    "U": parseWeekNumberSunday,
	    "w": parseWeekdayNumber,
	    "W": parseWeekNumberMonday,
	    "x": parseLocaleDate,
	    "X": parseLocaleTime,
	    "y": parseYear,
	    "Y": parseFullYear,
	    "Z": parseZone,
	    "%": parseLiteralPercent
	  };
	
	  // These recursive directive definitions must be deferred.
	  formats.x = newFormat(locale_date, formats);
	  formats.X = newFormat(locale_time, formats);
	  formats.c = newFormat(locale_dateTime, formats);
	  utcFormats.x = newFormat(locale_date, utcFormats);
	  utcFormats.X = newFormat(locale_time, utcFormats);
	  utcFormats.c = newFormat(locale_dateTime, utcFormats);
	
	  function newFormat(specifier, formats) {
	    return function(date) {
	      var string = [],
	          i = -1,
	          j = 0,
	          n = specifier.length,
	          c,
	          pad,
	          format;
	
	      if (!(date instanceof Date)) date = new Date(+date);
	
	      while (++i < n) {
	        if (specifier.charCodeAt(i) === 37) {
	          string.push(specifier.slice(j, i));
	          if ((pad = pads[c = specifier.charAt(++i)]) != null) c = specifier.charAt(++i);
	          else pad = c === "e" ? " " : "0";
	          if (format = formats[c]) c = format(date, pad);
	          string.push(c);
	          j = i + 1;
	        }
	      }
	
	      string.push(specifier.slice(j, i));
	      return string.join("");
	    };
	  }
	
	  function newParse(specifier, newDate) {
	    return function(string) {
	      var d = newYear(1900),
	          i = parseSpecifier(d, specifier, string += "", 0);
	      if (i != string.length) return null;
	
	      // The am-pm flag is 0 for AM, and 1 for PM.
	      if ("p" in d) d.H = d.H % 12 + d.p * 12;
	
	      // Convert day-of-week and week-of-year to day-of-year.
	      if ("W" in d || "U" in d) {
	        if (!("w" in d)) d.w = "W" in d ? 1 : 0;
	        var day = "Z" in d ? utcDate(newYear(d.y)).getUTCDay() : newDate(newYear(d.y)).getDay();
	        d.m = 0;
	        d.d = "W" in d ? (d.w + 6) % 7 + d.W * 7 - (day + 5) % 7 : d.w + d.U * 7 - (day + 6) % 7;
	      }
	
	      // If a time zone is specified, all fields are interpreted as UTC and then
	      // offset according to the specified time zone.
	      if ("Z" in d) {
	        d.H += d.Z / 100 | 0;
	        d.M += d.Z % 100;
	        return utcDate(d);
	      }
	
	      // Otherwise, all fields are in local time.
	      return newDate(d);
	    };
	  }
	
	  function parseSpecifier(d, specifier, string, j) {
	    var i = 0,
	        n = specifier.length,
	        m = string.length,
	        c,
	        parse;
	
	    while (i < n) {
	      if (j >= m) return -1;
	      c = specifier.charCodeAt(i++);
	      if (c === 37) {
	        c = specifier.charAt(i++);
	        parse = parses[c in pads ? specifier.charAt(i++) : c];
	        if (!parse || ((j = parse(d, string, j)) < 0)) return -1;
	      } else if (c != string.charCodeAt(j++)) {
	        return -1;
	      }
	    }
	
	    return j;
	  }
	
	  function parsePeriod(d, string, i) {
	    var n = periodRe.exec(string.slice(i));
	    return n ? (d.p = periodLookup[n[0].toLowerCase()], i + n[0].length) : -1;
	  }
	
	  function parseShortWeekday(d, string, i) {
	    var n = shortWeekdayRe.exec(string.slice(i));
	    return n ? (d.w = shortWeekdayLookup[n[0].toLowerCase()], i + n[0].length) : -1;
	  }
	
	  function parseWeekday(d, string, i) {
	    var n = weekdayRe.exec(string.slice(i));
	    return n ? (d.w = weekdayLookup[n[0].toLowerCase()], i + n[0].length) : -1;
	  }
	
	  function parseShortMonth(d, string, i) {
	    var n = shortMonthRe.exec(string.slice(i));
	    return n ? (d.m = shortMonthLookup[n[0].toLowerCase()], i + n[0].length) : -1;
	  }
	
	  function parseMonth(d, string, i) {
	    var n = monthRe.exec(string.slice(i));
	    return n ? (d.m = monthLookup[n[0].toLowerCase()], i + n[0].length) : -1;
	  }
	
	  function parseLocaleDateTime(d, string, i) {
	    return parseSpecifier(d, locale_dateTime, string, i);
	  }
	
	  function parseLocaleDate(d, string, i) {
	    return parseSpecifier(d, locale_date, string, i);
	  }
	
	  function parseLocaleTime(d, string, i) {
	    return parseSpecifier(d, locale_time, string, i);
	  }
	
	  function formatShortWeekday(d) {
	    return locale_shortWeekdays[d.getDay()];
	  }
	
	  function formatWeekday(d) {
	    return locale_weekdays[d.getDay()];
	  }
	
	  function formatShortMonth(d) {
	    return locale_shortMonths[d.getMonth()];
	  }
	
	  function formatMonth(d) {
	    return locale_months[d.getMonth()];
	  }
	
	  function formatPeriod(d) {
	    return locale_periods[+(d.getHours() >= 12)];
	  }
	
	  function formatUTCShortWeekday(d) {
	    return locale_shortWeekdays[d.getUTCDay()];
	  }
	
	  function formatUTCWeekday(d) {
	    return locale_weekdays[d.getUTCDay()];
	  }
	
	  function formatUTCShortMonth(d) {
	    return locale_shortMonths[d.getUTCMonth()];
	  }
	
	  function formatUTCMonth(d) {
	    return locale_months[d.getUTCMonth()];
	  }
	
	  function formatUTCPeriod(d) {
	    return locale_periods[+(d.getUTCHours() >= 12)];
	  }
	
	  return {
	    format: function(specifier) {
	      var f = newFormat(specifier += "", formats);
	      f.toString = function() { return specifier; };
	      return f;
	    },
	    parse: function(specifier) {
	      var p = newParse(specifier += "", localDate);
	      p.toString = function() { return specifier; };
	      return p;
	    },
	    utcFormat: function(specifier) {
	      var f = newFormat(specifier += "", utcFormats);
	      f.toString = function() { return specifier; };
	      return f;
	    },
	    utcParse: function(specifier) {
	      var p = newParse(specifier, utcDate);
	      p.toString = function() { return specifier; };
	      return p;
	    }
	  };
	}
	
	var pads = {"-": "", "_": " ", "0": "0"};
	var numberRe = /^\s*\d+/;
	var percentRe = /^%/;
	var requoteRe = /[\\\^\$\*\+\?\|\[\]\(\)\.\{\}]/g;
	
	function pad(value, fill, width) {
	  var sign = value < 0 ? "-" : "",
	      string = (sign ? -value : value) + "",
	      length = string.length;
	  return sign + (length < width ? new Array(width - length + 1).join(fill) + string : string);
	}
	
	function requote(s) {
	  return s.replace(requoteRe, "\\$&");
	}
	
	function formatRe(names) {
	  return new RegExp("^(?:" + names.map(requote).join("|") + ")", "i");
	}
	
	function formatLookup(names) {
	  var map = {}, i = -1, n = names.length;
	  while (++i < n) map[names[i].toLowerCase()] = i;
	  return map;
	}
	
	function parseWeekdayNumber(d, string, i) {
	  var n = numberRe.exec(string.slice(i, i + 1));
	  return n ? (d.w = +n[0], i + n[0].length) : -1;
	}
	
	function parseWeekNumberSunday(d, string, i) {
	  var n = numberRe.exec(string.slice(i));
	  return n ? (d.U = +n[0], i + n[0].length) : -1;
	}
	
	function parseWeekNumberMonday(d, string, i) {
	  var n = numberRe.exec(string.slice(i));
	  return n ? (d.W = +n[0], i + n[0].length) : -1;
	}
	
	function parseFullYear(d, string, i) {
	  var n = numberRe.exec(string.slice(i, i + 4));
	  return n ? (d.y = +n[0], i + n[0].length) : -1;
	}
	
	function parseYear(d, string, i) {
	  var n = numberRe.exec(string.slice(i, i + 2));
	  return n ? (d.y = +n[0] + (+n[0] > 68 ? 1900 : 2000), i + n[0].length) : -1;
	}
	
	function parseZone(d, string, i) {
	  var n = /^(Z)|([+-]\d\d)(?:\:?(\d\d))?/.exec(string.slice(i, i + 6));
	  return n ? (d.Z = n[1] ? 0 : -(n[2] + (n[3] || "00")), i + n[0].length) : -1;
	}
	
	function parseMonthNumber(d, string, i) {
	  var n = numberRe.exec(string.slice(i, i + 2));
	  return n ? (d.m = n[0] - 1, i + n[0].length) : -1;
	}
	
	function parseDayOfMonth(d, string, i) {
	  var n = numberRe.exec(string.slice(i, i + 2));
	  return n ? (d.d = +n[0], i + n[0].length) : -1;
	}
	
	function parseDayOfYear(d, string, i) {
	  var n = numberRe.exec(string.slice(i, i + 3));
	  return n ? (d.m = 0, d.d = +n[0], i + n[0].length) : -1;
	}
	
	function parseHour24(d, string, i) {
	  var n = numberRe.exec(string.slice(i, i + 2));
	  return n ? (d.H = +n[0], i + n[0].length) : -1;
	}
	
	function parseMinutes(d, string, i) {
	  var n = numberRe.exec(string.slice(i, i + 2));
	  return n ? (d.M = +n[0], i + n[0].length) : -1;
	}
	
	function parseSeconds(d, string, i) {
	  var n = numberRe.exec(string.slice(i, i + 2));
	  return n ? (d.S = +n[0], i + n[0].length) : -1;
	}
	
	function parseMilliseconds(d, string, i) {
	  var n = numberRe.exec(string.slice(i, i + 3));
	  return n ? (d.L = +n[0], i + n[0].length) : -1;
	}
	
	function parseLiteralPercent(d, string, i) {
	  var n = percentRe.exec(string.slice(i, i + 1));
	  return n ? i + n[0].length : -1;
	}
	
	function formatDayOfMonth(d, p) {
	  return pad(d.getDate(), p, 2);
	}
	
	function formatHour24(d, p) {
	  return pad(d.getHours(), p, 2);
	}
	
	function formatHour12(d, p) {
	  return pad(d.getHours() % 12 || 12, p, 2);
	}
	
	function formatDayOfYear(d, p) {
	  return pad(1 + d3Time.timeDay.count(d3Time.timeYear(d), d), p, 3);
	}
	
	function formatMilliseconds(d, p) {
	  return pad(d.getMilliseconds(), p, 3);
	}
	
	function formatMonthNumber(d, p) {
	  return pad(d.getMonth() + 1, p, 2);
	}
	
	function formatMinutes(d, p) {
	  return pad(d.getMinutes(), p, 2);
	}
	
	function formatSeconds(d, p) {
	  return pad(d.getSeconds(), p, 2);
	}
	
	function formatWeekNumberSunday(d, p) {
	  return pad(d3Time.timeSunday.count(d3Time.timeYear(d), d), p, 2);
	}
	
	function formatWeekdayNumber(d) {
	  return d.getDay();
	}
	
	function formatWeekNumberMonday(d, p) {
	  return pad(d3Time.timeMonday.count(d3Time.timeYear(d), d), p, 2);
	}
	
	function formatYear(d, p) {
	  return pad(d.getFullYear() % 100, p, 2);
	}
	
	function formatFullYear(d, p) {
	  return pad(d.getFullYear() % 10000, p, 4);
	}
	
	function formatZone(d) {
	  var z = d.getTimezoneOffset();
	  return (z > 0 ? "-" : (z *= -1, "+"))
	      + pad(z / 60 | 0, "0", 2)
	      + pad(z % 60, "0", 2);
	}
	
	function formatUTCDayOfMonth(d, p) {
	  return pad(d.getUTCDate(), p, 2);
	}
	
	function formatUTCHour24(d, p) {
	  return pad(d.getUTCHours(), p, 2);
	}
	
	function formatUTCHour12(d, p) {
	  return pad(d.getUTCHours() % 12 || 12, p, 2);
	}
	
	function formatUTCDayOfYear(d, p) {
	  return pad(1 + d3Time.utcDay.count(d3Time.utcYear(d), d), p, 3);
	}
	
	function formatUTCMilliseconds(d, p) {
	  return pad(d.getUTCMilliseconds(), p, 3);
	}
	
	function formatUTCMonthNumber(d, p) {
	  return pad(d.getUTCMonth() + 1, p, 2);
	}
	
	function formatUTCMinutes(d, p) {
	  return pad(d.getUTCMinutes(), p, 2);
	}
	
	function formatUTCSeconds(d, p) {
	  return pad(d.getUTCSeconds(), p, 2);
	}
	
	function formatUTCWeekNumberSunday(d, p) {
	  return pad(d3Time.utcSunday.count(d3Time.utcYear(d), d), p, 2);
	}
	
	function formatUTCWeekdayNumber(d) {
	  return d.getUTCDay();
	}
	
	function formatUTCWeekNumberMonday(d, p) {
	  return pad(d3Time.utcMonday.count(d3Time.utcYear(d), d), p, 2);
	}
	
	function formatUTCYear(d, p) {
	  return pad(d.getUTCFullYear() % 100, p, 2);
	}
	
	function formatUTCFullYear(d, p) {
	  return pad(d.getUTCFullYear() % 10000, p, 4);
	}
	
	function formatUTCZone() {
	  return "+0000";
	}
	
	function formatLiteralPercent() {
	  return "%";
	}
	
	var locale$1;
	
	
	
	
	
	defaultLocale({
	  dateTime: "%x, %X",
	  date: "%-m/%-d/%Y",
	  time: "%-I:%M:%S %p",
	  periods: ["AM", "PM"],
	  days: ["Sunday", "Monday", "Tuesday", "Wednesday", "Thursday", "Friday", "Saturday"],
	  shortDays: ["Sun", "Mon", "Tue", "Wed", "Thu", "Fri", "Sat"],
	  months: ["January", "February", "March", "April", "May", "June", "July", "August", "September", "October", "November", "December"],
	  shortMonths: ["Jan", "Feb", "Mar", "Apr", "May", "Jun", "Jul", "Aug", "Sep", "Oct", "Nov", "Dec"]
	});
	
	function defaultLocale(definition) {
	  locale$1 = formatLocale(definition);
	  exports.timeFormat = locale$1.format;
	  exports.timeParse = locale$1.parse;
	  exports.utcFormat = locale$1.utcFormat;
	  exports.utcParse = locale$1.utcParse;
	  return locale$1;
	}
	
	var isoSpecifier = "%Y-%m-%dT%H:%M:%S.%LZ";
	
	function formatIsoNative(date) {
	  return date.toISOString();
	}
	
	var formatIso = Date.prototype.toISOString
	    ? formatIsoNative
	    : exports.utcFormat(isoSpecifier);
	
	function parseIsoNative(string) {
	  var date = new Date(string);
	  return isNaN(date) ? null : date;
	}
	
	var parseIso = +new Date("2000-01-01T00:00:00.000Z")
	    ? parseIsoNative
	    : exports.utcParse(isoSpecifier);
	
	exports.timeFormatDefaultLocale = defaultLocale;
	exports.timeFormatLocale = formatLocale;
	exports.isoFormat = formatIso;
	exports.isoParse = parseIso;
	
	Object.defineProperty(exports, '__esModule', { value: true });
	
	})));


/***/ }),
/* 15 */
/***/ (function(module, exports, __webpack_require__) {

	// https://d3js.org/d3-transition/ Version 1.1.0. Copyright 2017 Mike Bostock.
	(function (global, factory) {
		 true ? factory(exports, __webpack_require__(1), __webpack_require__(8), __webpack_require__(16), __webpack_require__(12), __webpack_require__(7), __webpack_require__(5)) :
		typeof define === 'function' && define.amd ? define(['exports', 'd3-selection', 'd3-dispatch', 'd3-timer', 'd3-interpolate', 'd3-color', 'd3-ease'], factory) :
		(factory((global.d3 = global.d3 || {}),global.d3,global.d3,global.d3,global.d3,global.d3,global.d3));
	}(this, (function (exports,d3Selection,d3Dispatch,d3Timer,d3Interpolate,d3Color,d3Ease) { 'use strict';
	
	var emptyOn = d3Dispatch.dispatch("start", "end", "interrupt");
	var emptyTween = [];
	
	var CREATED = 0;
	var SCHEDULED = 1;
	var STARTING = 2;
	var STARTED = 3;
	var RUNNING = 4;
	var ENDING = 5;
	var ENDED = 6;
	
	var schedule = function(node, name, id, index, group, timing) {
	  var schedules = node.__transition;
	  if (!schedules) node.__transition = {};
	  else if (id in schedules) return;
	  create(node, id, {
	    name: name,
	    index: index, // For context during callback.
	    group: group, // For context during callback.
	    on: emptyOn,
	    tween: emptyTween,
	    time: timing.time,
	    delay: timing.delay,
	    duration: timing.duration,
	    ease: timing.ease,
	    timer: null,
	    state: CREATED
	  });
	};
	
	function init(node, id) {
	  var schedule = node.__transition;
	  if (!schedule || !(schedule = schedule[id]) || schedule.state > CREATED) throw new Error("too late");
	  return schedule;
	}
	
	function set(node, id) {
	  var schedule = node.__transition;
	  if (!schedule || !(schedule = schedule[id]) || schedule.state > STARTING) throw new Error("too late");
	  return schedule;
	}
	
	function get(node, id) {
	  var schedule = node.__transition;
	  if (!schedule || !(schedule = schedule[id])) throw new Error("too late");
	  return schedule;
	}
	
	function create(node, id, self) {
	  var schedules = node.__transition,
	      tween;
	
	  // Initialize the self timer when the transition is created.
	  // Note the actual delay is not known until the first callback!
	  schedules[id] = self;
	  self.timer = d3Timer.timer(schedule, 0, self.time);
	
	  function schedule(elapsed) {
	    self.state = SCHEDULED;
	    self.timer.restart(start, self.delay, self.time);
	
	    // If the elapsed delay is less than our first sleep, start immediately.
	    if (self.delay <= elapsed) start(elapsed - self.delay);
	  }
	
	  function start(elapsed) {
	    var i, j, n, o;
	
	    // If the state is not SCHEDULED, then we previously errored on start.
	    if (self.state !== SCHEDULED) return stop();
	
	    for (i in schedules) {
	      o = schedules[i];
	      if (o.name !== self.name) continue;
	
	      // While this element already has a starting transition during this frame,
	      // defer starting an interrupting transition until that transition has a
	      // chance to tick (and possibly end); see d3/d3-transition#54!
	      if (o.state === STARTED) return d3Timer.timeout(start);
	
	      // Interrupt the active transition, if any.
	      // Dispatch the interrupt event.
	      if (o.state === RUNNING) {
	        o.state = ENDED;
	        o.timer.stop();
	        o.on.call("interrupt", node, node.__data__, o.index, o.group);
	        delete schedules[i];
	      }
	
	      // Cancel any pre-empted transitions. No interrupt event is dispatched
	      // because the cancelled transitions never started. Note that this also
	      // removes this transition from the pending list!
	      else if (+i < id) {
	        o.state = ENDED;
	        o.timer.stop();
	        delete schedules[i];
	      }
	    }
	
	    // Defer the first tick to end of the current frame; see d3/d3#1576.
	    // Note the transition may be canceled after start and before the first tick!
	    // Note this must be scheduled before the start event; see d3/d3-transition#16!
	    // Assuming this is successful, subsequent callbacks go straight to tick.
	    d3Timer.timeout(function() {
	      if (self.state === STARTED) {
	        self.state = RUNNING;
	        self.timer.restart(tick, self.delay, self.time);
	        tick(elapsed);
	      }
	    });
	
	    // Dispatch the start event.
	    // Note this must be done before the tween are initialized.
	    self.state = STARTING;
	    self.on.call("start", node, node.__data__, self.index, self.group);
	    if (self.state !== STARTING) return; // interrupted
	    self.state = STARTED;
	
	    // Initialize the tween, deleting null tween.
	    tween = new Array(n = self.tween.length);
	    for (i = 0, j = -1; i < n; ++i) {
	      if (o = self.tween[i].value.call(node, node.__data__, self.index, self.group)) {
	        tween[++j] = o;
	      }
	    }
	    tween.length = j + 1;
	  }
	
	  function tick(elapsed) {
	    var t = elapsed < self.duration ? self.ease.call(null, elapsed / self.duration) : (self.timer.restart(stop), self.state = ENDING, 1),
	        i = -1,
	        n = tween.length;
	
	    while (++i < n) {
	      tween[i].call(null, t);
	    }
	
	    // Dispatch the end event.
	    if (self.state === ENDING) {
	      self.on.call("end", node, node.__data__, self.index, self.group);
	      stop();
	    }
	  }
	
	  function stop() {
	    self.state = ENDED;
	    self.timer.stop();
	    delete schedules[id];
	    for (var i in schedules) return; // eslint-disable-line no-unused-vars
	    delete node.__transition;
	  }
	}
	
	var interrupt = function(node, name) {
	  var schedules = node.__transition,
	      schedule,
	      active,
	      empty = true,
	      i;
	
	  if (!schedules) return;
	
	  name = name == null ? null : name + "";
	
	  for (i in schedules) {
	    if ((schedule = schedules[i]).name !== name) { empty = false; continue; }
	    active = schedule.state > STARTING && schedule.state < ENDING;
	    schedule.state = ENDED;
	    schedule.timer.stop();
	    if (active) schedule.on.call("interrupt", node, node.__data__, schedule.index, schedule.group);
	    delete schedules[i];
	  }
	
	  if (empty) delete node.__transition;
	};
	
	var selection_interrupt = function(name) {
	  return this.each(function() {
	    interrupt(this, name);
	  });
	};
	
	function tweenRemove(id, name) {
	  var tween0, tween1;
	  return function() {
	    var schedule = set(this, id),
	        tween = schedule.tween;
	
	    // If this node shared tween with the previous node,
	    // just assign the updated shared tween and we’re done!
	    // Otherwise, copy-on-write.
	    if (tween !== tween0) {
	      tween1 = tween0 = tween;
	      for (var i = 0, n = tween1.length; i < n; ++i) {
	        if (tween1[i].name === name) {
	          tween1 = tween1.slice();
	          tween1.splice(i, 1);
	          break;
	        }
	      }
	    }
	
	    schedule.tween = tween1;
	  };
	}
	
	function tweenFunction(id, name, value) {
	  var tween0, tween1;
	  if (typeof value !== "function") throw new Error;
	  return function() {
	    var schedule = set(this, id),
	        tween = schedule.tween;
	
	    // If this node shared tween with the previous node,
	    // just assign the updated shared tween and we’re done!
	    // Otherwise, copy-on-write.
	    if (tween !== tween0) {
	      tween1 = (tween0 = tween).slice();
	      for (var t = {name: name, value: value}, i = 0, n = tween1.length; i < n; ++i) {
	        if (tween1[i].name === name) {
	          tween1[i] = t;
	          break;
	        }
	      }
	      if (i === n) tween1.push(t);
	    }
	
	    schedule.tween = tween1;
	  };
	}
	
	var transition_tween = function(name, value) {
	  var id = this._id;
	
	  name += "";
	
	  if (arguments.length < 2) {
	    var tween = get(this.node(), id).tween;
	    for (var i = 0, n = tween.length, t; i < n; ++i) {
	      if ((t = tween[i]).name === name) {
	        return t.value;
	      }
	    }
	    return null;
	  }
	
	  return this.each((value == null ? tweenRemove : tweenFunction)(id, name, value));
	};
	
	function tweenValue(transition, name, value) {
	  var id = transition._id;
	
	  transition.each(function() {
	    var schedule = set(this, id);
	    (schedule.value || (schedule.value = {}))[name] = value.apply(this, arguments);
	  });
	
	  return function(node) {
	    return get(node, id).value[name];
	  };
	}
	
	var interpolate = function(a, b) {
	  var c;
	  return (typeof b === "number" ? d3Interpolate.interpolateNumber
	      : b instanceof d3Color.color ? d3Interpolate.interpolateRgb
	      : (c = d3Color.color(b)) ? (b = c, d3Interpolate.interpolateRgb)
	      : d3Interpolate.interpolateString)(a, b);
	};
	
	function attrRemove(name) {
	  return function() {
	    this.removeAttribute(name);
	  };
	}
	
	function attrRemoveNS(fullname) {
	  return function() {
	    this.removeAttributeNS(fullname.space, fullname.local);
	  };
	}
	
	function attrConstant(name, interpolate$$1, value1) {
	  var value00,
	      interpolate0;
	  return function() {
	    var value0 = this.getAttribute(name);
	    return value0 === value1 ? null
	        : value0 === value00 ? interpolate0
	        : interpolate0 = interpolate$$1(value00 = value0, value1);
	  };
	}
	
	function attrConstantNS(fullname, interpolate$$1, value1) {
	  var value00,
	      interpolate0;
	  return function() {
	    var value0 = this.getAttributeNS(fullname.space, fullname.local);
	    return value0 === value1 ? null
	        : value0 === value00 ? interpolate0
	        : interpolate0 = interpolate$$1(value00 = value0, value1);
	  };
	}
	
	function attrFunction(name, interpolate$$1, value) {
	  var value00,
	      value10,
	      interpolate0;
	  return function() {
	    var value0, value1 = value(this);
	    if (value1 == null) return void this.removeAttribute(name);
	    value0 = this.getAttribute(name);
	    return value0 === value1 ? null
	        : value0 === value00 && value1 === value10 ? interpolate0
	        : interpolate0 = interpolate$$1(value00 = value0, value10 = value1);
	  };
	}
	
	function attrFunctionNS(fullname, interpolate$$1, value) {
	  var value00,
	      value10,
	      interpolate0;
	  return function() {
	    var value0, value1 = value(this);
	    if (value1 == null) return void this.removeAttributeNS(fullname.space, fullname.local);
	    value0 = this.getAttributeNS(fullname.space, fullname.local);
	    return value0 === value1 ? null
	        : value0 === value00 && value1 === value10 ? interpolate0
	        : interpolate0 = interpolate$$1(value00 = value0, value10 = value1);
	  };
	}
	
	var transition_attr = function(name, value) {
	  var fullname = d3Selection.namespace(name), i = fullname === "transform" ? d3Interpolate.interpolateTransformSvg : interpolate;
	  return this.attrTween(name, typeof value === "function"
	      ? (fullname.local ? attrFunctionNS : attrFunction)(fullname, i, tweenValue(this, "attr." + name, value))
	      : value == null ? (fullname.local ? attrRemoveNS : attrRemove)(fullname)
	      : (fullname.local ? attrConstantNS : attrConstant)(fullname, i, value + ""));
	};
	
	function attrTweenNS(fullname, value) {
	  function tween() {
	    var node = this, i = value.apply(node, arguments);
	    return i && function(t) {
	      node.setAttributeNS(fullname.space, fullname.local, i(t));
	    };
	  }
	  tween._value = value;
	  return tween;
	}
	
	function attrTween(name, value) {
	  function tween() {
	    var node = this, i = value.apply(node, arguments);
	    return i && function(t) {
	      node.setAttribute(name, i(t));
	    };
	  }
	  tween._value = value;
	  return tween;
	}
	
	var transition_attrTween = function(name, value) {
	  var key = "attr." + name;
	  if (arguments.length < 2) return (key = this.tween(key)) && key._value;
	  if (value == null) return this.tween(key, null);
	  if (typeof value !== "function") throw new Error;
	  var fullname = d3Selection.namespace(name);
	  return this.tween(key, (fullname.local ? attrTweenNS : attrTween)(fullname, value));
	};
	
	function delayFunction(id, value) {
	  return function() {
	    init(this, id).delay = +value.apply(this, arguments);
	  };
	}
	
	function delayConstant(id, value) {
	  return value = +value, function() {
	    init(this, id).delay = value;
	  };
	}
	
	var transition_delay = function(value) {
	  var id = this._id;
	
	  return arguments.length
	      ? this.each((typeof value === "function"
	          ? delayFunction
	          : delayConstant)(id, value))
	      : get(this.node(), id).delay;
	};
	
	function durationFunction(id, value) {
	  return function() {
	    set(this, id).duration = +value.apply(this, arguments);
	  };
	}
	
	function durationConstant(id, value) {
	  return value = +value, function() {
	    set(this, id).duration = value;
	  };
	}
	
	var transition_duration = function(value) {
	  var id = this._id;
	
	  return arguments.length
	      ? this.each((typeof value === "function"
	          ? durationFunction
	          : durationConstant)(id, value))
	      : get(this.node(), id).duration;
	};
	
	function easeConstant(id, value) {
	  if (typeof value !== "function") throw new Error;
	  return function() {
	    set(this, id).ease = value;
	  };
	}
	
	var transition_ease = function(value) {
	  var id = this._id;
	
	  return arguments.length
	      ? this.each(easeConstant(id, value))
	      : get(this.node(), id).ease;
	};
	
	var transition_filter = function(match) {
	  if (typeof match !== "function") match = d3Selection.matcher(match);
	
	  for (var groups = this._groups, m = groups.length, subgroups = new Array(m), j = 0; j < m; ++j) {
	    for (var group = groups[j], n = group.length, subgroup = subgroups[j] = [], node, i = 0; i < n; ++i) {
	      if ((node = group[i]) && match.call(node, node.__data__, i, group)) {
	        subgroup.push(node);
	      }
	    }
	  }
	
	  return new Transition(subgroups, this._parents, this._name, this._id);
	};
	
	var transition_merge = function(transition) {
	  if (transition._id !== this._id) throw new Error;
	
	  for (var groups0 = this._groups, groups1 = transition._groups, m0 = groups0.length, m1 = groups1.length, m = Math.min(m0, m1), merges = new Array(m0), j = 0; j < m; ++j) {
	    for (var group0 = groups0[j], group1 = groups1[j], n = group0.length, merge = merges[j] = new Array(n), node, i = 0; i < n; ++i) {
	      if (node = group0[i] || group1[i]) {
	        merge[i] = node;
	      }
	    }
	  }
	
	  for (; j < m0; ++j) {
	    merges[j] = groups0[j];
	  }
	
	  return new Transition(merges, this._parents, this._name, this._id);
	};
	
	function start(name) {
	  return (name + "").trim().split(/^|\s+/).every(function(t) {
	    var i = t.indexOf(".");
	    if (i >= 0) t = t.slice(0, i);
	    return !t || t === "start";
	  });
	}
	
	function onFunction(id, name, listener) {
	  var on0, on1, sit = start(name) ? init : set;
	  return function() {
	    var schedule = sit(this, id),
	        on = schedule.on;
	
	    // If this node shared a dispatch with the previous node,
	    // just assign the updated shared dispatch and we’re done!
	    // Otherwise, copy-on-write.
	    if (on !== on0) (on1 = (on0 = on).copy()).on(name, listener);
	
	    schedule.on = on1;
	  };
	}
	
	var transition_on = function(name, listener) {
	  var id = this._id;
	
	  return arguments.length < 2
	      ? get(this.node(), id).on.on(name)
	      : this.each(onFunction(id, name, listener));
	};
	
	function removeFunction(id) {
	  return function() {
	    var parent = this.parentNode;
	    for (var i in this.__transition) if (+i !== id) return;
	    if (parent) parent.removeChild(this);
	  };
	}
	
	var transition_remove = function() {
	  return this.on("end.remove", removeFunction(this._id));
	};
	
	var transition_select = function(select) {
	  var name = this._name,
	      id = this._id;
	
	  if (typeof select !== "function") select = d3Selection.selector(select);
	
	  for (var groups = this._groups, m = groups.length, subgroups = new Array(m), j = 0; j < m; ++j) {
	    for (var group = groups[j], n = group.length, subgroup = subgroups[j] = new Array(n), node, subnode, i = 0; i < n; ++i) {
	      if ((node = group[i]) && (subnode = select.call(node, node.__data__, i, group))) {
	        if ("__data__" in node) subnode.__data__ = node.__data__;
	        subgroup[i] = subnode;
	        schedule(subgroup[i], name, id, i, subgroup, get(node, id));
	      }
	    }
	  }
	
	  return new Transition(subgroups, this._parents, name, id);
	};
	
	var transition_selectAll = function(select) {
	  var name = this._name,
	      id = this._id;
	
	  if (typeof select !== "function") select = d3Selection.selectorAll(select);
	
	  for (var groups = this._groups, m = groups.length, subgroups = [], parents = [], j = 0; j < m; ++j) {
	    for (var group = groups[j], n = group.length, node, i = 0; i < n; ++i) {
	      if (node = group[i]) {
	        for (var children = select.call(node, node.__data__, i, group), child, inherit = get(node, id), k = 0, l = children.length; k < l; ++k) {
	          if (child = children[k]) {
	            schedule(child, name, id, k, children, inherit);
	          }
	        }
	        subgroups.push(children);
	        parents.push(node);
	      }
	    }
	  }
	
	  return new Transition(subgroups, parents, name, id);
	};
	
	var Selection = d3Selection.selection.prototype.constructor;
	
	var transition_selection = function() {
	  return new Selection(this._groups, this._parents);
	};
	
	function styleRemove(name, interpolate$$1) {
	  var value00,
	      value10,
	      interpolate0;
	  return function() {
	    var value0 = d3Selection.style(this, name),
	        value1 = (this.style.removeProperty(name), d3Selection.style(this, name));
	    return value0 === value1 ? null
	        : value0 === value00 && value1 === value10 ? interpolate0
	        : interpolate0 = interpolate$$1(value00 = value0, value10 = value1);
	  };
	}
	
	function styleRemoveEnd(name) {
	  return function() {
	    this.style.removeProperty(name);
	  };
	}
	
	function styleConstant(name, interpolate$$1, value1) {
	  var value00,
	      interpolate0;
	  return function() {
	    var value0 = d3Selection.style(this, name);
	    return value0 === value1 ? null
	        : value0 === value00 ? interpolate0
	        : interpolate0 = interpolate$$1(value00 = value0, value1);
	  };
	}
	
	function styleFunction(name, interpolate$$1, value) {
	  var value00,
	      value10,
	      interpolate0;
	  return function() {
	    var value0 = d3Selection.style(this, name),
	        value1 = value(this);
	    if (value1 == null) value1 = (this.style.removeProperty(name), d3Selection.style(this, name));
	    return value0 === value1 ? null
	        : value0 === value00 && value1 === value10 ? interpolate0
	        : interpolate0 = interpolate$$1(value00 = value0, value10 = value1);
	  };
	}
	
	var transition_style = function(name, value, priority) {
	  var i = (name += "") === "transform" ? d3Interpolate.interpolateTransformCss : interpolate;
	  return value == null ? this
	          .styleTween(name, styleRemove(name, i))
	          .on("end.style." + name, styleRemoveEnd(name))
	      : this.styleTween(name, typeof value === "function"
	          ? styleFunction(name, i, tweenValue(this, "style." + name, value))
	          : styleConstant(name, i, value + ""), priority);
	};
	
	function styleTween(name, value, priority) {
	  function tween() {
	    var node = this, i = value.apply(node, arguments);
	    return i && function(t) {
	      node.style.setProperty(name, i(t), priority);
	    };
	  }
	  tween._value = value;
	  return tween;
	}
	
	var transition_styleTween = function(name, value, priority) {
	  var key = "style." + (name += "");
	  if (arguments.length < 2) return (key = this.tween(key)) && key._value;
	  if (value == null) return this.tween(key, null);
	  if (typeof value !== "function") throw new Error;
	  return this.tween(key, styleTween(name, value, priority == null ? "" : priority));
	};
	
	function textConstant(value) {
	  return function() {
	    this.textContent = value;
	  };
	}
	
	function textFunction(value) {
	  return function() {
	    var value1 = value(this);
	    this.textContent = value1 == null ? "" : value1;
	  };
	}
	
	var transition_text = function(value) {
	  return this.tween("text", typeof value === "function"
	      ? textFunction(tweenValue(this, "text", value))
	      : textConstant(value == null ? "" : value + ""));
	};
	
	var transition_transition = function() {
	  var name = this._name,
	      id0 = this._id,
	      id1 = newId();
	
	  for (var groups = this._groups, m = groups.length, j = 0; j < m; ++j) {
	    for (var group = groups[j], n = group.length, node, i = 0; i < n; ++i) {
	      if (node = group[i]) {
	        var inherit = get(node, id0);
	        schedule(node, name, id1, i, group, {
	          time: inherit.time + inherit.delay + inherit.duration,
	          delay: 0,
	          duration: inherit.duration,
	          ease: inherit.ease
	        });
	      }
	    }
	  }
	
	  return new Transition(groups, this._parents, name, id1);
	};
	
	var id = 0;
	
	function Transition(groups, parents, name, id) {
	  this._groups = groups;
	  this._parents = parents;
	  this._name = name;
	  this._id = id;
	}
	
	function transition(name) {
	  return d3Selection.selection().transition(name);
	}
	
	function newId() {
	  return ++id;
	}
	
	var selection_prototype = d3Selection.selection.prototype;
	
	Transition.prototype = transition.prototype = {
	  constructor: Transition,
	  select: transition_select,
	  selectAll: transition_selectAll,
	  filter: transition_filter,
	  merge: transition_merge,
	  selection: transition_selection,
	  transition: transition_transition,
	  call: selection_prototype.call,
	  nodes: selection_prototype.nodes,
	  node: selection_prototype.node,
	  size: selection_prototype.size,
	  empty: selection_prototype.empty,
	  each: selection_prototype.each,
	  on: transition_on,
	  attr: transition_attr,
	  attrTween: transition_attrTween,
	  style: transition_style,
	  styleTween: transition_styleTween,
	  text: transition_text,
	  remove: transition_remove,
	  tween: transition_tween,
	  delay: transition_delay,
	  duration: transition_duration,
	  ease: transition_ease
	};
	
	var defaultTiming = {
	  time: null, // Set on use.
	  delay: 0,
	  duration: 250,
	  ease: d3Ease.easeCubicInOut
	};
	
	function inherit(node, id) {
	  var timing;
	  while (!(timing = node.__transition) || !(timing = timing[id])) {
	    if (!(node = node.parentNode)) {
	      return defaultTiming.time = d3Timer.now(), defaultTiming;
	    }
	  }
	  return timing;
	}
	
	var selection_transition = function(name) {
	  var id,
	      timing;
	
	  if (name instanceof Transition) {
	    id = name._id, name = name._name;
	  } else {
	    id = newId(), (timing = defaultTiming).time = d3Timer.now(), name = name == null ? null : name + "";
	  }
	
	  for (var groups = this._groups, m = groups.length, j = 0; j < m; ++j) {
	    for (var group = groups[j], n = group.length, node, i = 0; i < n; ++i) {
	      if (node = group[i]) {
	        schedule(node, name, id, i, group, timing || inherit(node, id));
	      }
	    }
	  }
	
	  return new Transition(groups, this._parents, name, id);
	};
	
	d3Selection.selection.prototype.interrupt = selection_interrupt;
	d3Selection.selection.prototype.transition = selection_transition;
	
	var root = [null];
	
	var active = function(node, name) {
	  var schedules = node.__transition,
	      schedule,
	      i;
	
	  if (schedules) {
	    name = name == null ? null : name + "";
	    for (i in schedules) {
	      if ((schedule = schedules[i]).state > SCHEDULED && schedule.name === name) {
	        return new Transition([[node]], root, name, +i);
	      }
	    }
	  }
	
	  return null;
	};
	
	exports.transition = transition;
	exports.active = active;
	exports.interrupt = interrupt;
	
	Object.defineProperty(exports, '__esModule', { value: true });
	
	})));


/***/ }),
/* 16 */
/***/ (function(module, exports, __webpack_require__) {

	// https://d3js.org/d3-timer/ Version 1.0.5. Copyright 2017 Mike Bostock.
	(function (global, factory) {
		 true ? factory(exports) :
		typeof define === 'function' && define.amd ? define(['exports'], factory) :
		(factory((global.d3 = global.d3 || {})));
	}(this, (function (exports) { 'use strict';
	
	var frame = 0;
	var timeout = 0;
	var interval = 0;
	var pokeDelay = 1000;
	var taskHead;
	var taskTail;
	var clockLast = 0;
	var clockNow = 0;
	var clockSkew = 0;
	var clock = typeof performance === "object" && performance.now ? performance : Date;
	var setFrame = typeof requestAnimationFrame === "function" ? requestAnimationFrame : function(f) { setTimeout(f, 17); };
	
	function now() {
	  return clockNow || (setFrame(clearNow), clockNow = clock.now() + clockSkew);
	}
	
	function clearNow() {
	  clockNow = 0;
	}
	
	function Timer() {
	  this._call =
	  this._time =
	  this._next = null;
	}
	
	Timer.prototype = timer.prototype = {
	  constructor: Timer,
	  restart: function(callback, delay, time) {
	    if (typeof callback !== "function") throw new TypeError("callback is not a function");
	    time = (time == null ? now() : +time) + (delay == null ? 0 : +delay);
	    if (!this._next && taskTail !== this) {
	      if (taskTail) taskTail._next = this;
	      else taskHead = this;
	      taskTail = this;
	    }
	    this._call = callback;
	    this._time = time;
	    sleep();
	  },
	  stop: function() {
	    if (this._call) {
	      this._call = null;
	      this._time = Infinity;
	      sleep();
	    }
	  }
	};
	
	function timer(callback, delay, time) {
	  var t = new Timer;
	  t.restart(callback, delay, time);
	  return t;
	}
	
	function timerFlush() {
	  now(); // Get the current time, if not already set.
	  ++frame; // Pretend we’ve set an alarm, if we haven’t already.
	  var t = taskHead, e;
	  while (t) {
	    if ((e = clockNow - t._time) >= 0) t._call.call(null, e);
	    t = t._next;
	  }
	  --frame;
	}
	
	function wake() {
	  clockNow = (clockLast = clock.now()) + clockSkew;
	  frame = timeout = 0;
	  try {
	    timerFlush();
	  } finally {
	    frame = 0;
	    nap();
	    clockNow = 0;
	  }
	}
	
	function poke() {
	  var now = clock.now(), delay = now - clockLast;
	  if (delay > pokeDelay) clockSkew -= delay, clockLast = now;
	}
	
	function nap() {
	  var t0, t1 = taskHead, t2, time = Infinity;
	  while (t1) {
	    if (t1._call) {
	      if (time > t1._time) time = t1._time;
	      t0 = t1, t1 = t1._next;
	    } else {
	      t2 = t1._next, t1._next = null;
	      t1 = t0 ? t0._next = t2 : taskHead = t2;
	    }
	  }
	  taskTail = t0;
	  sleep(time);
	}
	
	function sleep(time) {
	  if (frame) return; // Soonest alarm already set, or will be.
	  if (timeout) timeout = clearTimeout(timeout);
	  var delay = time - clockNow;
	  if (delay > 24) {
	    if (time < Infinity) timeout = setTimeout(wake, delay);
	    if (interval) interval = clearInterval(interval);
	  } else {
	    if (!interval) clockLast = clockNow, interval = setInterval(poke, pokeDelay);
	    frame = 1, setFrame(wake);
	  }
	}
	
	var timeout$1 = function(callback, delay, time) {
	  var t = new Timer;
	  delay = delay == null ? 0 : +delay;
	  t.restart(function(elapsed) {
	    t.stop();
	    callback(elapsed + delay);
	  }, delay, time);
	  return t;
	};
	
	var interval$1 = function(callback, delay, time) {
	  var t = new Timer, total = delay;
	  if (delay == null) return t.restart(callback, delay, time), t;
	  delay = +delay, time = time == null ? now() : +time;
	  t.restart(function tick(elapsed) {
	    elapsed += total;
	    t.restart(tick, total += delay, time);
	    callback(elapsed);
	  }, delay, time);
	  return t;
	};
	
	exports.now = now;
	exports.timer = timer;
	exports.timerFlush = timerFlush;
	exports.timeout = timeout$1;
	exports.interval = interval$1;
	
	Object.defineProperty(exports, '__esModule', { value: true });
	
	})));


/***/ }),
/* 17 */,
/* 18 */
/***/ (function(module, exports, __webpack_require__) {

	var __WEBPACK_AMD_DEFINE_RESULT__;'use strict';
	
	!(__WEBPACK_AMD_DEFINE_RESULT__ = function (require) {
	    'use strict';
	
	    var _require = __webpack_require__(19),
	        colorSchemas = _require.colorSchemas;
	
	    var constants = __webpack_require__(20);
	    var serializeWithStyles = __webpack_require__(21);
	
	    var encoder = window.btoa;
	
	    if (!encoder) {
	        encoder = __webpack_require__(22).encode;
	    }
	
	    // Base64 doesn't work really well with Unicode strings, so we need to use this function
	    // Ref: https://developer.mozilla.org/en-US/docs/Web/API/WindowBase64/Base64_encoding_and_decoding
	    var b64EncodeUnicode = function b64EncodeUnicode(str) {
	        return encoder(encodeURIComponent(str).replace(/%([0-9A-F]{2})/g, function (match, p1) {
	            return String.fromCharCode('0x' + p1);
	        }));
	    };
	
	    var config = {
	        styleClass: 'britechartStyle',
	        defaultFilename: 'britechart.png',
	        chartBackground: 'white',
	        imageSourceBase: 'data:image/svg+xml;base64,',
	        titleFontSize: '15px',
	        titleFontFamily: '\'Benton Sans\', sans-serif',
	        titleTopOffset: 30,
	        get styleBackgroundString() {
	            return '<style>svg{background:' + this.chartBackground + ';}</style>';
	        }
	    };
	
	    /**
	     * Main function to be used as a method by chart instances to export charts to png
	     * @param  {array} svgs         (or an svg element) pass in both chart & legend as array or just chart as svg or in array
	     * @param  {string} filename    [download to be called <filename>.png]
	     * @param  {string} title       Title for the image
	     */
	    function exportChart(d3svg, filename, title) {
	        var img = createImage(convertSvgToHtml.call(this, d3svg, title));
	
	        img.onload = handleImageLoad.bind(img, createCanvas(this.width(), this.height()), filename);
	    }
	
	    /**
	     * adds background styles to raw html
	     * @param {string} html raw html
	     */
	    function addBackground(html) {
	        return html.replace('>', '>' + config.styleBackgroundString);
	    }
	
	    /**
	     * takes d3 svg el, adds proper svg tags, adds inline styles
	     * from stylesheets, adds white background and returns string
	     * @param  {object} d3svg TYPE d3 svg element
	     * @return {string} string of passed d3
	     */
	    function convertSvgToHtml(d3svg, title) {
	        if (!d3svg) {
	            return;
	        }
	
	        d3svg.attr('version', 1.1).attr('xmlns', 'http://www.w3.org/2000/svg');
	        var serializer = serializeWithStyles.initializeSerializer();
	        var html = serializer(d3svg.node());
	        html = formatHtmlByBrowser(html);
	        html = prependTitle.call(this, html, title, parseInt(d3svg.attr('width')));
	        html = addBackground(html);
	
	        return html;
	    }
	
	    /**
	     * Create Canvas
	     * @param  {number} width
	     * @param  {number} height
	     * @return {object} TYPE canvas element
	     */
	    function createCanvas(width, height) {
	        var canvas = document.createElement('canvas');
	
	        canvas.height = height;
	        canvas.width = width;
	
	        return canvas;
	    }
	
	    /**
	     * Create Image
	     * @param  {string} svgHtml string representation of svg el
	     * @return {object}  TYPE element <img>, src points at svg
	     */
	    function createImage(svgHtml) {
	        var img = new Image();
	
	        img.src = '' + config.imageSourceBase + b64EncodeUnicode(svgHtml);
	
	        return img;
	    };
	
	    /**
	     * Draws image on canvas
	     * @param  {object} image TYPE:el <img>, to be drawn
	     * @param  {object} canvas TYPE: el <canvas>, to draw on
	     */
	    function drawImageOnCanvas(image, canvas) {
	        canvas.getContext('2d').drawImage(image, 0, 0);
	
	        return canvas;
	    }
	
	    /**
	     * Triggers browser to download image, convert canvas to url,
	     * we need to append the link el to the dom before clicking it for Firefox to register
	     * point <a> at it and trigger click
	     * @param  {object} canvas TYPE: el <canvas>
	     * @param  {string} filename
	     * @param  {string} extensionType
	     */
	    function downloadCanvas(canvas) {
	        var filename = arguments.length > 1 && arguments[1] !== undefined ? arguments[1] : config.defaultFilename;
	        var extensionType = arguments.length > 2 && arguments[2] !== undefined ? arguments[2] : 'image/png';
	
	        var url = canvas.toDataURL(extensionType);
	        var link = document.createElement('a');
	
	        link.href = url;
	        link.download = filename;
	        document.body.appendChild(link);
	        link.click();
	        document.body.removeChild(link);
	    }
	
	    /**
	     * Some browsers need special formatting, we handle that here
	     * @param  {string} html string of svg html
	     * @return {string} string of svg html
	     */
	    function formatHtmlByBrowser(html) {
	        if (navigator.userAgent.search('FireFox') > -1) {
	            return html.replace(/url.*&quot;\)/, 'url(&quot;#' + constants.lineGradientId + '&quot;);');
	        }
	
	        return html;
	    }
	
	    /**
	     * Handles on load event fired by img.onload, this=img
	     * @param  {object} canvas TYPE: el <canvas>
	     * @param  {string} filename
	     * @param  {object} e
	     */
	    function handleImageLoad(canvas, filename, e) {
	        e.preventDefault();
	
	        downloadCanvas(drawImageOnCanvas(this, canvas), filename);
	    }
	
	    /**
	     * if passed, append title to the raw html to appear on graph
	     * @param  {string} html     raw html string
	     * @param  {string} title    title of the graph
	     * @param  {number} svgWidth width of graph container
	     * @return {string}         raw html with title prepended
	     */
	    function prependTitle(html, title, svgWidth) {
	        if (!title || !svgWidth) {
	            return html;
	        }
	        var britechartsGreySchema = colorSchemas.britechartsGreySchema;
	
	        html = html.replace(/<g/, '<text x="' + this.margin().left + '" y="' + config.titleTopOffset + '" font-family="' + config.titleFontFamily + '" font-size="' + config.titleFontSize + '" fill="' + britechartsGreySchema[6] + '"> ' + title + ' </text><g ');
	
	        return html;
	    }
	
	    return {
	        exportChart: exportChart,
	        convertSvgToHtml: convertSvgToHtml,
	        createImage: createImage,
	        drawImageOnCanvas: drawImageOnCanvas
	    };
	}.call(exports, __webpack_require__, exports, module), __WEBPACK_AMD_DEFINE_RESULT__ !== undefined && (module.exports = __WEBPACK_AMD_DEFINE_RESULT__));

/***/ }),
/* 19 */
/***/ (function(module, exports, __webpack_require__) {

	var __WEBPACK_AMD_DEFINE_RESULT__;'use strict';
	
	!(__WEBPACK_AMD_DEFINE_RESULT__ = function (require) {
	
	    // Color Gradients
	    var britechartGradients = {
	        greenBlueGradient: ['#39C7EA', '#4CDCBA'],
	        orangePinkGradient: ['#FBC670', '#F766B8'],
	        bluePurpleGradient: ['#3DC3C9', '#824a9e']
	    };
	
	    // Color Schemas
	    // Standard Color Schema for Britecharts
	    var britechartsColorSchema = ['#6aedc7', //green
	    '#39c2c9', //blue
	    '#ffce00', //yellow
	    '#ffa71a', //orange
	    '#f866b9', //pink
	    '#998ce3' //purple
	    ];
	
	    // Grey Schema for Britecharts
	    var britechartsGreySchema = ['#F8F8FA', '#EFF2F5', '#D2D6DF', '#C3C6CF', '#ADB0B6', '#666A73', '#45494E', '#363A43', '#282C35'];
	
	    // Extended Orange Palette
	    var extendedOrangeColorSchema = ['#fcc870', '#ffa71a', '#fb8825', '#f6682f', '#db5a2c', '#bf4c28', '#a43b1c', '#892a10', '#f9e9c5'];
	    // Extended Blue Palette
	    var extendedBlueColorSchema = ['#ccf7f6', '#70e4e0', '#00d8d2', '#00acaf', '#007f8c', '#005e66', '#003c3f', '#002d2f', '#0d2223'];
	    // Extended LightBlue Palette
	    var extendedLightBlueColorSchema = ['#ccfffe', '#94f7f4', '#00fff8', '#1de1e1', '#39c2c9', '#2e9a9d', '#227270', '#1a5957', '#133f3e'];
	    // Extended Green Palette
	    var extendedGreenColorSchema = ['#edfff7', '#d7ffef', '#c0ffe7', '#95f5d7', '#6aedc7', '#59c3a3', '#479980', '#34816a', '#206953'];
	    // Extended Yellow Palette
	    var extendedYellowColorSchema = ['#f9f2b3', '#fbe986', '#fce05a', '#fed72d', '#ffce00', '#fcc11c', '#f9b438', '#eda629', '#e09819'];
	    // Extended Pink Palette
	    var extendedPinkColorSchema = ['#fdd1ea', '#fb9cd2', '#f866b9', '#fc40b6', '#ff1ab3', '#e3239d', '#c62c86', '#a62073', '#85135f'];
	    // Extended Purple Palette
	    var extendedPurpleColorSchema = ['#ddd6fc', '#bbb1f0', '#998ce3', '#8e6bc1', '#824a9e', '#77337f', '#6b1c60', '#591650', '#470f3f'];
	    // Extended Red Palette
	    var extendedRedColorSchema = ['#ffd8d4', '#ffb5b0', '#ff938c', '#ff766c', '#ff584c', '#f04b42', '#e03d38', '#be2e29', '#9c1e19'];
	
	    var aloeGreen = ['#7bdcc0'];
	
	    return {
	        colorSchemas: {
	            britechartsColorSchema: britechartsColorSchema,
	            britechartsGreySchema: britechartsGreySchema,
	            extendedOrangeColorSchema: extendedOrangeColorSchema,
	            extendedBlueColorSchema: extendedBlueColorSchema,
	            extendedLightBlueColorSchema: extendedLightBlueColorSchema,
	            extendedGreenColorSchema: extendedGreenColorSchema,
	            extendedYellowColorSchema: extendedYellowColorSchema,
	            extendedPinkColorSchema: extendedPinkColorSchema,
	            extendedPurpleColorSchema: extendedPurpleColorSchema,
	            extendedRedColorSchema: extendedRedColorSchema
	        },
	        colorSchemasHuman: {
	            'britechartsColorSchema': 'Britecharts Default',
	            'britechartsGreySchema': 'Britecharts Grey',
	            'extendedOrangeColorSchema': 'Orange',
	            'extendedBlueColorSchema': 'Blue',
	            'extendedLightBlueColorSchema': 'Light Blue',
	            'extendedGreenColorSchema': 'Green',
	            'extendedYellowColorSchema': 'Yellow',
	            'extendedPinkColorSchema': 'Pink',
	            'extendedPurpleColorSchema': 'Purple',
	            'extendedRedColorSchema': 'Red'
	        },
	        singleColors: {
	            aloeGreen: aloeGreen
	        },
	        colorGradients: britechartGradients,
	        colorGradientsHuman: {
	            greenBlueGradient: 'Green To Blue',
	            orangePinkGradient: 'Orange to Pink',
	            bluePurpleGradient: 'Blue to Purple'
	        }
	    };
	}.call(exports, __webpack_require__, exports, module), __WEBPACK_AMD_DEFINE_RESULT__ !== undefined && (module.exports = __WEBPACK_AMD_DEFINE_RESULT__));

/***/ }),
/* 20 */
/***/ (function(module, exports, __webpack_require__) {

	var __WEBPACK_AMD_DEFINE_RESULT__;'use strict';
	
	!(__WEBPACK_AMD_DEFINE_RESULT__ = function (require) {
	    var axisTimeCombinations = {
	        MINUTE_HOUR: 'minute-hour',
	        HOUR_DAY: 'hour-daymonth',
	        DAY_MONTH: 'day-month',
	        MONTH_YEAR: 'month-year'
	    };
	
	    var timeBenchmarks = {
	        ONE_AND_A_HALF_YEARS: 47304000000,
	        ONE_YEAR: 31536000365,
	        ONE_DAY: 86400001
	    };
	
	    return {
	        axisTimeCombinations: axisTimeCombinations,
	        timeBenchmarks: timeBenchmarks,
	        lineGradientId: 'lineGradientId'
	    };
	}.call(exports, __webpack_require__, exports, module), __WEBPACK_AMD_DEFINE_RESULT__ !== undefined && (module.exports = __WEBPACK_AMD_DEFINE_RESULT__));

/***/ }),
/* 21 */
/***/ (function(module, exports) {

	'use strict';
	
	module.exports = function () {
	
	    'use strict';
	
	    return {
	
	        /**
	         * returns serializer function, only run it when you know you want to serialize your chart
	         * @return {func} serializer to add styles in line to dom string
	         */
	        initializeSerializer: function initializeSerializer() {
	
	            // Mapping between tag names and css default values lookup tables. This allows to exclude default values in the result.
	            var defaultStylesByTagName = {};
	
	            // Styles inherited from style sheets will not be rendered for elements with these tag names
	            var noStyleTags = { 'BASE': true, 'HEAD': true, 'HTML': true, 'META': true, 'NOFRAME': true, 'NOSCRIPT': true, 'PARAM': true, 'SCRIPT': true, 'STYLE': true, 'TITLE': true };
	
	            // This list determines which css default values lookup tables are precomputed at load time
	            // Lookup tables for other tag names will be automatically built at runtime if needed
	            var tagNames = ['A', 'ABBR', 'ADDRESS', 'AREA', 'ARTICLE', 'ASIDE', 'AUDIO', 'B', 'BASE', 'BDI', 'BDO', 'BLOCKQUOTE', 'BODY', 'BR', 'BUTTON', 'CANVAS', 'CAPTION', 'CENTER', 'CITE', 'CODE', 'COL', 'COLGROUP', 'COMMAND', 'DATALIST', 'DD', 'DEL', 'DETAILS', 'DFN', 'DIV', 'DL', 'DT', 'EM', 'EMBED', 'FIELDSET', 'FIGCAPTION', 'FIGURE', 'FONT', 'FOOTER', 'FORM', 'H1', 'H2', 'H3', 'H4', 'H5', 'H6', 'HEAD', 'HEADER', 'HGROUP', 'HR', 'HTML', 'I', 'IFRAME', 'IMG', 'INPUT', 'INS', 'KBD', 'LABEL', 'LEGEND', 'LI', 'LINK', 'MAP', 'MARK', 'MATH', 'MENU', 'META', 'METER', 'NAV', 'NOBR', 'NOSCRIPT', 'OBJECT', 'OL', 'OPTION', 'OPTGROUP', 'OUTPUT', 'P', 'PARAM', 'PRE', 'PROGRESS', 'Q', 'RP', 'RT', 'RUBY', 'S', 'SAMP', 'SCRIPT', 'SECTION', 'SELECT', 'SMALL', 'SOURCE', 'SPAN', 'STRONG', 'STYLE', 'SUB', 'SUMMARY', 'SUP', 'SVG', 'TABLE', 'TBODY', 'TD', 'TEXTAREA', 'TFOOT', 'TH', 'THEAD', 'TIME', 'TITLE', 'TR', 'TRACK', 'U', 'UL', 'VAR', 'VIDEO', 'WBR'];
	
	            // Precompute the lookup tables.
	            [].forEach.call(tagNames, function (name) {
	                if (!noStyleTags[name]) {
	                    defaultStylesByTagName[name] = computeDefaultStyleByTagName(name);
	                }
	            });
	
	            function computeDefaultStyleByTagName(tagName) {
	                var defaultStyle = {},
	                    element = document.body.appendChild(document.createElement(tagName)),
	                    computedStyle = window.getComputedStyle(element);
	
	                [].forEach.call(computedStyle, function (style) {
	                    defaultStyle[style] = computedStyle[style];
	                });
	                document.body.removeChild(element);
	                return defaultStyle;
	            }
	
	            function getDefaultStyleByTagName(tagName) {
	                tagName = tagName.toUpperCase();
	                if (!defaultStylesByTagName[tagName]) {
	                    defaultStylesByTagName[tagName] = computeDefaultStyleByTagName(tagName);
	                }
	                return defaultStylesByTagName[tagName];
	            };
	
	            function serializeWithStyles(elem) {
	
	                var cssTexts = [],
	                    elements = void 0,
	                    computedStyle = void 0,
	                    defaultStyle = void 0,
	                    result = void 0;
	
	                if (!elem || elem.nodeType !== Node.ELEMENT_NODE) {
	                    console.error('Error: Object passed in to serializeWithSyles not of nodeType Node.ELEMENT_NODE');
	                    return;
	                }
	
	                cssTexts = [];
	                elements = elem.querySelectorAll('*');
	
	                [].forEach.call(elements, function (el, i) {
	                    if (!noStyleTags[el.tagName]) {
	                        computedStyle = window.getComputedStyle(el);
	                        defaultStyle = getDefaultStyleByTagName(el.tagName);
	                        cssTexts[i] = el.style.cssText;
	                        [].forEach.call(computedStyle, function (cssPropName) {
	                            if (computedStyle[cssPropName] !== defaultStyle[cssPropName]) {
	                                el.style[cssPropName] = computedStyle[cssPropName];
	                            }
	                        });
	                    }
	                });
	
	                result = elem.outerHTML;
	                elements = [].map.call(elements, function (el, i) {
	                    el.style.cssText = cssTexts[i];
	                    return el;
	                });
	
	                return result;
	            };
	
	            return serializeWithStyles;
	        }
	    };
	}();

/***/ }),
/* 22 */
/***/ (function(module, exports, __webpack_require__) {

	var __WEBPACK_AMD_DEFINE_RESULT__;/* WEBPACK VAR INJECTION */(function(module, global) {/*! http://mths.be/base64 v0.1.0 by @mathias | MIT license */
	;(function(root) {
	
		// Detect free variables `exports`.
		var freeExports = typeof exports == 'object' && exports;
	
		// Detect free variable `module`.
		var freeModule = typeof module == 'object' && module &&
			module.exports == freeExports && module;
	
		// Detect free variable `global`, from Node.js or Browserified code, and use
		// it as `root`.
		var freeGlobal = typeof global == 'object' && global;
		if (freeGlobal.global === freeGlobal || freeGlobal.window === freeGlobal) {
			root = freeGlobal;
		}
	
		/*--------------------------------------------------------------------------*/
	
		var InvalidCharacterError = function(message) {
			this.message = message;
		};
		InvalidCharacterError.prototype = new Error;
		InvalidCharacterError.prototype.name = 'InvalidCharacterError';
	
		var error = function(message) {
			// Note: the error messages used throughout this file match those used by
			// the native `atob`/`btoa` implementation in Chromium.
			throw new InvalidCharacterError(message);
		};
	
		var TABLE = 'ABCDEFGHIJKLMNOPQRSTUVWXYZabcdefghijklmnopqrstuvwxyz0123456789+/';
		// http://whatwg.org/html/common-microsyntaxes.html#space-character
		var REGEX_SPACE_CHARACTERS = /[\t\n\f\r ]/g;
	
		// `decode` is designed to be fully compatible with `atob` as described in the
		// HTML Standard. http://whatwg.org/html/webappapis.html#dom-windowbase64-atob
		// The optimized base64-decoding algorithm used is based on @atk’s excellent
		// implementation. https://gist.github.com/atk/1020396
		var decode = function(input) {
			input = String(input)
				.replace(REGEX_SPACE_CHARACTERS, '');
			var length = input.length;
			if (length % 4 == 0) {
				input = input.replace(/==?$/, '');
				length = input.length;
			}
			if (
				length % 4 == 1 ||
				// http://whatwg.org/C#alphanumeric-ascii-characters
				/[^+a-zA-Z0-9/]/.test(input)
			) {
				error(
					'Invalid character: the string to be decoded is not correctly encoded.'
				);
			}
			var bitCounter = 0;
			var bitStorage;
			var buffer;
			var output = '';
			var position = -1;
			while (++position < length) {
				buffer = TABLE.indexOf(input.charAt(position));
				bitStorage = bitCounter % 4 ? bitStorage * 64 + buffer : buffer;
				// Unless this is the first of a group of 4 characters…
				if (bitCounter++ % 4) {
					// …convert the first 8 bits to a single ASCII character.
					output += String.fromCharCode(
						0xFF & bitStorage >> (-2 * bitCounter & 6)
					);
				}
			}
			return output;
		};
	
		// `encode` is designed to be fully compatible with `btoa` as described in the
		// HTML Standard: http://whatwg.org/html/webappapis.html#dom-windowbase64-btoa
		var encode = function(input) {
			input = String(input);
			if (/[^\0-\xFF]/.test(input)) {
				// Note: no need to special-case astral symbols here, as surrogates are
				// matched, and the input is supposed to only contain ASCII anyway.
				error(
					'The string to be encoded contains characters outside of the ' +
					'Latin1 range.'
				);
			}
			var padding = input.length % 3;
			var output = '';
			var position = -1;
			var a;
			var b;
			var c;
			var d;
			var buffer;
			// Make sure any padding is handled outside of the loop.
			var length = input.length - padding;
	
			while (++position < length) {
				// Read three bytes, i.e. 24 bits.
				a = input.charCodeAt(position) << 16;
				b = input.charCodeAt(++position) << 8;
				c = input.charCodeAt(++position);
				buffer = a + b + c;
				// Turn the 24 bits into four chunks of 6 bits each, and append the
				// matching character for each of them to the output.
				output += (
					TABLE.charAt(buffer >> 18 & 0x3F) +
					TABLE.charAt(buffer >> 12 & 0x3F) +
					TABLE.charAt(buffer >> 6 & 0x3F) +
					TABLE.charAt(buffer & 0x3F)
				);
			}
	
			if (padding == 2) {
				a = input.charCodeAt(position) << 8;
				b = input.charCodeAt(++position);
				buffer = a + b;
				output += (
					TABLE.charAt(buffer >> 10) +
					TABLE.charAt((buffer >> 4) & 0x3F) +
					TABLE.charAt((buffer << 2) & 0x3F) +
					'='
				);
			} else if (padding == 1) {
				buffer = input.charCodeAt(position);
				output += (
					TABLE.charAt(buffer >> 2) +
					TABLE.charAt((buffer << 4) & 0x3F) +
					'=='
				);
			}
	
			return output;
		};
	
		var base64 = {
			'encode': encode,
			'decode': decode,
			'version': '0.1.0'
		};
	
		// Some AMD build optimizers, like r.js, check for specific condition patterns
		// like the following:
		if (
			true
		) {
			!(__WEBPACK_AMD_DEFINE_RESULT__ = function() {
				return base64;
			}.call(exports, __webpack_require__, exports, module), __WEBPACK_AMD_DEFINE_RESULT__ !== undefined && (module.exports = __WEBPACK_AMD_DEFINE_RESULT__));
		}	else if (freeExports && !freeExports.nodeType) {
			if (freeModule) { // in Node.js or RingoJS v0.8.0+
				freeModule.exports = base64;
			} else { // in Narwhal or RingoJS v0.7.0-
				for (var key in base64) {
					base64.hasOwnProperty(key) && (freeExports[key] = base64[key]);
				}
			}
		} else { // in Rhino or a web browser
			root.base64 = base64;
		}
	
	}(this));
	
	/* WEBPACK VAR INJECTION */}.call(exports, __webpack_require__(23)(module), (function() { return this; }())))

/***/ }),
/* 23 */
/***/ (function(module, exports) {

	module.exports = function(module) {
		if(!module.webpackPolyfill) {
			module.deprecate = function() {};
			module.paths = [];
			// module.parent = undefined by default
			module.children = [];
			module.webpackPolyfill = 1;
		}
		return module;
	}


/***/ }),
/* 24 */,
/* 25 */,
/* 26 */
/***/ (function(module, exports, __webpack_require__) {

	var __WEBPACK_AMD_DEFINE_ARRAY__, __WEBPACK_AMD_DEFINE_RESULT__;//     Underscore.js 1.8.3
	//     http://underscorejs.org
	//     (c) 2009-2015 Jeremy Ashkenas, DocumentCloud and Investigative Reporters & Editors
	//     Underscore may be freely distributed under the MIT license.
	
	(function() {
	
	  // Baseline setup
	  // --------------
	
	  // Establish the root object, `window` in the browser, or `exports` on the server.
	  var root = this;
	
	  // Save the previous value of the `_` variable.
	  var previousUnderscore = root._;
	
	  // Save bytes in the minified (but not gzipped) version:
	  var ArrayProto = Array.prototype, ObjProto = Object.prototype, FuncProto = Function.prototype;
	
	  // Create quick reference variables for speed access to core prototypes.
	  var
	    push             = ArrayProto.push,
	    slice            = ArrayProto.slice,
	    toString         = ObjProto.toString,
	    hasOwnProperty   = ObjProto.hasOwnProperty;
	
	  // All **ECMAScript 5** native function implementations that we hope to use
	  // are declared here.
	  var
	    nativeIsArray      = Array.isArray,
	    nativeKeys         = Object.keys,
	    nativeBind         = FuncProto.bind,
	    nativeCreate       = Object.create;
	
	  // Naked function reference for surrogate-prototype-swapping.
	  var Ctor = function(){};
	
	  // Create a safe reference to the Underscore object for use below.
	  var _ = function(obj) {
	    if (obj instanceof _) return obj;
	    if (!(this instanceof _)) return new _(obj);
	    this._wrapped = obj;
	  };
	
	  // Export the Underscore object for **Node.js**, with
	  // backwards-compatibility for the old `require()` API. If we're in
	  // the browser, add `_` as a global object.
	  if (true) {
	    if (typeof module !== 'undefined' && module.exports) {
	      exports = module.exports = _;
	    }
	    exports._ = _;
	  } else {
	    root._ = _;
	  }
	
	  // Current version.
	  _.VERSION = '1.8.3';
	
	  // Internal function that returns an efficient (for current engines) version
	  // of the passed-in callback, to be repeatedly applied in other Underscore
	  // functions.
	  var optimizeCb = function(func, context, argCount) {
	    if (context === void 0) return func;
	    switch (argCount == null ? 3 : argCount) {
	      case 1: return function(value) {
	        return func.call(context, value);
	      };
	      case 2: return function(value, other) {
	        return func.call(context, value, other);
	      };
	      case 3: return function(value, index, collection) {
	        return func.call(context, value, index, collection);
	      };
	      case 4: return function(accumulator, value, index, collection) {
	        return func.call(context, accumulator, value, index, collection);
	      };
	    }
	    return function() {
	      return func.apply(context, arguments);
	    };
	  };
	
	  // A mostly-internal function to generate callbacks that can be applied
	  // to each element in a collection, returning the desired result — either
	  // identity, an arbitrary callback, a property matcher, or a property accessor.
	  var cb = function(value, context, argCount) {
	    if (value == null) return _.identity;
	    if (_.isFunction(value)) return optimizeCb(value, context, argCount);
	    if (_.isObject(value)) return _.matcher(value);
	    return _.property(value);
	  };
	  _.iteratee = function(value, context) {
	    return cb(value, context, Infinity);
	  };
	
	  // An internal function for creating assigner functions.
	  var createAssigner = function(keysFunc, undefinedOnly) {
	    return function(obj) {
	      var length = arguments.length;
	      if (length < 2 || obj == null) return obj;
	      for (var index = 1; index < length; index++) {
	        var source = arguments[index],
	            keys = keysFunc(source),
	            l = keys.length;
	        for (var i = 0; i < l; i++) {
	          var key = keys[i];
	          if (!undefinedOnly || obj[key] === void 0) obj[key] = source[key];
	        }
	      }
	      return obj;
	    };
	  };
	
	  // An internal function for creating a new object that inherits from another.
	  var baseCreate = function(prototype) {
	    if (!_.isObject(prototype)) return {};
	    if (nativeCreate) return nativeCreate(prototype);
	    Ctor.prototype = prototype;
	    var result = new Ctor;
	    Ctor.prototype = null;
	    return result;
	  };
	
	  var property = function(key) {
	    return function(obj) {
	      return obj == null ? void 0 : obj[key];
	    };
	  };
	
	  // Helper for collection methods to determine whether a collection
	  // should be iterated as an array or as an object
	  // Related: http://people.mozilla.org/~jorendorff/es6-draft.html#sec-tolength
	  // Avoids a very nasty iOS 8 JIT bug on ARM-64. #2094
	  var MAX_ARRAY_INDEX = Math.pow(2, 53) - 1;
	  var getLength = property('length');
	  var isArrayLike = function(collection) {
	    var length = getLength(collection);
	    return typeof length == 'number' && length >= 0 && length <= MAX_ARRAY_INDEX;
	  };
	
	  // Collection Functions
	  // --------------------
	
	  // The cornerstone, an `each` implementation, aka `forEach`.
	  // Handles raw objects in addition to array-likes. Treats all
	  // sparse array-likes as if they were dense.
	  _.each = _.forEach = function(obj, iteratee, context) {
	    iteratee = optimizeCb(iteratee, context);
	    var i, length;
	    if (isArrayLike(obj)) {
	      for (i = 0, length = obj.length; i < length; i++) {
	        iteratee(obj[i], i, obj);
	      }
	    } else {
	      var keys = _.keys(obj);
	      for (i = 0, length = keys.length; i < length; i++) {
	        iteratee(obj[keys[i]], keys[i], obj);
	      }
	    }
	    return obj;
	  };
	
	  // Return the results of applying the iteratee to each element.
	  _.map = _.collect = function(obj, iteratee, context) {
	    iteratee = cb(iteratee, context);
	    var keys = !isArrayLike(obj) && _.keys(obj),
	        length = (keys || obj).length,
	        results = Array(length);
	    for (var index = 0; index < length; index++) {
	      var currentKey = keys ? keys[index] : index;
	      results[index] = iteratee(obj[currentKey], currentKey, obj);
	    }
	    return results;
	  };
	
	  // Create a reducing function iterating left or right.
	  function createReduce(dir) {
	    // Optimized iterator function as using arguments.length
	    // in the main function will deoptimize the, see #1991.
	    function iterator(obj, iteratee, memo, keys, index, length) {
	      for (; index >= 0 && index < length; index += dir) {
	        var currentKey = keys ? keys[index] : index;
	        memo = iteratee(memo, obj[currentKey], currentKey, obj);
	      }
	      return memo;
	    }
	
	    return function(obj, iteratee, memo, context) {
	      iteratee = optimizeCb(iteratee, context, 4);
	      var keys = !isArrayLike(obj) && _.keys(obj),
	          length = (keys || obj).length,
	          index = dir > 0 ? 0 : length - 1;
	      // Determine the initial value if none is provided.
	      if (arguments.length < 3) {
	        memo = obj[keys ? keys[index] : index];
	        index += dir;
	      }
	      return iterator(obj, iteratee, memo, keys, index, length);
	    };
	  }
	
	  // **Reduce** builds up a single result from a list of values, aka `inject`,
	  // or `foldl`.
	  _.reduce = _.foldl = _.inject = createReduce(1);
	
	  // The right-associative version of reduce, also known as `foldr`.
	  _.reduceRight = _.foldr = createReduce(-1);
	
	  // Return the first value which passes a truth test. Aliased as `detect`.
	  _.find = _.detect = function(obj, predicate, context) {
	    var key;
	    if (isArrayLike(obj)) {
	      key = _.findIndex(obj, predicate, context);
	    } else {
	      key = _.findKey(obj, predicate, context);
	    }
	    if (key !== void 0 && key !== -1) return obj[key];
	  };
	
	  // Return all the elements that pass a truth test.
	  // Aliased as `select`.
	  _.filter = _.select = function(obj, predicate, context) {
	    var results = [];
	    predicate = cb(predicate, context);
	    _.each(obj, function(value, index, list) {
	      if (predicate(value, index, list)) results.push(value);
	    });
	    return results;
	  };
	
	  // Return all the elements for which a truth test fails.
	  _.reject = function(obj, predicate, context) {
	    return _.filter(obj, _.negate(cb(predicate)), context);
	  };
	
	  // Determine whether all of the elements match a truth test.
	  // Aliased as `all`.
	  _.every = _.all = function(obj, predicate, context) {
	    predicate = cb(predicate, context);
	    var keys = !isArrayLike(obj) && _.keys(obj),
	        length = (keys || obj).length;
	    for (var index = 0; index < length; index++) {
	      var currentKey = keys ? keys[index] : index;
	      if (!predicate(obj[currentKey], currentKey, obj)) return false;
	    }
	    return true;
	  };
	
	  // Determine if at least one element in the object matches a truth test.
	  // Aliased as `any`.
	  _.some = _.any = function(obj, predicate, context) {
	    predicate = cb(predicate, context);
	    var keys = !isArrayLike(obj) && _.keys(obj),
	        length = (keys || obj).length;
	    for (var index = 0; index < length; index++) {
	      var currentKey = keys ? keys[index] : index;
	      if (predicate(obj[currentKey], currentKey, obj)) return true;
	    }
	    return false;
	  };
	
	  // Determine if the array or object contains a given item (using `===`).
	  // Aliased as `includes` and `include`.
	  _.contains = _.includes = _.include = function(obj, item, fromIndex, guard) {
	    if (!isArrayLike(obj)) obj = _.values(obj);
	    if (typeof fromIndex != 'number' || guard) fromIndex = 0;
	    return _.indexOf(obj, item, fromIndex) >= 0;
	  };
	
	  // Invoke a method (with arguments) on every item in a collection.
	  _.invoke = function(obj, method) {
	    var args = slice.call(arguments, 2);
	    var isFunc = _.isFunction(method);
	    return _.map(obj, function(value) {
	      var func = isFunc ? method : value[method];
	      return func == null ? func : func.apply(value, args);
	    });
	  };
	
	  // Convenience version of a common use case of `map`: fetching a property.
	  _.pluck = function(obj, key) {
	    return _.map(obj, _.property(key));
	  };
	
	  // Convenience version of a common use case of `filter`: selecting only objects
	  // containing specific `key:value` pairs.
	  _.where = function(obj, attrs) {
	    return _.filter(obj, _.matcher(attrs));
	  };
	
	  // Convenience version of a common use case of `find`: getting the first object
	  // containing specific `key:value` pairs.
	  _.findWhere = function(obj, attrs) {
	    return _.find(obj, _.matcher(attrs));
	  };
	
	  // Return the maximum element (or element-based computation).
	  _.max = function(obj, iteratee, context) {
	    var result = -Infinity, lastComputed = -Infinity,
	        value, computed;
	    if (iteratee == null && obj != null) {
	      obj = isArrayLike(obj) ? obj : _.values(obj);
	      for (var i = 0, length = obj.length; i < length; i++) {
	        value = obj[i];
	        if (value > result) {
	          result = value;
	        }
	      }
	    } else {
	      iteratee = cb(iteratee, context);
	      _.each(obj, function(value, index, list) {
	        computed = iteratee(value, index, list);
	        if (computed > lastComputed || computed === -Infinity && result === -Infinity) {
	          result = value;
	          lastComputed = computed;
	        }
	      });
	    }
	    return result;
	  };
	
	  // Return the minimum element (or element-based computation).
	  _.min = function(obj, iteratee, context) {
	    var result = Infinity, lastComputed = Infinity,
	        value, computed;
	    if (iteratee == null && obj != null) {
	      obj = isArrayLike(obj) ? obj : _.values(obj);
	      for (var i = 0, length = obj.length; i < length; i++) {
	        value = obj[i];
	        if (value < result) {
	          result = value;
	        }
	      }
	    } else {
	      iteratee = cb(iteratee, context);
	      _.each(obj, function(value, index, list) {
	        computed = iteratee(value, index, list);
	        if (computed < lastComputed || computed === Infinity && result === Infinity) {
	          result = value;
	          lastComputed = computed;
	        }
	      });
	    }
	    return result;
	  };
	
	  // Shuffle a collection, using the modern version of the
	  // [Fisher-Yates shuffle](http://en.wikipedia.org/wiki/Fisher–Yates_shuffle).
	  _.shuffle = function(obj) {
	    var set = isArrayLike(obj) ? obj : _.values(obj);
	    var length = set.length;
	    var shuffled = Array(length);
	    for (var index = 0, rand; index < length; index++) {
	      rand = _.random(0, index);
	      if (rand !== index) shuffled[index] = shuffled[rand];
	      shuffled[rand] = set[index];
	    }
	    return shuffled;
	  };
	
	  // Sample **n** random values from a collection.
	  // If **n** is not specified, returns a single random element.
	  // The internal `guard` argument allows it to work with `map`.
	  _.sample = function(obj, n, guard) {
	    if (n == null || guard) {
	      if (!isArrayLike(obj)) obj = _.values(obj);
	      return obj[_.random(obj.length - 1)];
	    }
	    return _.shuffle(obj).slice(0, Math.max(0, n));
	  };
	
	  // Sort the object's values by a criterion produced by an iteratee.
	  _.sortBy = function(obj, iteratee, context) {
	    iteratee = cb(iteratee, context);
	    return _.pluck(_.map(obj, function(value, index, list) {
	      return {
	        value: value,
	        index: index,
	        criteria: iteratee(value, index, list)
	      };
	    }).sort(function(left, right) {
	      var a = left.criteria;
	      var b = right.criteria;
	      if (a !== b) {
	        if (a > b || a === void 0) return 1;
	        if (a < b || b === void 0) return -1;
	      }
	      return left.index - right.index;
	    }), 'value');
	  };
	
	  // An internal function used for aggregate "group by" operations.
	  var group = function(behavior) {
	    return function(obj, iteratee, context) {
	      var result = {};
	      iteratee = cb(iteratee, context);
	      _.each(obj, function(value, index) {
	        var key = iteratee(value, index, obj);
	        behavior(result, value, key);
	      });
	      return result;
	    };
	  };
	
	  // Groups the object's values by a criterion. Pass either a string attribute
	  // to group by, or a function that returns the criterion.
	  _.groupBy = group(function(result, value, key) {
	    if (_.has(result, key)) result[key].push(value); else result[key] = [value];
	  });
	
	  // Indexes the object's values by a criterion, similar to `groupBy`, but for
	  // when you know that your index values will be unique.
	  _.indexBy = group(function(result, value, key) {
	    result[key] = value;
	  });
	
	  // Counts instances of an object that group by a certain criterion. Pass
	  // either a string attribute to count by, or a function that returns the
	  // criterion.
	  _.countBy = group(function(result, value, key) {
	    if (_.has(result, key)) result[key]++; else result[key] = 1;
	  });
	
	  // Safely create a real, live array from anything iterable.
	  _.toArray = function(obj) {
	    if (!obj) return [];
	    if (_.isArray(obj)) return slice.call(obj);
	    if (isArrayLike(obj)) return _.map(obj, _.identity);
	    return _.values(obj);
	  };
	
	  // Return the number of elements in an object.
	  _.size = function(obj) {
	    if (obj == null) return 0;
	    return isArrayLike(obj) ? obj.length : _.keys(obj).length;
	  };
	
	  // Split a collection into two arrays: one whose elements all satisfy the given
	  // predicate, and one whose elements all do not satisfy the predicate.
	  _.partition = function(obj, predicate, context) {
	    predicate = cb(predicate, context);
	    var pass = [], fail = [];
	    _.each(obj, function(value, key, obj) {
	      (predicate(value, key, obj) ? pass : fail).push(value);
	    });
	    return [pass, fail];
	  };
	
	  // Array Functions
	  // ---------------
	
	  // Get the first element of an array. Passing **n** will return the first N
	  // values in the array. Aliased as `head` and `take`. The **guard** check
	  // allows it to work with `_.map`.
	  _.first = _.head = _.take = function(array, n, guard) {
	    if (array == null) return void 0;
	    if (n == null || guard) return array[0];
	    return _.initial(array, array.length - n);
	  };
	
	  // Returns everything but the last entry of the array. Especially useful on
	  // the arguments object. Passing **n** will return all the values in
	  // the array, excluding the last N.
	  _.initial = function(array, n, guard) {
	    return slice.call(array, 0, Math.max(0, array.length - (n == null || guard ? 1 : n)));
	  };
	
	  // Get the last element of an array. Passing **n** will return the last N
	  // values in the array.
	  _.last = function(array, n, guard) {
	    if (array == null) return void 0;
	    if (n == null || guard) return array[array.length - 1];
	    return _.rest(array, Math.max(0, array.length - n));
	  };
	
	  // Returns everything but the first entry of the array. Aliased as `tail` and `drop`.
	  // Especially useful on the arguments object. Passing an **n** will return
	  // the rest N values in the array.
	  _.rest = _.tail = _.drop = function(array, n, guard) {
	    return slice.call(array, n == null || guard ? 1 : n);
	  };
	
	  // Trim out all falsy values from an array.
	  _.compact = function(array) {
	    return _.filter(array, _.identity);
	  };
	
	  // Internal implementation of a recursive `flatten` function.
	  var flatten = function(input, shallow, strict, startIndex) {
	    var output = [], idx = 0;
	    for (var i = startIndex || 0, length = getLength(input); i < length; i++) {
	      var value = input[i];
	      if (isArrayLike(value) && (_.isArray(value) || _.isArguments(value))) {
	        //flatten current level of array or arguments object
	        if (!shallow) value = flatten(value, shallow, strict);
	        var j = 0, len = value.length;
	        output.length += len;
	        while (j < len) {
	          output[idx++] = value[j++];
	        }
	      } else if (!strict) {
	        output[idx++] = value;
	      }
	    }
	    return output;
	  };
	
	  // Flatten out an array, either recursively (by default), or just one level.
	  _.flatten = function(array, shallow) {
	    return flatten(array, shallow, false);
	  };
	
	  // Return a version of the array that does not contain the specified value(s).
	  _.without = function(array) {
	    return _.difference(array, slice.call(arguments, 1));
	  };
	
	  // Produce a duplicate-free version of the array. If the array has already
	  // been sorted, you have the option of using a faster algorithm.
	  // Aliased as `unique`.
	  _.uniq = _.unique = function(array, isSorted, iteratee, context) {
	    if (!_.isBoolean(isSorted)) {
	      context = iteratee;
	      iteratee = isSorted;
	      isSorted = false;
	    }
	    if (iteratee != null) iteratee = cb(iteratee, context);
	    var result = [];
	    var seen = [];
	    for (var i = 0, length = getLength(array); i < length; i++) {
	      var value = array[i],
	          computed = iteratee ? iteratee(value, i, array) : value;
	      if (isSorted) {
	        if (!i || seen !== computed) result.push(value);
	        seen = computed;
	      } else if (iteratee) {
	        if (!_.contains(seen, computed)) {
	          seen.push(computed);
	          result.push(value);
	        }
	      } else if (!_.contains(result, value)) {
	        result.push(value);
	      }
	    }
	    return result;
	  };
	
	  // Produce an array that contains the union: each distinct element from all of
	  // the passed-in arrays.
	  _.union = function() {
	    return _.uniq(flatten(arguments, true, true));
	  };
	
	  // Produce an array that contains every item shared between all the
	  // passed-in arrays.
	  _.intersection = function(array) {
	    var result = [];
	    var argsLength = arguments.length;
	    for (var i = 0, length = getLength(array); i < length; i++) {
	      var item = array[i];
	      if (_.contains(result, item)) continue;
	      for (var j = 1; j < argsLength; j++) {
	        if (!_.contains(arguments[j], item)) break;
	      }
	      if (j === argsLength) result.push(item);
	    }
	    return result;
	  };
	
	  // Take the difference between one array and a number of other arrays.
	  // Only the elements present in just the first array will remain.
	  _.difference = function(array) {
	    var rest = flatten(arguments, true, true, 1);
	    return _.filter(array, function(value){
	      return !_.contains(rest, value);
	    });
	  };
	
	  // Zip together multiple lists into a single array -- elements that share
	  // an index go together.
	  _.zip = function() {
	    return _.unzip(arguments);
	  };
	
	  // Complement of _.zip. Unzip accepts an array of arrays and groups
	  // each array's elements on shared indices
	  _.unzip = function(array) {
	    var length = array && _.max(array, getLength).length || 0;
	    var result = Array(length);
	
	    for (var index = 0; index < length; index++) {
	      result[index] = _.pluck(array, index);
	    }
	    return result;
	  };
	
	  // Converts lists into objects. Pass either a single array of `[key, value]`
	  // pairs, or two parallel arrays of the same length -- one of keys, and one of
	  // the corresponding values.
	  _.object = function(list, values) {
	    var result = {};
	    for (var i = 0, length = getLength(list); i < length; i++) {
	      if (values) {
	        result[list[i]] = values[i];
	      } else {
	        result[list[i][0]] = list[i][1];
	      }
	    }
	    return result;
	  };
	
	  // Generator function to create the findIndex and findLastIndex functions
	  function createPredicateIndexFinder(dir) {
	    return function(array, predicate, context) {
	      predicate = cb(predicate, context);
	      var length = getLength(array);
	      var index = dir > 0 ? 0 : length - 1;
	      for (; index >= 0 && index < length; index += dir) {
	        if (predicate(array[index], index, array)) return index;
	      }
	      return -1;
	    };
	  }
	
	  // Returns the first index on an array-like that passes a predicate test
	  _.findIndex = createPredicateIndexFinder(1);
	  _.findLastIndex = createPredicateIndexFinder(-1);
	
	  // Use a comparator function to figure out the smallest index at which
	  // an object should be inserted so as to maintain order. Uses binary search.
	  _.sortedIndex = function(array, obj, iteratee, context) {
	    iteratee = cb(iteratee, context, 1);
	    var value = iteratee(obj);
	    var low = 0, high = getLength(array);
	    while (low < high) {
	      var mid = Math.floor((low + high) / 2);
	      if (iteratee(array[mid]) < value) low = mid + 1; else high = mid;
	    }
	    return low;
	  };
	
	  // Generator function to create the indexOf and lastIndexOf functions
	  function createIndexFinder(dir, predicateFind, sortedIndex) {
	    return function(array, item, idx) {
	      var i = 0, length = getLength(array);
	      if (typeof idx == 'number') {
	        if (dir > 0) {
	            i = idx >= 0 ? idx : Math.max(idx + length, i);
	        } else {
	            length = idx >= 0 ? Math.min(idx + 1, length) : idx + length + 1;
	        }
	      } else if (sortedIndex && idx && length) {
	        idx = sortedIndex(array, item);
	        return array[idx] === item ? idx : -1;
	      }
	      if (item !== item) {
	        idx = predicateFind(slice.call(array, i, length), _.isNaN);
	        return idx >= 0 ? idx + i : -1;
	      }
	      for (idx = dir > 0 ? i : length - 1; idx >= 0 && idx < length; idx += dir) {
	        if (array[idx] === item) return idx;
	      }
	      return -1;
	    };
	  }
	
	  // Return the position of the first occurrence of an item in an array,
	  // or -1 if the item is not included in the array.
	  // If the array is large and already in sort order, pass `true`
	  // for **isSorted** to use binary search.
	  _.indexOf = createIndexFinder(1, _.findIndex, _.sortedIndex);
	  _.lastIndexOf = createIndexFinder(-1, _.findLastIndex);
	
	  // Generate an integer Array containing an arithmetic progression. A port of
	  // the native Python `range()` function. See
	  // [the Python documentation](http://docs.python.org/library/functions.html#range).
	  _.range = function(start, stop, step) {
	    if (stop == null) {
	      stop = start || 0;
	      start = 0;
	    }
	    step = step || 1;
	
	    var length = Math.max(Math.ceil((stop - start) / step), 0);
	    var range = Array(length);
	
	    for (var idx = 0; idx < length; idx++, start += step) {
	      range[idx] = start;
	    }
	
	    return range;
	  };
	
	  // Function (ahem) Functions
	  // ------------------
	
	  // Determines whether to execute a function as a constructor
	  // or a normal function with the provided arguments
	  var executeBound = function(sourceFunc, boundFunc, context, callingContext, args) {
	    if (!(callingContext instanceof boundFunc)) return sourceFunc.apply(context, args);
	    var self = baseCreate(sourceFunc.prototype);
	    var result = sourceFunc.apply(self, args);
	    if (_.isObject(result)) return result;
	    return self;
	  };
	
	  // Create a function bound to a given object (assigning `this`, and arguments,
	  // optionally). Delegates to **ECMAScript 5**'s native `Function.bind` if
	  // available.
	  _.bind = function(func, context) {
	    if (nativeBind && func.bind === nativeBind) return nativeBind.apply(func, slice.call(arguments, 1));
	    if (!_.isFunction(func)) throw new TypeError('Bind must be called on a function');
	    var args = slice.call(arguments, 2);
	    var bound = function() {
	      return executeBound(func, bound, context, this, args.concat(slice.call(arguments)));
	    };
	    return bound;
	  };
	
	  // Partially apply a function by creating a version that has had some of its
	  // arguments pre-filled, without changing its dynamic `this` context. _ acts
	  // as a placeholder, allowing any combination of arguments to be pre-filled.
	  _.partial = function(func) {
	    var boundArgs = slice.call(arguments, 1);
	    var bound = function() {
	      var position = 0, length = boundArgs.length;
	      var args = Array(length);
	      for (var i = 0; i < length; i++) {
	        args[i] = boundArgs[i] === _ ? arguments[position++] : boundArgs[i];
	      }
	      while (position < arguments.length) args.push(arguments[position++]);
	      return executeBound(func, bound, this, this, args);
	    };
	    return bound;
	  };
	
	  // Bind a number of an object's methods to that object. Remaining arguments
	  // are the method names to be bound. Useful for ensuring that all callbacks
	  // defined on an object belong to it.
	  _.bindAll = function(obj) {
	    var i, length = arguments.length, key;
	    if (length <= 1) throw new Error('bindAll must be passed function names');
	    for (i = 1; i < length; i++) {
	      key = arguments[i];
	      obj[key] = _.bind(obj[key], obj);
	    }
	    return obj;
	  };
	
	  // Memoize an expensive function by storing its results.
	  _.memoize = function(func, hasher) {
	    var memoize = function(key) {
	      var cache = memoize.cache;
	      var address = '' + (hasher ? hasher.apply(this, arguments) : key);
	      if (!_.has(cache, address)) cache[address] = func.apply(this, arguments);
	      return cache[address];
	    };
	    memoize.cache = {};
	    return memoize;
	  };
	
	  // Delays a function for the given number of milliseconds, and then calls
	  // it with the arguments supplied.
	  _.delay = function(func, wait) {
	    var args = slice.call(arguments, 2);
	    return setTimeout(function(){
	      return func.apply(null, args);
	    }, wait);
	  };
	
	  // Defers a function, scheduling it to run after the current call stack has
	  // cleared.
	  _.defer = _.partial(_.delay, _, 1);
	
	  // Returns a function, that, when invoked, will only be triggered at most once
	  // during a given window of time. Normally, the throttled function will run
	  // as much as it can, without ever going more than once per `wait` duration;
	  // but if you'd like to disable the execution on the leading edge, pass
	  // `{leading: false}`. To disable execution on the trailing edge, ditto.
	  _.throttle = function(func, wait, options) {
	    var context, args, result;
	    var timeout = null;
	    var previous = 0;
	    if (!options) options = {};
	    var later = function() {
	      previous = options.leading === false ? 0 : _.now();
	      timeout = null;
	      result = func.apply(context, args);
	      if (!timeout) context = args = null;
	    };
	    return function() {
	      var now = _.now();
	      if (!previous && options.leading === false) previous = now;
	      var remaining = wait - (now - previous);
	      context = this;
	      args = arguments;
	      if (remaining <= 0 || remaining > wait) {
	        if (timeout) {
	          clearTimeout(timeout);
	          timeout = null;
	        }
	        previous = now;
	        result = func.apply(context, args);
	        if (!timeout) context = args = null;
	      } else if (!timeout && options.trailing !== false) {
	        timeout = setTimeout(later, remaining);
	      }
	      return result;
	    };
	  };
	
	  // Returns a function, that, as long as it continues to be invoked, will not
	  // be triggered. The function will be called after it stops being called for
	  // N milliseconds. If `immediate` is passed, trigger the function on the
	  // leading edge, instead of the trailing.
	  _.debounce = function(func, wait, immediate) {
	    var timeout, args, context, timestamp, result;
	
	    var later = function() {
	      var last = _.now() - timestamp;
	
	      if (last < wait && last >= 0) {
	        timeout = setTimeout(later, wait - last);
	      } else {
	        timeout = null;
	        if (!immediate) {
	          result = func.apply(context, args);
	          if (!timeout) context = args = null;
	        }
	      }
	    };
	
	    return function() {
	      context = this;
	      args = arguments;
	      timestamp = _.now();
	      var callNow = immediate && !timeout;
	      if (!timeout) timeout = setTimeout(later, wait);
	      if (callNow) {
	        result = func.apply(context, args);
	        context = args = null;
	      }
	
	      return result;
	    };
	  };
	
	  // Returns the first function passed as an argument to the second,
	  // allowing you to adjust arguments, run code before and after, and
	  // conditionally execute the original function.
	  _.wrap = function(func, wrapper) {
	    return _.partial(wrapper, func);
	  };
	
	  // Returns a negated version of the passed-in predicate.
	  _.negate = function(predicate) {
	    return function() {
	      return !predicate.apply(this, arguments);
	    };
	  };
	
	  // Returns a function that is the composition of a list of functions, each
	  // consuming the return value of the function that follows.
	  _.compose = function() {
	    var args = arguments;
	    var start = args.length - 1;
	    return function() {
	      var i = start;
	      var result = args[start].apply(this, arguments);
	      while (i--) result = args[i].call(this, result);
	      return result;
	    };
	  };
	
	  // Returns a function that will only be executed on and after the Nth call.
	  _.after = function(times, func) {
	    return function() {
	      if (--times < 1) {
	        return func.apply(this, arguments);
	      }
	    };
	  };
	
	  // Returns a function that will only be executed up to (but not including) the Nth call.
	  _.before = function(times, func) {
	    var memo;
	    return function() {
	      if (--times > 0) {
	        memo = func.apply(this, arguments);
	      }
	      if (times <= 1) func = null;
	      return memo;
	    };
	  };
	
	  // Returns a function that will be executed at most one time, no matter how
	  // often you call it. Useful for lazy initialization.
	  _.once = _.partial(_.before, 2);
	
	  // Object Functions
	  // ----------------
	
	  // Keys in IE < 9 that won't be iterated by `for key in ...` and thus missed.
	  var hasEnumBug = !{toString: null}.propertyIsEnumerable('toString');
	  var nonEnumerableProps = ['valueOf', 'isPrototypeOf', 'toString',
	                      'propertyIsEnumerable', 'hasOwnProperty', 'toLocaleString'];
	
	  function collectNonEnumProps(obj, keys) {
	    var nonEnumIdx = nonEnumerableProps.length;
	    var constructor = obj.constructor;
	    var proto = (_.isFunction(constructor) && constructor.prototype) || ObjProto;
	
	    // Constructor is a special case.
	    var prop = 'constructor';
	    if (_.has(obj, prop) && !_.contains(keys, prop)) keys.push(prop);
	
	    while (nonEnumIdx--) {
	      prop = nonEnumerableProps[nonEnumIdx];
	      if (prop in obj && obj[prop] !== proto[prop] && !_.contains(keys, prop)) {
	        keys.push(prop);
	      }
	    }
	  }
	
	  // Retrieve the names of an object's own properties.
	  // Delegates to **ECMAScript 5**'s native `Object.keys`
	  _.keys = function(obj) {
	    if (!_.isObject(obj)) return [];
	    if (nativeKeys) return nativeKeys(obj);
	    var keys = [];
	    for (var key in obj) if (_.has(obj, key)) keys.push(key);
	    // Ahem, IE < 9.
	    if (hasEnumBug) collectNonEnumProps(obj, keys);
	    return keys;
	  };
	
	  // Retrieve all the property names of an object.
	  _.allKeys = function(obj) {
	    if (!_.isObject(obj)) return [];
	    var keys = [];
	    for (var key in obj) keys.push(key);
	    // Ahem, IE < 9.
	    if (hasEnumBug) collectNonEnumProps(obj, keys);
	    return keys;
	  };
	
	  // Retrieve the values of an object's properties.
	  _.values = function(obj) {
	    var keys = _.keys(obj);
	    var length = keys.length;
	    var values = Array(length);
	    for (var i = 0; i < length; i++) {
	      values[i] = obj[keys[i]];
	    }
	    return values;
	  };
	
	  // Returns the results of applying the iteratee to each element of the object
	  // In contrast to _.map it returns an object
	  _.mapObject = function(obj, iteratee, context) {
	    iteratee = cb(iteratee, context);
	    var keys =  _.keys(obj),
	          length = keys.length,
	          results = {},
	          currentKey;
	      for (var index = 0; index < length; index++) {
	        currentKey = keys[index];
	        results[currentKey] = iteratee(obj[currentKey], currentKey, obj);
	      }
	      return results;
	  };
	
	  // Convert an object into a list of `[key, value]` pairs.
	  _.pairs = function(obj) {
	    var keys = _.keys(obj);
	    var length = keys.length;
	    var pairs = Array(length);
	    for (var i = 0; i < length; i++) {
	      pairs[i] = [keys[i], obj[keys[i]]];
	    }
	    return pairs;
	  };
	
	  // Invert the keys and values of an object. The values must be serializable.
	  _.invert = function(obj) {
	    var result = {};
	    var keys = _.keys(obj);
	    for (var i = 0, length = keys.length; i < length; i++) {
	      result[obj[keys[i]]] = keys[i];
	    }
	    return result;
	  };
	
	  // Return a sorted list of the function names available on the object.
	  // Aliased as `methods`
	  _.functions = _.methods = function(obj) {
	    var names = [];
	    for (var key in obj) {
	      if (_.isFunction(obj[key])) names.push(key);
	    }
	    return names.sort();
	  };
	
	  // Extend a given object with all the properties in passed-in object(s).
	  _.extend = createAssigner(_.allKeys);
	
	  // Assigns a given object with all the own properties in the passed-in object(s)
	  // (https://developer.mozilla.org/docs/Web/JavaScript/Reference/Global_Objects/Object/assign)
	  _.extendOwn = _.assign = createAssigner(_.keys);
	
	  // Returns the first key on an object that passes a predicate test
	  _.findKey = function(obj, predicate, context) {
	    predicate = cb(predicate, context);
	    var keys = _.keys(obj), key;
	    for (var i = 0, length = keys.length; i < length; i++) {
	      key = keys[i];
	      if (predicate(obj[key], key, obj)) return key;
	    }
	  };
	
	  // Return a copy of the object only containing the whitelisted properties.
	  _.pick = function(object, oiteratee, context) {
	    var result = {}, obj = object, iteratee, keys;
	    if (obj == null) return result;
	    if (_.isFunction(oiteratee)) {
	      keys = _.allKeys(obj);
	      iteratee = optimizeCb(oiteratee, context);
	    } else {
	      keys = flatten(arguments, false, false, 1);
	      iteratee = function(value, key, obj) { return key in obj; };
	      obj = Object(obj);
	    }
	    for (var i = 0, length = keys.length; i < length; i++) {
	      var key = keys[i];
	      var value = obj[key];
	      if (iteratee(value, key, obj)) result[key] = value;
	    }
	    return result;
	  };
	
	   // Return a copy of the object without the blacklisted properties.
	  _.omit = function(obj, iteratee, context) {
	    if (_.isFunction(iteratee)) {
	      iteratee = _.negate(iteratee);
	    } else {
	      var keys = _.map(flatten(arguments, false, false, 1), String);
	      iteratee = function(value, key) {
	        return !_.contains(keys, key);
	      };
	    }
	    return _.pick(obj, iteratee, context);
	  };
	
	  // Fill in a given object with default properties.
	  _.defaults = createAssigner(_.allKeys, true);
	
	  // Creates an object that inherits from the given prototype object.
	  // If additional properties are provided then they will be added to the
	  // created object.
	  _.create = function(prototype, props) {
	    var result = baseCreate(prototype);
	    if (props) _.extendOwn(result, props);
	    return result;
	  };
	
	  // Create a (shallow-cloned) duplicate of an object.
	  _.clone = function(obj) {
	    if (!_.isObject(obj)) return obj;
	    return _.isArray(obj) ? obj.slice() : _.extend({}, obj);
	  };
	
	  // Invokes interceptor with the obj, and then returns obj.
	  // The primary purpose of this method is to "tap into" a method chain, in
	  // order to perform operations on intermediate results within the chain.
	  _.tap = function(obj, interceptor) {
	    interceptor(obj);
	    return obj;
	  };
	
	  // Returns whether an object has a given set of `key:value` pairs.
	  _.isMatch = function(object, attrs) {
	    var keys = _.keys(attrs), length = keys.length;
	    if (object == null) return !length;
	    var obj = Object(object);
	    for (var i = 0; i < length; i++) {
	      var key = keys[i];
	      if (attrs[key] !== obj[key] || !(key in obj)) return false;
	    }
	    return true;
	  };
	
	
	  // Internal recursive comparison function for `isEqual`.
	  var eq = function(a, b, aStack, bStack) {
	    // Identical objects are equal. `0 === -0`, but they aren't identical.
	    // See the [Harmony `egal` proposal](http://wiki.ecmascript.org/doku.php?id=harmony:egal).
	    if (a === b) return a !== 0 || 1 / a === 1 / b;
	    // A strict comparison is necessary because `null == undefined`.
	    if (a == null || b == null) return a === b;
	    // Unwrap any wrapped objects.
	    if (a instanceof _) a = a._wrapped;
	    if (b instanceof _) b = b._wrapped;
	    // Compare `[[Class]]` names.
	    var className = toString.call(a);
	    if (className !== toString.call(b)) return false;
	    switch (className) {
	      // Strings, numbers, regular expressions, dates, and booleans are compared by value.
	      case '[object RegExp]':
	      // RegExps are coerced to strings for comparison (Note: '' + /a/i === '/a/i')
	      case '[object String]':
	        // Primitives and their corresponding object wrappers are equivalent; thus, `"5"` is
	        // equivalent to `new String("5")`.
	        return '' + a === '' + b;
	      case '[object Number]':
	        // `NaN`s are equivalent, but non-reflexive.
	        // Object(NaN) is equivalent to NaN
	        if (+a !== +a) return +b !== +b;
	        // An `egal` comparison is performed for other numeric values.
	        return +a === 0 ? 1 / +a === 1 / b : +a === +b;
	      case '[object Date]':
	      case '[object Boolean]':
	        // Coerce dates and booleans to numeric primitive values. Dates are compared by their
	        // millisecond representations. Note that invalid dates with millisecond representations
	        // of `NaN` are not equivalent.
	        return +a === +b;
	    }
	
	    var areArrays = className === '[object Array]';
	    if (!areArrays) {
	      if (typeof a != 'object' || typeof b != 'object') return false;
	
	      // Objects with different constructors are not equivalent, but `Object`s or `Array`s
	      // from different frames are.
	      var aCtor = a.constructor, bCtor = b.constructor;
	      if (aCtor !== bCtor && !(_.isFunction(aCtor) && aCtor instanceof aCtor &&
	                               _.isFunction(bCtor) && bCtor instanceof bCtor)
	                          && ('constructor' in a && 'constructor' in b)) {
	        return false;
	      }
	    }
	    // Assume equality for cyclic structures. The algorithm for detecting cyclic
	    // structures is adapted from ES 5.1 section 15.12.3, abstract operation `JO`.
	
	    // Initializing stack of traversed objects.
	    // It's done here since we only need them for objects and arrays comparison.
	    aStack = aStack || [];
	    bStack = bStack || [];
	    var length = aStack.length;
	    while (length--) {
	      // Linear search. Performance is inversely proportional to the number of
	      // unique nested structures.
	      if (aStack[length] === a) return bStack[length] === b;
	    }
	
	    // Add the first object to the stack of traversed objects.
	    aStack.push(a);
	    bStack.push(b);
	
	    // Recursively compare objects and arrays.
	    if (areArrays) {
	      // Compare array lengths to determine if a deep comparison is necessary.
	      length = a.length;
	      if (length !== b.length) return false;
	      // Deep compare the contents, ignoring non-numeric properties.
	      while (length--) {
	        if (!eq(a[length], b[length], aStack, bStack)) return false;
	      }
	    } else {
	      // Deep compare objects.
	      var keys = _.keys(a), key;
	      length = keys.length;
	      // Ensure that both objects contain the same number of properties before comparing deep equality.
	      if (_.keys(b).length !== length) return false;
	      while (length--) {
	        // Deep compare each member
	        key = keys[length];
	        if (!(_.has(b, key) && eq(a[key], b[key], aStack, bStack))) return false;
	      }
	    }
	    // Remove the first object from the stack of traversed objects.
	    aStack.pop();
	    bStack.pop();
	    return true;
	  };
	
	  // Perform a deep comparison to check if two objects are equal.
	  _.isEqual = function(a, b) {
	    return eq(a, b);
	  };
	
	  // Is a given array, string, or object empty?
	  // An "empty" object has no enumerable own-properties.
	  _.isEmpty = function(obj) {
	    if (obj == null) return true;
	    if (isArrayLike(obj) && (_.isArray(obj) || _.isString(obj) || _.isArguments(obj))) return obj.length === 0;
	    return _.keys(obj).length === 0;
	  };
	
	  // Is a given value a DOM element?
	  _.isElement = function(obj) {
	    return !!(obj && obj.nodeType === 1);
	  };
	
	  // Is a given value an array?
	  // Delegates to ECMA5's native Array.isArray
	  _.isArray = nativeIsArray || function(obj) {
	    return toString.call(obj) === '[object Array]';
	  };
	
	  // Is a given variable an object?
	  _.isObject = function(obj) {
	    var type = typeof obj;
	    return type === 'function' || type === 'object' && !!obj;
	  };
	
	  // Add some isType methods: isArguments, isFunction, isString, isNumber, isDate, isRegExp, isError.
	  _.each(['Arguments', 'Function', 'String', 'Number', 'Date', 'RegExp', 'Error'], function(name) {
	    _['is' + name] = function(obj) {
	      return toString.call(obj) === '[object ' + name + ']';
	    };
	  });
	
	  // Define a fallback version of the method in browsers (ahem, IE < 9), where
	  // there isn't any inspectable "Arguments" type.
	  if (!_.isArguments(arguments)) {
	    _.isArguments = function(obj) {
	      return _.has(obj, 'callee');
	    };
	  }
	
	  // Optimize `isFunction` if appropriate. Work around some typeof bugs in old v8,
	  // IE 11 (#1621), and in Safari 8 (#1929).
	  if (typeof /./ != 'function' && typeof Int8Array != 'object') {
	    _.isFunction = function(obj) {
	      return typeof obj == 'function' || false;
	    };
	  }
	
	  // Is a given object a finite number?
	  _.isFinite = function(obj) {
	    return isFinite(obj) && !isNaN(parseFloat(obj));
	  };
	
	  // Is the given value `NaN`? (NaN is the only number which does not equal itself).
	  _.isNaN = function(obj) {
	    return _.isNumber(obj) && obj !== +obj;
	  };
	
	  // Is a given value a boolean?
	  _.isBoolean = function(obj) {
	    return obj === true || obj === false || toString.call(obj) === '[object Boolean]';
	  };
	
	  // Is a given value equal to null?
	  _.isNull = function(obj) {
	    return obj === null;
	  };
	
	  // Is a given variable undefined?
	  _.isUndefined = function(obj) {
	    return obj === void 0;
	  };
	
	  // Shortcut function for checking if an object has a given property directly
	  // on itself (in other words, not on a prototype).
	  _.has = function(obj, key) {
	    return obj != null && hasOwnProperty.call(obj, key);
	  };
	
	  // Utility Functions
	  // -----------------
	
	  // Run Underscore.js in *noConflict* mode, returning the `_` variable to its
	  // previous owner. Returns a reference to the Underscore object.
	  _.noConflict = function() {
	    root._ = previousUnderscore;
	    return this;
	  };
	
	  // Keep the identity function around for default iteratees.
	  _.identity = function(value) {
	    return value;
	  };
	
	  // Predicate-generating functions. Often useful outside of Underscore.
	  _.constant = function(value) {
	    return function() {
	      return value;
	    };
	  };
	
	  _.noop = function(){};
	
	  _.property = property;
	
	  // Generates a function for a given object that returns a given property.
	  _.propertyOf = function(obj) {
	    return obj == null ? function(){} : function(key) {
	      return obj[key];
	    };
	  };
	
	  // Returns a predicate for checking whether an object has a given set of
	  // `key:value` pairs.
	  _.matcher = _.matches = function(attrs) {
	    attrs = _.extendOwn({}, attrs);
	    return function(obj) {
	      return _.isMatch(obj, attrs);
	    };
	  };
	
	  // Run a function **n** times.
	  _.times = function(n, iteratee, context) {
	    var accum = Array(Math.max(0, n));
	    iteratee = optimizeCb(iteratee, context, 1);
	    for (var i = 0; i < n; i++) accum[i] = iteratee(i);
	    return accum;
	  };
	
	  // Return a random integer between min and max (inclusive).
	  _.random = function(min, max) {
	    if (max == null) {
	      max = min;
	      min = 0;
	    }
	    return min + Math.floor(Math.random() * (max - min + 1));
	  };
	
	  // A (possibly faster) way to get the current timestamp as an integer.
	  _.now = Date.now || function() {
	    return new Date().getTime();
	  };
	
	   // List of HTML entities for escaping.
	  var escapeMap = {
	    '&': '&amp;',
	    '<': '&lt;',
	    '>': '&gt;',
	    '"': '&quot;',
	    "'": '&#x27;',
	    '`': '&#x60;'
	  };
	  var unescapeMap = _.invert(escapeMap);
	
	  // Functions for escaping and unescaping strings to/from HTML interpolation.
	  var createEscaper = function(map) {
	    var escaper = function(match) {
	      return map[match];
	    };
	    // Regexes for identifying a key that needs to be escaped
	    var source = '(?:' + _.keys(map).join('|') + ')';
	    var testRegexp = RegExp(source);
	    var replaceRegexp = RegExp(source, 'g');
	    return function(string) {
	      string = string == null ? '' : '' + string;
	      return testRegexp.test(string) ? string.replace(replaceRegexp, escaper) : string;
	    };
	  };
	  _.escape = createEscaper(escapeMap);
	  _.unescape = createEscaper(unescapeMap);
	
	  // If the value of the named `property` is a function then invoke it with the
	  // `object` as context; otherwise, return it.
	  _.result = function(object, property, fallback) {
	    var value = object == null ? void 0 : object[property];
	    if (value === void 0) {
	      value = fallback;
	    }
	    return _.isFunction(value) ? value.call(object) : value;
	  };
	
	  // Generate a unique integer id (unique within the entire client session).
	  // Useful for temporary DOM ids.
	  var idCounter = 0;
	  _.uniqueId = function(prefix) {
	    var id = ++idCounter + '';
	    return prefix ? prefix + id : id;
	  };
	
	  // By default, Underscore uses ERB-style template delimiters, change the
	  // following template settings to use alternative delimiters.
	  _.templateSettings = {
	    evaluate    : /<%([\s\S]+?)%>/g,
	    interpolate : /<%=([\s\S]+?)%>/g,
	    escape      : /<%-([\s\S]+?)%>/g
	  };
	
	  // When customizing `templateSettings`, if you don't want to define an
	  // interpolation, evaluation or escaping regex, we need one that is
	  // guaranteed not to match.
	  var noMatch = /(.)^/;
	
	  // Certain characters need to be escaped so that they can be put into a
	  // string literal.
	  var escapes = {
	    "'":      "'",
	    '\\':     '\\',
	    '\r':     'r',
	    '\n':     'n',
	    '\u2028': 'u2028',
	    '\u2029': 'u2029'
	  };
	
	  var escaper = /\\|'|\r|\n|\u2028|\u2029/g;
	
	  var escapeChar = function(match) {
	    return '\\' + escapes[match];
	  };
	
	  // JavaScript micro-templating, similar to John Resig's implementation.
	  // Underscore templating handles arbitrary delimiters, preserves whitespace,
	  // and correctly escapes quotes within interpolated code.
	  // NB: `oldSettings` only exists for backwards compatibility.
	  _.template = function(text, settings, oldSettings) {
	    if (!settings && oldSettings) settings = oldSettings;
	    settings = _.defaults({}, settings, _.templateSettings);
	
	    // Combine delimiters into one regular expression via alternation.
	    var matcher = RegExp([
	      (settings.escape || noMatch).source,
	      (settings.interpolate || noMatch).source,
	      (settings.evaluate || noMatch).source
	    ].join('|') + '|$', 'g');
	
	    // Compile the template source, escaping string literals appropriately.
	    var index = 0;
	    var source = "__p+='";
	    text.replace(matcher, function(match, escape, interpolate, evaluate, offset) {
	      source += text.slice(index, offset).replace(escaper, escapeChar);
	      index = offset + match.length;
	
	      if (escape) {
	        source += "'+\n((__t=(" + escape + "))==null?'':_.escape(__t))+\n'";
	      } else if (interpolate) {
	        source += "'+\n((__t=(" + interpolate + "))==null?'':__t)+\n'";
	      } else if (evaluate) {
	        source += "';\n" + evaluate + "\n__p+='";
	      }
	
	      // Adobe VMs need the match returned to produce the correct offest.
	      return match;
	    });
	    source += "';\n";
	
	    // If a variable is not specified, place data values in local scope.
	    if (!settings.variable) source = 'with(obj||{}){\n' + source + '}\n';
	
	    source = "var __t,__p='',__j=Array.prototype.join," +
	      "print=function(){__p+=__j.call(arguments,'');};\n" +
	      source + 'return __p;\n';
	
	    try {
	      var render = new Function(settings.variable || 'obj', '_', source);
	    } catch (e) {
	      e.source = source;
	      throw e;
	    }
	
	    var template = function(data) {
	      return render.call(this, data, _);
	    };
	
	    // Provide the compiled source as a convenience for precompilation.
	    var argument = settings.variable || 'obj';
	    template.source = 'function(' + argument + '){\n' + source + '}';
	
	    return template;
	  };
	
	  // Add a "chain" function. Start chaining a wrapped Underscore object.
	  _.chain = function(obj) {
	    var instance = _(obj);
	    instance._chain = true;
	    return instance;
	  };
	
	  // OOP
	  // ---------------
	  // If Underscore is called as a function, it returns a wrapped object that
	  // can be used OO-style. This wrapper holds altered versions of all the
	  // underscore functions. Wrapped objects may be chained.
	
	  // Helper function to continue chaining intermediate results.
	  var result = function(instance, obj) {
	    return instance._chain ? _(obj).chain() : obj;
	  };
	
	  // Add your own custom functions to the Underscore object.
	  _.mixin = function(obj) {
	    _.each(_.functions(obj), function(name) {
	      var func = _[name] = obj[name];
	      _.prototype[name] = function() {
	        var args = [this._wrapped];
	        push.apply(args, arguments);
	        return result(this, func.apply(_, args));
	      };
	    });
	  };
	
	  // Add all of the Underscore functions to the wrapper object.
	  _.mixin(_);
	
	  // Add all mutator Array functions to the wrapper.
	  _.each(['pop', 'push', 'reverse', 'shift', 'sort', 'splice', 'unshift'], function(name) {
	    var method = ArrayProto[name];
	    _.prototype[name] = function() {
	      var obj = this._wrapped;
	      method.apply(obj, arguments);
	      if ((name === 'shift' || name === 'splice') && obj.length === 0) delete obj[0];
	      return result(this, obj);
	    };
	  });
	
	  // Add all accessor Array functions to the wrapper.
	  _.each(['concat', 'join', 'slice'], function(name) {
	    var method = ArrayProto[name];
	    _.prototype[name] = function() {
	      return result(this, method.apply(this._wrapped, arguments));
	    };
	  });
	
	  // Extracts the result from a wrapped and chained object.
	  _.prototype.value = function() {
	    return this._wrapped;
	  };
	
	  // Provide unwrapping proxy for some methods used in engine operations
	  // such as arithmetic and JSON stringification.
	  _.prototype.valueOf = _.prototype.toJSON = _.prototype.value;
	
	  _.prototype.toString = function() {
	    return '' + this._wrapped;
	  };
	
	  // AMD registration happens at the end for compatibility with AMD loaders
	  // that may not enforce next-turn semantics on modules. Even though general
	  // practice for AMD registration is to be anonymous, underscore registers
	  // as a named module because, like jQuery, it is a base library that is
	  // popular enough to be bundled in a third party lib, but not be part of
	  // an AMD load request. Those cases could generate an error when an
	  // anonymous define() is called outside of a loader request.
	  if (true) {
	    !(__WEBPACK_AMD_DEFINE_ARRAY__ = [], __WEBPACK_AMD_DEFINE_RESULT__ = function() {
	      return _;
	    }.apply(exports, __WEBPACK_AMD_DEFINE_ARRAY__), __WEBPACK_AMD_DEFINE_RESULT__ !== undefined && (module.exports = __WEBPACK_AMD_DEFINE_RESULT__));
	  }
	}.call(this));


/***/ }),
/* 27 */,
/* 28 */,
/* 29 */
/***/ (function(module, exports, __webpack_require__) {

	'use strict';
	
	var _ = __webpack_require__(26),
	    d3Selection = __webpack_require__(1),
	    PubSub = __webpack_require__(2),
	    debounceDelay = 200,
	    cachedWidth = window.innerWidth;
	
	d3Selection.select(window).on('resize', _.debounce(function () {
	    var newWidth = window.innerWidth;
	
	    if (cachedWidth !== newWidth) {
	        cachedWidth = newWidth;
	        PubSub.publish('resize');
	    }
	}, debounceDelay));

/***/ }),
/* 30 */,
/* 31 */,
/* 32 */,
/* 33 */
/***/ (function(module, exports, __webpack_require__) {

	// https://d3js.org/d3-shape/ Version 1.1.1. Copyright 2017 Mike Bostock.
	(function (global, factory) {
		 true ? factory(exports, __webpack_require__(34)) :
		typeof define === 'function' && define.amd ? define(['exports', 'd3-path'], factory) :
		(factory((global.d3 = global.d3 || {}),global.d3));
	}(this, (function (exports,d3Path) { 'use strict';
	
	var constant = function(x) {
	  return function constant() {
	    return x;
	  };
	};
	
	var abs = Math.abs;
	var atan2 = Math.atan2;
	var cos = Math.cos;
	var max = Math.max;
	var min = Math.min;
	var sin = Math.sin;
	var sqrt = Math.sqrt;
	
	var epsilon = 1e-12;
	var pi = Math.PI;
	var halfPi = pi / 2;
	var tau = 2 * pi;
	
	function acos(x) {
	  return x > 1 ? 0 : x < -1 ? pi : Math.acos(x);
	}
	
	function asin(x) {
	  return x >= 1 ? halfPi : x <= -1 ? -halfPi : Math.asin(x);
	}
	
	function arcInnerRadius(d) {
	  return d.innerRadius;
	}
	
	function arcOuterRadius(d) {
	  return d.outerRadius;
	}
	
	function arcStartAngle(d) {
	  return d.startAngle;
	}
	
	function arcEndAngle(d) {
	  return d.endAngle;
	}
	
	function arcPadAngle(d) {
	  return d && d.padAngle; // Note: optional!
	}
	
	function intersect(x0, y0, x1, y1, x2, y2, x3, y3) {
	  var x10 = x1 - x0, y10 = y1 - y0,
	      x32 = x3 - x2, y32 = y3 - y2,
	      t = (x32 * (y0 - y2) - y32 * (x0 - x2)) / (y32 * x10 - x32 * y10);
	  return [x0 + t * x10, y0 + t * y10];
	}
	
	// Compute perpendicular offset line of length rc.
	// http://mathworld.wolfram.com/Circle-LineIntersection.html
	function cornerTangents(x0, y0, x1, y1, r1, rc, cw) {
	  var x01 = x0 - x1,
	      y01 = y0 - y1,
	      lo = (cw ? rc : -rc) / sqrt(x01 * x01 + y01 * y01),
	      ox = lo * y01,
	      oy = -lo * x01,
	      x11 = x0 + ox,
	      y11 = y0 + oy,
	      x10 = x1 + ox,
	      y10 = y1 + oy,
	      x00 = (x11 + x10) / 2,
	      y00 = (y11 + y10) / 2,
	      dx = x10 - x11,
	      dy = y10 - y11,
	      d2 = dx * dx + dy * dy,
	      r = r1 - rc,
	      D = x11 * y10 - x10 * y11,
	      d = (dy < 0 ? -1 : 1) * sqrt(max(0, r * r * d2 - D * D)),
	      cx0 = (D * dy - dx * d) / d2,
	      cy0 = (-D * dx - dy * d) / d2,
	      cx1 = (D * dy + dx * d) / d2,
	      cy1 = (-D * dx + dy * d) / d2,
	      dx0 = cx0 - x00,
	      dy0 = cy0 - y00,
	      dx1 = cx1 - x00,
	      dy1 = cy1 - y00;
	
	  // Pick the closer of the two intersection points.
	  // TODO Is there a faster way to determine which intersection to use?
	  if (dx0 * dx0 + dy0 * dy0 > dx1 * dx1 + dy1 * dy1) cx0 = cx1, cy0 = cy1;
	
	  return {
	    cx: cx0,
	    cy: cy0,
	    x01: -ox,
	    y01: -oy,
	    x11: cx0 * (r1 / r - 1),
	    y11: cy0 * (r1 / r - 1)
	  };
	}
	
	var arc = function() {
	  var innerRadius = arcInnerRadius,
	      outerRadius = arcOuterRadius,
	      cornerRadius = constant(0),
	      padRadius = null,
	      startAngle = arcStartAngle,
	      endAngle = arcEndAngle,
	      padAngle = arcPadAngle,
	      context = null;
	
	  function arc() {
	    var buffer,
	        r,
	        r0 = +innerRadius.apply(this, arguments),
	        r1 = +outerRadius.apply(this, arguments),
	        a0 = startAngle.apply(this, arguments) - halfPi,
	        a1 = endAngle.apply(this, arguments) - halfPi,
	        da = abs(a1 - a0),
	        cw = a1 > a0;
	
	    if (!context) context = buffer = d3Path.path();
	
	    // Ensure that the outer radius is always larger than the inner radius.
	    if (r1 < r0) r = r1, r1 = r0, r0 = r;
	
	    // Is it a point?
	    if (!(r1 > epsilon)) context.moveTo(0, 0);
	
	    // Or is it a circle or annulus?
	    else if (da > tau - epsilon) {
	      context.moveTo(r1 * cos(a0), r1 * sin(a0));
	      context.arc(0, 0, r1, a0, a1, !cw);
	      if (r0 > epsilon) {
	        context.moveTo(r0 * cos(a1), r0 * sin(a1));
	        context.arc(0, 0, r0, a1, a0, cw);
	      }
	    }
	
	    // Or is it a circular or annular sector?
	    else {
	      var a01 = a0,
	          a11 = a1,
	          a00 = a0,
	          a10 = a1,
	          da0 = da,
	          da1 = da,
	          ap = padAngle.apply(this, arguments) / 2,
	          rp = (ap > epsilon) && (padRadius ? +padRadius.apply(this, arguments) : sqrt(r0 * r0 + r1 * r1)),
	          rc = min(abs(r1 - r0) / 2, +cornerRadius.apply(this, arguments)),
	          rc0 = rc,
	          rc1 = rc,
	          t0,
	          t1;
	
	      // Apply padding? Note that since r1 ≥ r0, da1 ≥ da0.
	      if (rp > epsilon) {
	        var p0 = asin(rp / r0 * sin(ap)),
	            p1 = asin(rp / r1 * sin(ap));
	        if ((da0 -= p0 * 2) > epsilon) p0 *= (cw ? 1 : -1), a00 += p0, a10 -= p0;
	        else da0 = 0, a00 = a10 = (a0 + a1) / 2;
	        if ((da1 -= p1 * 2) > epsilon) p1 *= (cw ? 1 : -1), a01 += p1, a11 -= p1;
	        else da1 = 0, a01 = a11 = (a0 + a1) / 2;
	      }
	
	      var x01 = r1 * cos(a01),
	          y01 = r1 * sin(a01),
	          x10 = r0 * cos(a10),
	          y10 = r0 * sin(a10);
	
	      // Apply rounded corners?
	      if (rc > epsilon) {
	        var x11 = r1 * cos(a11),
	            y11 = r1 * sin(a11),
	            x00 = r0 * cos(a00),
	            y00 = r0 * sin(a00);
	
	        // Restrict the corner radius according to the sector angle.
	        if (da < pi) {
	          var oc = da0 > epsilon ? intersect(x01, y01, x00, y00, x11, y11, x10, y10) : [x10, y10],
	              ax = x01 - oc[0],
	              ay = y01 - oc[1],
	              bx = x11 - oc[0],
	              by = y11 - oc[1],
	              kc = 1 / sin(acos((ax * bx + ay * by) / (sqrt(ax * ax + ay * ay) * sqrt(bx * bx + by * by))) / 2),
	              lc = sqrt(oc[0] * oc[0] + oc[1] * oc[1]);
	          rc0 = min(rc, (r0 - lc) / (kc - 1));
	          rc1 = min(rc, (r1 - lc) / (kc + 1));
	        }
	      }
	
	      // Is the sector collapsed to a line?
	      if (!(da1 > epsilon)) context.moveTo(x01, y01);
	
	      // Does the sector’s outer ring have rounded corners?
	      else if (rc1 > epsilon) {
	        t0 = cornerTangents(x00, y00, x01, y01, r1, rc1, cw);
	        t1 = cornerTangents(x11, y11, x10, y10, r1, rc1, cw);
	
	        context.moveTo(t0.cx + t0.x01, t0.cy + t0.y01);
	
	        // Have the corners merged?
	        if (rc1 < rc) context.arc(t0.cx, t0.cy, rc1, atan2(t0.y01, t0.x01), atan2(t1.y01, t1.x01), !cw);
	
	        // Otherwise, draw the two corners and the ring.
	        else {
	          context.arc(t0.cx, t0.cy, rc1, atan2(t0.y01, t0.x01), atan2(t0.y11, t0.x11), !cw);
	          context.arc(0, 0, r1, atan2(t0.cy + t0.y11, t0.cx + t0.x11), atan2(t1.cy + t1.y11, t1.cx + t1.x11), !cw);
	          context.arc(t1.cx, t1.cy, rc1, atan2(t1.y11, t1.x11), atan2(t1.y01, t1.x01), !cw);
	        }
	      }
	
	      // Or is the outer ring just a circular arc?
	      else context.moveTo(x01, y01), context.arc(0, 0, r1, a01, a11, !cw);
	
	      // Is there no inner ring, and it’s a circular sector?
	      // Or perhaps it’s an annular sector collapsed due to padding?
	      if (!(r0 > epsilon) || !(da0 > epsilon)) context.lineTo(x10, y10);
	
	      // Does the sector’s inner ring (or point) have rounded corners?
	      else if (rc0 > epsilon) {
	        t0 = cornerTangents(x10, y10, x11, y11, r0, -rc0, cw);
	        t1 = cornerTangents(x01, y01, x00, y00, r0, -rc0, cw);
	
	        context.lineTo(t0.cx + t0.x01, t0.cy + t0.y01);
	
	        // Have the corners merged?
	        if (rc0 < rc) context.arc(t0.cx, t0.cy, rc0, atan2(t0.y01, t0.x01), atan2(t1.y01, t1.x01), !cw);
	
	        // Otherwise, draw the two corners and the ring.
	        else {
	          context.arc(t0.cx, t0.cy, rc0, atan2(t0.y01, t0.x01), atan2(t0.y11, t0.x11), !cw);
	          context.arc(0, 0, r0, atan2(t0.cy + t0.y11, t0.cx + t0.x11), atan2(t1.cy + t1.y11, t1.cx + t1.x11), cw);
	          context.arc(t1.cx, t1.cy, rc0, atan2(t1.y11, t1.x11), atan2(t1.y01, t1.x01), !cw);
	        }
	      }
	
	      // Or is the inner ring just a circular arc?
	      else context.arc(0, 0, r0, a10, a00, cw);
	    }
	
	    context.closePath();
	
	    if (buffer) return context = null, buffer + "" || null;
	  }
	
	  arc.centroid = function() {
	    var r = (+innerRadius.apply(this, arguments) + +outerRadius.apply(this, arguments)) / 2,
	        a = (+startAngle.apply(this, arguments) + +endAngle.apply(this, arguments)) / 2 - pi / 2;
	    return [cos(a) * r, sin(a) * r];
	  };
	
	  arc.innerRadius = function(_) {
	    return arguments.length ? (innerRadius = typeof _ === "function" ? _ : constant(+_), arc) : innerRadius;
	  };
	
	  arc.outerRadius = function(_) {
	    return arguments.length ? (outerRadius = typeof _ === "function" ? _ : constant(+_), arc) : outerRadius;
	  };
	
	  arc.cornerRadius = function(_) {
	    return arguments.length ? (cornerRadius = typeof _ === "function" ? _ : constant(+_), arc) : cornerRadius;
	  };
	
	  arc.padRadius = function(_) {
	    return arguments.length ? (padRadius = _ == null ? null : typeof _ === "function" ? _ : constant(+_), arc) : padRadius;
	  };
	
	  arc.startAngle = function(_) {
	    return arguments.length ? (startAngle = typeof _ === "function" ? _ : constant(+_), arc) : startAngle;
	  };
	
	  arc.endAngle = function(_) {
	    return arguments.length ? (endAngle = typeof _ === "function" ? _ : constant(+_), arc) : endAngle;
	  };
	
	  arc.padAngle = function(_) {
	    return arguments.length ? (padAngle = typeof _ === "function" ? _ : constant(+_), arc) : padAngle;
	  };
	
	  arc.context = function(_) {
	    return arguments.length ? ((context = _ == null ? null : _), arc) : context;
	  };
	
	  return arc;
	};
	
	function Linear(context) {
	  this._context = context;
	}
	
	Linear.prototype = {
	  areaStart: function() {
	    this._line = 0;
	  },
	  areaEnd: function() {
	    this._line = NaN;
	  },
	  lineStart: function() {
	    this._point = 0;
	  },
	  lineEnd: function() {
	    if (this._line || (this._line !== 0 && this._point === 1)) this._context.closePath();
	    this._line = 1 - this._line;
	  },
	  point: function(x, y) {
	    x = +x, y = +y;
	    switch (this._point) {
	      case 0: this._point = 1; this._line ? this._context.lineTo(x, y) : this._context.moveTo(x, y); break;
	      case 1: this._point = 2; // proceed
	      default: this._context.lineTo(x, y); break;
	    }
	  }
	};
	
	var curveLinear = function(context) {
	  return new Linear(context);
	};
	
	function x(p) {
	  return p[0];
	}
	
	function y(p) {
	  return p[1];
	}
	
	var line = function() {
	  var x$$1 = x,
	      y$$1 = y,
	      defined = constant(true),
	      context = null,
	      curve = curveLinear,
	      output = null;
	
	  function line(data) {
	    var i,
	        n = data.length,
	        d,
	        defined0 = false,
	        buffer;
	
	    if (context == null) output = curve(buffer = d3Path.path());
	
	    for (i = 0; i <= n; ++i) {
	      if (!(i < n && defined(d = data[i], i, data)) === defined0) {
	        if (defined0 = !defined0) output.lineStart();
	        else output.lineEnd();
	      }
	      if (defined0) output.point(+x$$1(d, i, data), +y$$1(d, i, data));
	    }
	
	    if (buffer) return output = null, buffer + "" || null;
	  }
	
	  line.x = function(_) {
	    return arguments.length ? (x$$1 = typeof _ === "function" ? _ : constant(+_), line) : x$$1;
	  };
	
	  line.y = function(_) {
	    return arguments.length ? (y$$1 = typeof _ === "function" ? _ : constant(+_), line) : y$$1;
	  };
	
	  line.defined = function(_) {
	    return arguments.length ? (defined = typeof _ === "function" ? _ : constant(!!_), line) : defined;
	  };
	
	  line.curve = function(_) {
	    return arguments.length ? (curve = _, context != null && (output = curve(context)), line) : curve;
	  };
	
	  line.context = function(_) {
	    return arguments.length ? (_ == null ? context = output = null : output = curve(context = _), line) : context;
	  };
	
	  return line;
	};
	
	var area = function() {
	  var x0 = x,
	      x1 = null,
	      y0 = constant(0),
	      y1 = y,
	      defined = constant(true),
	      context = null,
	      curve = curveLinear,
	      output = null;
	
	  function area(data) {
	    var i,
	        j,
	        k,
	        n = data.length,
	        d,
	        defined0 = false,
	        buffer,
	        x0z = new Array(n),
	        y0z = new Array(n);
	
	    if (context == null) output = curve(buffer = d3Path.path());
	
	    for (i = 0; i <= n; ++i) {
	      if (!(i < n && defined(d = data[i], i, data)) === defined0) {
	        if (defined0 = !defined0) {
	          j = i;
	          output.areaStart();
	          output.lineStart();
	        } else {
	          output.lineEnd();
	          output.lineStart();
	          for (k = i - 1; k >= j; --k) {
	            output.point(x0z[k], y0z[k]);
	          }
	          output.lineEnd();
	          output.areaEnd();
	        }
	      }
	      if (defined0) {
	        x0z[i] = +x0(d, i, data), y0z[i] = +y0(d, i, data);
	        output.point(x1 ? +x1(d, i, data) : x0z[i], y1 ? +y1(d, i, data) : y0z[i]);
	      }
	    }
	
	    if (buffer) return output = null, buffer + "" || null;
	  }
	
	  function arealine() {
	    return line().defined(defined).curve(curve).context(context);
	  }
	
	  area.x = function(_) {
	    return arguments.length ? (x0 = typeof _ === "function" ? _ : constant(+_), x1 = null, area) : x0;
	  };
	
	  area.x0 = function(_) {
	    return arguments.length ? (x0 = typeof _ === "function" ? _ : constant(+_), area) : x0;
	  };
	
	  area.x1 = function(_) {
	    return arguments.length ? (x1 = _ == null ? null : typeof _ === "function" ? _ : constant(+_), area) : x1;
	  };
	
	  area.y = function(_) {
	    return arguments.length ? (y0 = typeof _ === "function" ? _ : constant(+_), y1 = null, area) : y0;
	  };
	
	  area.y0 = function(_) {
	    return arguments.length ? (y0 = typeof _ === "function" ? _ : constant(+_), area) : y0;
	  };
	
	  area.y1 = function(_) {
	    return arguments.length ? (y1 = _ == null ? null : typeof _ === "function" ? _ : constant(+_), area) : y1;
	  };
	
	  area.lineX0 =
	  area.lineY0 = function() {
	    return arealine().x(x0).y(y0);
	  };
	
	  area.lineY1 = function() {
	    return arealine().x(x0).y(y1);
	  };
	
	  area.lineX1 = function() {
	    return arealine().x(x1).y(y0);
	  };
	
	  area.defined = function(_) {
	    return arguments.length ? (defined = typeof _ === "function" ? _ : constant(!!_), area) : defined;
	  };
	
	  area.curve = function(_) {
	    return arguments.length ? (curve = _, context != null && (output = curve(context)), area) : curve;
	  };
	
	  area.context = function(_) {
	    return arguments.length ? (_ == null ? context = output = null : output = curve(context = _), area) : context;
	  };
	
	  return area;
	};
	
	var descending = function(a, b) {
	  return b < a ? -1 : b > a ? 1 : b >= a ? 0 : NaN;
	};
	
	var identity = function(d) {
	  return d;
	};
	
	var pie = function() {
	  var value = identity,
	      sortValues = descending,
	      sort = null,
	      startAngle = constant(0),
	      endAngle = constant(tau),
	      padAngle = constant(0);
	
	  function pie(data) {
	    var i,
	        n = data.length,
	        j,
	        k,
	        sum = 0,
	        index = new Array(n),
	        arcs = new Array(n),
	        a0 = +startAngle.apply(this, arguments),
	        da = Math.min(tau, Math.max(-tau, endAngle.apply(this, arguments) - a0)),
	        a1,
	        p = Math.min(Math.abs(da) / n, padAngle.apply(this, arguments)),
	        pa = p * (da < 0 ? -1 : 1),
	        v;
	
	    for (i = 0; i < n; ++i) {
	      if ((v = arcs[index[i] = i] = +value(data[i], i, data)) > 0) {
	        sum += v;
	      }
	    }
	
	    // Optionally sort the arcs by previously-computed values or by data.
	    if (sortValues != null) index.sort(function(i, j) { return sortValues(arcs[i], arcs[j]); });
	    else if (sort != null) index.sort(function(i, j) { return sort(data[i], data[j]); });
	
	    // Compute the arcs! They are stored in the original data's order.
	    for (i = 0, k = sum ? (da - n * pa) / sum : 0; i < n; ++i, a0 = a1) {
	      j = index[i], v = arcs[j], a1 = a0 + (v > 0 ? v * k : 0) + pa, arcs[j] = {
	        data: data[j],
	        index: i,
	        value: v,
	        startAngle: a0,
	        endAngle: a1,
	        padAngle: p
	      };
	    }
	
	    return arcs;
	  }
	
	  pie.value = function(_) {
	    return arguments.length ? (value = typeof _ === "function" ? _ : constant(+_), pie) : value;
	  };
	
	  pie.sortValues = function(_) {
	    return arguments.length ? (sortValues = _, sort = null, pie) : sortValues;
	  };
	
	  pie.sort = function(_) {
	    return arguments.length ? (sort = _, sortValues = null, pie) : sort;
	  };
	
	  pie.startAngle = function(_) {
	    return arguments.length ? (startAngle = typeof _ === "function" ? _ : constant(+_), pie) : startAngle;
	  };
	
	  pie.endAngle = function(_) {
	    return arguments.length ? (endAngle = typeof _ === "function" ? _ : constant(+_), pie) : endAngle;
	  };
	
	  pie.padAngle = function(_) {
	    return arguments.length ? (padAngle = typeof _ === "function" ? _ : constant(+_), pie) : padAngle;
	  };
	
	  return pie;
	};
	
	var curveRadialLinear = curveRadial(curveLinear);
	
	function Radial(curve) {
	  this._curve = curve;
	}
	
	Radial.prototype = {
	  areaStart: function() {
	    this._curve.areaStart();
	  },
	  areaEnd: function() {
	    this._curve.areaEnd();
	  },
	  lineStart: function() {
	    this._curve.lineStart();
	  },
	  lineEnd: function() {
	    this._curve.lineEnd();
	  },
	  point: function(a, r) {
	    this._curve.point(r * Math.sin(a), r * -Math.cos(a));
	  }
	};
	
	function curveRadial(curve) {
	
	  function radial(context) {
	    return new Radial(curve(context));
	  }
	
	  radial._curve = curve;
	
	  return radial;
	}
	
	function radialLine(l) {
	  var c = l.curve;
	
	  l.angle = l.x, delete l.x;
	  l.radius = l.y, delete l.y;
	
	  l.curve = function(_) {
	    return arguments.length ? c(curveRadial(_)) : c()._curve;
	  };
	
	  return l;
	}
	
	var radialLine$1 = function() {
	  return radialLine(line().curve(curveRadialLinear));
	};
	
	var radialArea = function() {
	  var a = area().curve(curveRadialLinear),
	      c = a.curve,
	      x0 = a.lineX0,
	      x1 = a.lineX1,
	      y0 = a.lineY0,
	      y1 = a.lineY1;
	
	  a.angle = a.x, delete a.x;
	  a.startAngle = a.x0, delete a.x0;
	  a.endAngle = a.x1, delete a.x1;
	  a.radius = a.y, delete a.y;
	  a.innerRadius = a.y0, delete a.y0;
	  a.outerRadius = a.y1, delete a.y1;
	  a.lineStartAngle = function() { return radialLine(x0()); }, delete a.lineX0;
	  a.lineEndAngle = function() { return radialLine(x1()); }, delete a.lineX1;
	  a.lineInnerRadius = function() { return radialLine(y0()); }, delete a.lineY0;
	  a.lineOuterRadius = function() { return radialLine(y1()); }, delete a.lineY1;
	
	  a.curve = function(_) {
	    return arguments.length ? c(curveRadial(_)) : c()._curve;
	  };
	
	  return a;
	};
	
	var slice = Array.prototype.slice;
	
	var radialPoint = function(x, y) {
	  return [(y = +y) * Math.cos(x -= Math.PI / 2), y * Math.sin(x)];
	};
	
	function linkSource(d) {
	  return d.source;
	}
	
	function linkTarget(d) {
	  return d.target;
	}
	
	function link(curve) {
	  var source = linkSource,
	      target = linkTarget,
	      x$$1 = x,
	      y$$1 = y,
	      context = null;
	
	  function link() {
	    var buffer, argv = slice.call(arguments), s = source.apply(this, argv), t = target.apply(this, argv);
	    if (!context) context = buffer = d3Path.path();
	    curve(context, +x$$1.apply(this, (argv[0] = s, argv)), +y$$1.apply(this, argv), +x$$1.apply(this, (argv[0] = t, argv)), +y$$1.apply(this, argv));
	    if (buffer) return context = null, buffer + "" || null;
	  }
	
	  link.source = function(_) {
	    return arguments.length ? (source = _, link) : source;
	  };
	
	  link.target = function(_) {
	    return arguments.length ? (target = _, link) : target;
	  };
	
	  link.x = function(_) {
	    return arguments.length ? (x$$1 = typeof _ === "function" ? _ : constant(+_), link) : x$$1;
	  };
	
	  link.y = function(_) {
	    return arguments.length ? (y$$1 = typeof _ === "function" ? _ : constant(+_), link) : y$$1;
	  };
	
	  link.context = function(_) {
	    return arguments.length ? ((context = _ == null ? null : _), link) : context;
	  };
	
	  return link;
	}
	
	function curveHorizontal(context, x0, y0, x1, y1) {
	  context.moveTo(x0, y0);
	  context.bezierCurveTo(x0 = (x0 + x1) / 2, y0, x0, y1, x1, y1);
	}
	
	function curveVertical(context, x0, y0, x1, y1) {
	  context.moveTo(x0, y0);
	  context.bezierCurveTo(x0, y0 = (y0 + y1) / 2, x1, y0, x1, y1);
	}
	
	function curveRadial$1(context, x0, y0, x1, y1) {
	  var p0 = radialPoint(x0, y0),
	      p1 = radialPoint(x0, y0 = (y0 + y1) / 2),
	      p2 = radialPoint(x1, y0),
	      p3 = radialPoint(x1, y1);
	  context.moveTo(p0[0], p0[1]);
	  context.bezierCurveTo(p1[0], p1[1], p2[0], p2[1], p3[0], p3[1]);
	}
	
	function linkHorizontal() {
	  return link(curveHorizontal);
	}
	
	function linkVertical() {
	  return link(curveVertical);
	}
	
	function linkRadial() {
	  var l = link(curveRadial$1);
	  l.angle = l.x, delete l.x;
	  l.radius = l.y, delete l.y;
	  return l;
	}
	
	var circle = {
	  draw: function(context, size) {
	    var r = Math.sqrt(size / pi);
	    context.moveTo(r, 0);
	    context.arc(0, 0, r, 0, tau);
	  }
	};
	
	var cross = {
	  draw: function(context, size) {
	    var r = Math.sqrt(size / 5) / 2;
	    context.moveTo(-3 * r, -r);
	    context.lineTo(-r, -r);
	    context.lineTo(-r, -3 * r);
	    context.lineTo(r, -3 * r);
	    context.lineTo(r, -r);
	    context.lineTo(3 * r, -r);
	    context.lineTo(3 * r, r);
	    context.lineTo(r, r);
	    context.lineTo(r, 3 * r);
	    context.lineTo(-r, 3 * r);
	    context.lineTo(-r, r);
	    context.lineTo(-3 * r, r);
	    context.closePath();
	  }
	};
	
	var tan30 = Math.sqrt(1 / 3);
	var tan30_2 = tan30 * 2;
	
	var diamond = {
	  draw: function(context, size) {
	    var y = Math.sqrt(size / tan30_2),
	        x = y * tan30;
	    context.moveTo(0, -y);
	    context.lineTo(x, 0);
	    context.lineTo(0, y);
	    context.lineTo(-x, 0);
	    context.closePath();
	  }
	};
	
	var ka = 0.89081309152928522810;
	var kr = Math.sin(pi / 10) / Math.sin(7 * pi / 10);
	var kx = Math.sin(tau / 10) * kr;
	var ky = -Math.cos(tau / 10) * kr;
	
	var star = {
	  draw: function(context, size) {
	    var r = Math.sqrt(size * ka),
	        x = kx * r,
	        y = ky * r;
	    context.moveTo(0, -r);
	    context.lineTo(x, y);
	    for (var i = 1; i < 5; ++i) {
	      var a = tau * i / 5,
	          c = Math.cos(a),
	          s = Math.sin(a);
	      context.lineTo(s * r, -c * r);
	      context.lineTo(c * x - s * y, s * x + c * y);
	    }
	    context.closePath();
	  }
	};
	
	var square = {
	  draw: function(context, size) {
	    var w = Math.sqrt(size),
	        x = -w / 2;
	    context.rect(x, x, w, w);
	  }
	};
	
	var sqrt3 = Math.sqrt(3);
	
	var triangle = {
	  draw: function(context, size) {
	    var y = -Math.sqrt(size / (sqrt3 * 3));
	    context.moveTo(0, y * 2);
	    context.lineTo(-sqrt3 * y, -y);
	    context.lineTo(sqrt3 * y, -y);
	    context.closePath();
	  }
	};
	
	var c = -0.5;
	var s = Math.sqrt(3) / 2;
	var k = 1 / Math.sqrt(12);
	var a = (k / 2 + 1) * 3;
	
	var wye = {
	  draw: function(context, size) {
	    var r = Math.sqrt(size / a),
	        x0 = r / 2,
	        y0 = r * k,
	        x1 = x0,
	        y1 = r * k + r,
	        x2 = -x1,
	        y2 = y1;
	    context.moveTo(x0, y0);
	    context.lineTo(x1, y1);
	    context.lineTo(x2, y2);
	    context.lineTo(c * x0 - s * y0, s * x0 + c * y0);
	    context.lineTo(c * x1 - s * y1, s * x1 + c * y1);
	    context.lineTo(c * x2 - s * y2, s * x2 + c * y2);
	    context.lineTo(c * x0 + s * y0, c * y0 - s * x0);
	    context.lineTo(c * x1 + s * y1, c * y1 - s * x1);
	    context.lineTo(c * x2 + s * y2, c * y2 - s * x2);
	    context.closePath();
	  }
	};
	
	var symbols = [
	  circle,
	  cross,
	  diamond,
	  square,
	  star,
	  triangle,
	  wye
	];
	
	var symbol = function() {
	  var type = constant(circle),
	      size = constant(64),
	      context = null;
	
	  function symbol() {
	    var buffer;
	    if (!context) context = buffer = d3Path.path();
	    type.apply(this, arguments).draw(context, +size.apply(this, arguments));
	    if (buffer) return context = null, buffer + "" || null;
	  }
	
	  symbol.type = function(_) {
	    return arguments.length ? (type = typeof _ === "function" ? _ : constant(_), symbol) : type;
	  };
	
	  symbol.size = function(_) {
	    return arguments.length ? (size = typeof _ === "function" ? _ : constant(+_), symbol) : size;
	  };
	
	  symbol.context = function(_) {
	    return arguments.length ? (context = _ == null ? null : _, symbol) : context;
	  };
	
	  return symbol;
	};
	
	var noop = function() {};
	
	function point(that, x, y) {
	  that._context.bezierCurveTo(
	    (2 * that._x0 + that._x1) / 3,
	    (2 * that._y0 + that._y1) / 3,
	    (that._x0 + 2 * that._x1) / 3,
	    (that._y0 + 2 * that._y1) / 3,
	    (that._x0 + 4 * that._x1 + x) / 6,
	    (that._y0 + 4 * that._y1 + y) / 6
	  );
	}
	
	function Basis(context) {
	  this._context = context;
	}
	
	Basis.prototype = {
	  areaStart: function() {
	    this._line = 0;
	  },
	  areaEnd: function() {
	    this._line = NaN;
	  },
	  lineStart: function() {
	    this._x0 = this._x1 =
	    this._y0 = this._y1 = NaN;
	    this._point = 0;
	  },
	  lineEnd: function() {
	    switch (this._point) {
	      case 3: point(this, this._x1, this._y1); // proceed
	      case 2: this._context.lineTo(this._x1, this._y1); break;
	    }
	    if (this._line || (this._line !== 0 && this._point === 1)) this._context.closePath();
	    this._line = 1 - this._line;
	  },
	  point: function(x, y) {
	    x = +x, y = +y;
	    switch (this._point) {
	      case 0: this._point = 1; this._line ? this._context.lineTo(x, y) : this._context.moveTo(x, y); break;
	      case 1: this._point = 2; break;
	      case 2: this._point = 3; this._context.lineTo((5 * this._x0 + this._x1) / 6, (5 * this._y0 + this._y1) / 6); // proceed
	      default: point(this, x, y); break;
	    }
	    this._x0 = this._x1, this._x1 = x;
	    this._y0 = this._y1, this._y1 = y;
	  }
	};
	
	var basis = function(context) {
	  return new Basis(context);
	};
	
	function BasisClosed(context) {
	  this._context = context;
	}
	
	BasisClosed.prototype = {
	  areaStart: noop,
	  areaEnd: noop,
	  lineStart: function() {
	    this._x0 = this._x1 = this._x2 = this._x3 = this._x4 =
	    this._y0 = this._y1 = this._y2 = this._y3 = this._y4 = NaN;
	    this._point = 0;
	  },
	  lineEnd: function() {
	    switch (this._point) {
	      case 1: {
	        this._context.moveTo(this._x2, this._y2);
	        this._context.closePath();
	        break;
	      }
	      case 2: {
	        this._context.moveTo((this._x2 + 2 * this._x3) / 3, (this._y2 + 2 * this._y3) / 3);
	        this._context.lineTo((this._x3 + 2 * this._x2) / 3, (this._y3 + 2 * this._y2) / 3);
	        this._context.closePath();
	        break;
	      }
	      case 3: {
	        this.point(this._x2, this._y2);
	        this.point(this._x3, this._y3);
	        this.point(this._x4, this._y4);
	        break;
	      }
	    }
	  },
	  point: function(x, y) {
	    x = +x, y = +y;
	    switch (this._point) {
	      case 0: this._point = 1; this._x2 = x, this._y2 = y; break;
	      case 1: this._point = 2; this._x3 = x, this._y3 = y; break;
	      case 2: this._point = 3; this._x4 = x, this._y4 = y; this._context.moveTo((this._x0 + 4 * this._x1 + x) / 6, (this._y0 + 4 * this._y1 + y) / 6); break;
	      default: point(this, x, y); break;
	    }
	    this._x0 = this._x1, this._x1 = x;
	    this._y0 = this._y1, this._y1 = y;
	  }
	};
	
	var basisClosed = function(context) {
	  return new BasisClosed(context);
	};
	
	function BasisOpen(context) {
	  this._context = context;
	}
	
	BasisOpen.prototype = {
	  areaStart: function() {
	    this._line = 0;
	  },
	  areaEnd: function() {
	    this._line = NaN;
	  },
	  lineStart: function() {
	    this._x0 = this._x1 =
	    this._y0 = this._y1 = NaN;
	    this._point = 0;
	  },
	  lineEnd: function() {
	    if (this._line || (this._line !== 0 && this._point === 3)) this._context.closePath();
	    this._line = 1 - this._line;
	  },
	  point: function(x, y) {
	    x = +x, y = +y;
	    switch (this._point) {
	      case 0: this._point = 1; break;
	      case 1: this._point = 2; break;
	      case 2: this._point = 3; var x0 = (this._x0 + 4 * this._x1 + x) / 6, y0 = (this._y0 + 4 * this._y1 + y) / 6; this._line ? this._context.lineTo(x0, y0) : this._context.moveTo(x0, y0); break;
	      case 3: this._point = 4; // proceed
	      default: point(this, x, y); break;
	    }
	    this._x0 = this._x1, this._x1 = x;
	    this._y0 = this._y1, this._y1 = y;
	  }
	};
	
	var basisOpen = function(context) {
	  return new BasisOpen(context);
	};
	
	function Bundle(context, beta) {
	  this._basis = new Basis(context);
	  this._beta = beta;
	}
	
	Bundle.prototype = {
	  lineStart: function() {
	    this._x = [];
	    this._y = [];
	    this._basis.lineStart();
	  },
	  lineEnd: function() {
	    var x = this._x,
	        y = this._y,
	        j = x.length - 1;
	
	    if (j > 0) {
	      var x0 = x[0],
	          y0 = y[0],
	          dx = x[j] - x0,
	          dy = y[j] - y0,
	          i = -1,
	          t;
	
	      while (++i <= j) {
	        t = i / j;
	        this._basis.point(
	          this._beta * x[i] + (1 - this._beta) * (x0 + t * dx),
	          this._beta * y[i] + (1 - this._beta) * (y0 + t * dy)
	        );
	      }
	    }
	
	    this._x = this._y = null;
	    this._basis.lineEnd();
	  },
	  point: function(x, y) {
	    this._x.push(+x);
	    this._y.push(+y);
	  }
	};
	
	var bundle = ((function custom(beta) {
	
	  function bundle(context) {
	    return beta === 1 ? new Basis(context) : new Bundle(context, beta);
	  }
	
	  bundle.beta = function(beta) {
	    return custom(+beta);
	  };
	
	  return bundle;
	}))(0.85);
	
	function point$1(that, x, y) {
	  that._context.bezierCurveTo(
	    that._x1 + that._k * (that._x2 - that._x0),
	    that._y1 + that._k * (that._y2 - that._y0),
	    that._x2 + that._k * (that._x1 - x),
	    that._y2 + that._k * (that._y1 - y),
	    that._x2,
	    that._y2
	  );
	}
	
	function Cardinal(context, tension) {
	  this._context = context;
	  this._k = (1 - tension) / 6;
	}
	
	Cardinal.prototype = {
	  areaStart: function() {
	    this._line = 0;
	  },
	  areaEnd: function() {
	    this._line = NaN;
	  },
	  lineStart: function() {
	    this._x0 = this._x1 = this._x2 =
	    this._y0 = this._y1 = this._y2 = NaN;
	    this._point = 0;
	  },
	  lineEnd: function() {
	    switch (this._point) {
	      case 2: this._context.lineTo(this._x2, this._y2); break;
	      case 3: point$1(this, this._x1, this._y1); break;
	    }
	    if (this._line || (this._line !== 0 && this._point === 1)) this._context.closePath();
	    this._line = 1 - this._line;
	  },
	  point: function(x, y) {
	    x = +x, y = +y;
	    switch (this._point) {
	      case 0: this._point = 1; this._line ? this._context.lineTo(x, y) : this._context.moveTo(x, y); break;
	      case 1: this._point = 2; this._x1 = x, this._y1 = y; break;
	      case 2: this._point = 3; // proceed
	      default: point$1(this, x, y); break;
	    }
	    this._x0 = this._x1, this._x1 = this._x2, this._x2 = x;
	    this._y0 = this._y1, this._y1 = this._y2, this._y2 = y;
	  }
	};
	
	var cardinal = ((function custom(tension) {
	
	  function cardinal(context) {
	    return new Cardinal(context, tension);
	  }
	
	  cardinal.tension = function(tension) {
	    return custom(+tension);
	  };
	
	  return cardinal;
	}))(0);
	
	function CardinalClosed(context, tension) {
	  this._context = context;
	  this._k = (1 - tension) / 6;
	}
	
	CardinalClosed.prototype = {
	  areaStart: noop,
	  areaEnd: noop,
	  lineStart: function() {
	    this._x0 = this._x1 = this._x2 = this._x3 = this._x4 = this._x5 =
	    this._y0 = this._y1 = this._y2 = this._y3 = this._y4 = this._y5 = NaN;
	    this._point = 0;
	  },
	  lineEnd: function() {
	    switch (this._point) {
	      case 1: {
	        this._context.moveTo(this._x3, this._y3);
	        this._context.closePath();
	        break;
	      }
	      case 2: {
	        this._context.lineTo(this._x3, this._y3);
	        this._context.closePath();
	        break;
	      }
	      case 3: {
	        this.point(this._x3, this._y3);
	        this.point(this._x4, this._y4);
	        this.point(this._x5, this._y5);
	        break;
	      }
	    }
	  },
	  point: function(x, y) {
	    x = +x, y = +y;
	    switch (this._point) {
	      case 0: this._point = 1; this._x3 = x, this._y3 = y; break;
	      case 1: this._point = 2; this._context.moveTo(this._x4 = x, this._y4 = y); break;
	      case 2: this._point = 3; this._x5 = x, this._y5 = y; break;
	      default: point$1(this, x, y); break;
	    }
	    this._x0 = this._x1, this._x1 = this._x2, this._x2 = x;
	    this._y0 = this._y1, this._y1 = this._y2, this._y2 = y;
	  }
	};
	
	var cardinalClosed = ((function custom(tension) {
	
	  function cardinal(context) {
	    return new CardinalClosed(context, tension);
	  }
	
	  cardinal.tension = function(tension) {
	    return custom(+tension);
	  };
	
	  return cardinal;
	}))(0);
	
	function CardinalOpen(context, tension) {
	  this._context = context;
	  this._k = (1 - tension) / 6;
	}
	
	CardinalOpen.prototype = {
	  areaStart: function() {
	    this._line = 0;
	  },
	  areaEnd: function() {
	    this._line = NaN;
	  },
	  lineStart: function() {
	    this._x0 = this._x1 = this._x2 =
	    this._y0 = this._y1 = this._y2 = NaN;
	    this._point = 0;
	  },
	  lineEnd: function() {
	    if (this._line || (this._line !== 0 && this._point === 3)) this._context.closePath();
	    this._line = 1 - this._line;
	  },
	  point: function(x, y) {
	    x = +x, y = +y;
	    switch (this._point) {
	      case 0: this._point = 1; break;
	      case 1: this._point = 2; break;
	      case 2: this._point = 3; this._line ? this._context.lineTo(this._x2, this._y2) : this._context.moveTo(this._x2, this._y2); break;
	      case 3: this._point = 4; // proceed
	      default: point$1(this, x, y); break;
	    }
	    this._x0 = this._x1, this._x1 = this._x2, this._x2 = x;
	    this._y0 = this._y1, this._y1 = this._y2, this._y2 = y;
	  }
	};
	
	var cardinalOpen = ((function custom(tension) {
	
	  function cardinal(context) {
	    return new CardinalOpen(context, tension);
	  }
	
	  cardinal.tension = function(tension) {
	    return custom(+tension);
	  };
	
	  return cardinal;
	}))(0);
	
	function point$2(that, x, y) {
	  var x1 = that._x1,
	      y1 = that._y1,
	      x2 = that._x2,
	      y2 = that._y2;
	
	  if (that._l01_a > epsilon) {
	    var a = 2 * that._l01_2a + 3 * that._l01_a * that._l12_a + that._l12_2a,
	        n = 3 * that._l01_a * (that._l01_a + that._l12_a);
	    x1 = (x1 * a - that._x0 * that._l12_2a + that._x2 * that._l01_2a) / n;
	    y1 = (y1 * a - that._y0 * that._l12_2a + that._y2 * that._l01_2a) / n;
	  }
	
	  if (that._l23_a > epsilon) {
	    var b = 2 * that._l23_2a + 3 * that._l23_a * that._l12_a + that._l12_2a,
	        m = 3 * that._l23_a * (that._l23_a + that._l12_a);
	    x2 = (x2 * b + that._x1 * that._l23_2a - x * that._l12_2a) / m;
	    y2 = (y2 * b + that._y1 * that._l23_2a - y * that._l12_2a) / m;
	  }
	
	  that._context.bezierCurveTo(x1, y1, x2, y2, that._x2, that._y2);
	}
	
	function CatmullRom(context, alpha) {
	  this._context = context;
	  this._alpha = alpha;
	}
	
	CatmullRom.prototype = {
	  areaStart: function() {
	    this._line = 0;
	  },
	  areaEnd: function() {
	    this._line = NaN;
	  },
	  lineStart: function() {
	    this._x0 = this._x1 = this._x2 =
	    this._y0 = this._y1 = this._y2 = NaN;
	    this._l01_a = this._l12_a = this._l23_a =
	    this._l01_2a = this._l12_2a = this._l23_2a =
	    this._point = 0;
	  },
	  lineEnd: function() {
	    switch (this._point) {
	      case 2: this._context.lineTo(this._x2, this._y2); break;
	      case 3: this.point(this._x2, this._y2); break;
	    }
	    if (this._line || (this._line !== 0 && this._point === 1)) this._context.closePath();
	    this._line = 1 - this._line;
	  },
	  point: function(x, y) {
	    x = +x, y = +y;
	
	    if (this._point) {
	      var x23 = this._x2 - x,
	          y23 = this._y2 - y;
	      this._l23_a = Math.sqrt(this._l23_2a = Math.pow(x23 * x23 + y23 * y23, this._alpha));
	    }
	
	    switch (this._point) {
	      case 0: this._point = 1; this._line ? this._context.lineTo(x, y) : this._context.moveTo(x, y); break;
	      case 1: this._point = 2; break;
	      case 2: this._point = 3; // proceed
	      default: point$2(this, x, y); break;
	    }
	
	    this._l01_a = this._l12_a, this._l12_a = this._l23_a;
	    this._l01_2a = this._l12_2a, this._l12_2a = this._l23_2a;
	    this._x0 = this._x1, this._x1 = this._x2, this._x2 = x;
	    this._y0 = this._y1, this._y1 = this._y2, this._y2 = y;
	  }
	};
	
	var catmullRom = ((function custom(alpha) {
	
	  function catmullRom(context) {
	    return alpha ? new CatmullRom(context, alpha) : new Cardinal(context, 0);
	  }
	
	  catmullRom.alpha = function(alpha) {
	    return custom(+alpha);
	  };
	
	  return catmullRom;
	}))(0.5);
	
	function CatmullRomClosed(context, alpha) {
	  this._context = context;
	  this._alpha = alpha;
	}
	
	CatmullRomClosed.prototype = {
	  areaStart: noop,
	  areaEnd: noop,
	  lineStart: function() {
	    this._x0 = this._x1 = this._x2 = this._x3 = this._x4 = this._x5 =
	    this._y0 = this._y1 = this._y2 = this._y3 = this._y4 = this._y5 = NaN;
	    this._l01_a = this._l12_a = this._l23_a =
	    this._l01_2a = this._l12_2a = this._l23_2a =
	    this._point = 0;
	  },
	  lineEnd: function() {
	    switch (this._point) {
	      case 1: {
	        this._context.moveTo(this._x3, this._y3);
	        this._context.closePath();
	        break;
	      }
	      case 2: {
	        this._context.lineTo(this._x3, this._y3);
	        this._context.closePath();
	        break;
	      }
	      case 3: {
	        this.point(this._x3, this._y3);
	        this.point(this._x4, this._y4);
	        this.point(this._x5, this._y5);
	        break;
	      }
	    }
	  },
	  point: function(x, y) {
	    x = +x, y = +y;
	
	    if (this._point) {
	      var x23 = this._x2 - x,
	          y23 = this._y2 - y;
	      this._l23_a = Math.sqrt(this._l23_2a = Math.pow(x23 * x23 + y23 * y23, this._alpha));
	    }
	
	    switch (this._point) {
	      case 0: this._point = 1; this._x3 = x, this._y3 = y; break;
	      case 1: this._point = 2; this._context.moveTo(this._x4 = x, this._y4 = y); break;
	      case 2: this._point = 3; this._x5 = x, this._y5 = y; break;
	      default: point$2(this, x, y); break;
	    }
	
	    this._l01_a = this._l12_a, this._l12_a = this._l23_a;
	    this._l01_2a = this._l12_2a, this._l12_2a = this._l23_2a;
	    this._x0 = this._x1, this._x1 = this._x2, this._x2 = x;
	    this._y0 = this._y1, this._y1 = this._y2, this._y2 = y;
	  }
	};
	
	var catmullRomClosed = ((function custom(alpha) {
	
	  function catmullRom(context) {
	    return alpha ? new CatmullRomClosed(context, alpha) : new CardinalClosed(context, 0);
	  }
	
	  catmullRom.alpha = function(alpha) {
	    return custom(+alpha);
	  };
	
	  return catmullRom;
	}))(0.5);
	
	function CatmullRomOpen(context, alpha) {
	  this._context = context;
	  this._alpha = alpha;
	}
	
	CatmullRomOpen.prototype = {
	  areaStart: function() {
	    this._line = 0;
	  },
	  areaEnd: function() {
	    this._line = NaN;
	  },
	  lineStart: function() {
	    this._x0 = this._x1 = this._x2 =
	    this._y0 = this._y1 = this._y2 = NaN;
	    this._l01_a = this._l12_a = this._l23_a =
	    this._l01_2a = this._l12_2a = this._l23_2a =
	    this._point = 0;
	  },
	  lineEnd: function() {
	    if (this._line || (this._line !== 0 && this._point === 3)) this._context.closePath();
	    this._line = 1 - this._line;
	  },
	  point: function(x, y) {
	    x = +x, y = +y;
	
	    if (this._point) {
	      var x23 = this._x2 - x,
	          y23 = this._y2 - y;
	      this._l23_a = Math.sqrt(this._l23_2a = Math.pow(x23 * x23 + y23 * y23, this._alpha));
	    }
	
	    switch (this._point) {
	      case 0: this._point = 1; break;
	      case 1: this._point = 2; break;
	      case 2: this._point = 3; this._line ? this._context.lineTo(this._x2, this._y2) : this._context.moveTo(this._x2, this._y2); break;
	      case 3: this._point = 4; // proceed
	      default: point$2(this, x, y); break;
	    }
	
	    this._l01_a = this._l12_a, this._l12_a = this._l23_a;
	    this._l01_2a = this._l12_2a, this._l12_2a = this._l23_2a;
	    this._x0 = this._x1, this._x1 = this._x2, this._x2 = x;
	    this._y0 = this._y1, this._y1 = this._y2, this._y2 = y;
	  }
	};
	
	var catmullRomOpen = ((function custom(alpha) {
	
	  function catmullRom(context) {
	    return alpha ? new CatmullRomOpen(context, alpha) : new CardinalOpen(context, 0);
	  }
	
	  catmullRom.alpha = function(alpha) {
	    return custom(+alpha);
	  };
	
	  return catmullRom;
	}))(0.5);
	
	function LinearClosed(context) {
	  this._context = context;
	}
	
	LinearClosed.prototype = {
	  areaStart: noop,
	  areaEnd: noop,
	  lineStart: function() {
	    this._point = 0;
	  },
	  lineEnd: function() {
	    if (this._point) this._context.closePath();
	  },
	  point: function(x, y) {
	    x = +x, y = +y;
	    if (this._point) this._context.lineTo(x, y);
	    else this._point = 1, this._context.moveTo(x, y);
	  }
	};
	
	var linearClosed = function(context) {
	  return new LinearClosed(context);
	};
	
	function sign(x) {
	  return x < 0 ? -1 : 1;
	}
	
	// Calculate the slopes of the tangents (Hermite-type interpolation) based on
	// the following paper: Steffen, M. 1990. A Simple Method for Monotonic
	// Interpolation in One Dimension. Astronomy and Astrophysics, Vol. 239, NO.
	// NOV(II), P. 443, 1990.
	function slope3(that, x2, y2) {
	  var h0 = that._x1 - that._x0,
	      h1 = x2 - that._x1,
	      s0 = (that._y1 - that._y0) / (h0 || h1 < 0 && -0),
	      s1 = (y2 - that._y1) / (h1 || h0 < 0 && -0),
	      p = (s0 * h1 + s1 * h0) / (h0 + h1);
	  return (sign(s0) + sign(s1)) * Math.min(Math.abs(s0), Math.abs(s1), 0.5 * Math.abs(p)) || 0;
	}
	
	// Calculate a one-sided slope.
	function slope2(that, t) {
	  var h = that._x1 - that._x0;
	  return h ? (3 * (that._y1 - that._y0) / h - t) / 2 : t;
	}
	
	// According to https://en.wikipedia.org/wiki/Cubic_Hermite_spline#Representations
	// "you can express cubic Hermite interpolation in terms of cubic Bézier curves
	// with respect to the four values p0, p0 + m0 / 3, p1 - m1 / 3, p1".
	function point$3(that, t0, t1) {
	  var x0 = that._x0,
	      y0 = that._y0,
	      x1 = that._x1,
	      y1 = that._y1,
	      dx = (x1 - x0) / 3;
	  that._context.bezierCurveTo(x0 + dx, y0 + dx * t0, x1 - dx, y1 - dx * t1, x1, y1);
	}
	
	function MonotoneX(context) {
	  this._context = context;
	}
	
	MonotoneX.prototype = {
	  areaStart: function() {
	    this._line = 0;
	  },
	  areaEnd: function() {
	    this._line = NaN;
	  },
	  lineStart: function() {
	    this._x0 = this._x1 =
	    this._y0 = this._y1 =
	    this._t0 = NaN;
	    this._point = 0;
	  },
	  lineEnd: function() {
	    switch (this._point) {
	      case 2: this._context.lineTo(this._x1, this._y1); break;
	      case 3: point$3(this, this._t0, slope2(this, this._t0)); break;
	    }
	    if (this._line || (this._line !== 0 && this._point === 1)) this._context.closePath();
	    this._line = 1 - this._line;
	  },
	  point: function(x, y) {
	    var t1 = NaN;
	
	    x = +x, y = +y;
	    if (x === this._x1 && y === this._y1) return; // Ignore coincident points.
	    switch (this._point) {
	      case 0: this._point = 1; this._line ? this._context.lineTo(x, y) : this._context.moveTo(x, y); break;
	      case 1: this._point = 2; break;
	      case 2: this._point = 3; point$3(this, slope2(this, t1 = slope3(this, x, y)), t1); break;
	      default: point$3(this, this._t0, t1 = slope3(this, x, y)); break;
	    }
	
	    this._x0 = this._x1, this._x1 = x;
	    this._y0 = this._y1, this._y1 = y;
	    this._t0 = t1;
	  }
	};
	
	function MonotoneY(context) {
	  this._context = new ReflectContext(context);
	}
	
	(MonotoneY.prototype = Object.create(MonotoneX.prototype)).point = function(x, y) {
	  MonotoneX.prototype.point.call(this, y, x);
	};
	
	function ReflectContext(context) {
	  this._context = context;
	}
	
	ReflectContext.prototype = {
	  moveTo: function(x, y) { this._context.moveTo(y, x); },
	  closePath: function() { this._context.closePath(); },
	  lineTo: function(x, y) { this._context.lineTo(y, x); },
	  bezierCurveTo: function(x1, y1, x2, y2, x, y) { this._context.bezierCurveTo(y1, x1, y2, x2, y, x); }
	};
	
	function monotoneX(context) {
	  return new MonotoneX(context);
	}
	
	function monotoneY(context) {
	  return new MonotoneY(context);
	}
	
	function Natural(context) {
	  this._context = context;
	}
	
	Natural.prototype = {
	  areaStart: function() {
	    this._line = 0;
	  },
	  areaEnd: function() {
	    this._line = NaN;
	  },
	  lineStart: function() {
	    this._x = [];
	    this._y = [];
	  },
	  lineEnd: function() {
	    var x = this._x,
	        y = this._y,
	        n = x.length;
	
	    if (n) {
	      this._line ? this._context.lineTo(x[0], y[0]) : this._context.moveTo(x[0], y[0]);
	      if (n === 2) {
	        this._context.lineTo(x[1], y[1]);
	      } else {
	        var px = controlPoints(x),
	            py = controlPoints(y);
	        for (var i0 = 0, i1 = 1; i1 < n; ++i0, ++i1) {
	          this._context.bezierCurveTo(px[0][i0], py[0][i0], px[1][i0], py[1][i0], x[i1], y[i1]);
	        }
	      }
	    }
	
	    if (this._line || (this._line !== 0 && n === 1)) this._context.closePath();
	    this._line = 1 - this._line;
	    this._x = this._y = null;
	  },
	  point: function(x, y) {
	    this._x.push(+x);
	    this._y.push(+y);
	  }
	};
	
	// See https://www.particleincell.com/2012/bezier-splines/ for derivation.
	function controlPoints(x) {
	  var i,
	      n = x.length - 1,
	      m,
	      a = new Array(n),
	      b = new Array(n),
	      r = new Array(n);
	  a[0] = 0, b[0] = 2, r[0] = x[0] + 2 * x[1];
	  for (i = 1; i < n - 1; ++i) a[i] = 1, b[i] = 4, r[i] = 4 * x[i] + 2 * x[i + 1];
	  a[n - 1] = 2, b[n - 1] = 7, r[n - 1] = 8 * x[n - 1] + x[n];
	  for (i = 1; i < n; ++i) m = a[i] / b[i - 1], b[i] -= m, r[i] -= m * r[i - 1];
	  a[n - 1] = r[n - 1] / b[n - 1];
	  for (i = n - 2; i >= 0; --i) a[i] = (r[i] - a[i + 1]) / b[i];
	  b[n - 1] = (x[n] + a[n - 1]) / 2;
	  for (i = 0; i < n - 1; ++i) b[i] = 2 * x[i + 1] - a[i + 1];
	  return [a, b];
	}
	
	var natural = function(context) {
	  return new Natural(context);
	};
	
	function Step(context, t) {
	  this._context = context;
	  this._t = t;
	}
	
	Step.prototype = {
	  areaStart: function() {
	    this._line = 0;
	  },
	  areaEnd: function() {
	    this._line = NaN;
	  },
	  lineStart: function() {
	    this._x = this._y = NaN;
	    this._point = 0;
	  },
	  lineEnd: function() {
	    if (0 < this._t && this._t < 1 && this._point === 2) this._context.lineTo(this._x, this._y);
	    if (this._line || (this._line !== 0 && this._point === 1)) this._context.closePath();
	    if (this._line >= 0) this._t = 1 - this._t, this._line = 1 - this._line;
	  },
	  point: function(x, y) {
	    x = +x, y = +y;
	    switch (this._point) {
	      case 0: this._point = 1; this._line ? this._context.lineTo(x, y) : this._context.moveTo(x, y); break;
	      case 1: this._point = 2; // proceed
	      default: {
	        if (this._t <= 0) {
	          this._context.lineTo(this._x, y);
	          this._context.lineTo(x, y);
	        } else {
	          var x1 = this._x * (1 - this._t) + x * this._t;
	          this._context.lineTo(x1, this._y);
	          this._context.lineTo(x1, y);
	        }
	        break;
	      }
	    }
	    this._x = x, this._y = y;
	  }
	};
	
	var step = function(context) {
	  return new Step(context, 0.5);
	};
	
	function stepBefore(context) {
	  return new Step(context, 0);
	}
	
	function stepAfter(context) {
	  return new Step(context, 1);
	}
	
	var none = function(series, order) {
	  if (!((n = series.length) > 1)) return;
	  for (var i = 1, j, s0, s1 = series[order[0]], n, m = s1.length; i < n; ++i) {
	    s0 = s1, s1 = series[order[i]];
	    for (j = 0; j < m; ++j) {
	      s1[j][1] += s1[j][0] = isNaN(s0[j][1]) ? s0[j][0] : s0[j][1];
	    }
	  }
	};
	
	var none$1 = function(series) {
	  var n = series.length, o = new Array(n);
	  while (--n >= 0) o[n] = n;
	  return o;
	};
	
	function stackValue(d, key) {
	  return d[key];
	}
	
	var stack = function() {
	  var keys = constant([]),
	      order = none$1,
	      offset = none,
	      value = stackValue;
	
	  function stack(data) {
	    var kz = keys.apply(this, arguments),
	        i,
	        m = data.length,
	        n = kz.length,
	        sz = new Array(n),
	        oz;
	
	    for (i = 0; i < n; ++i) {
	      for (var ki = kz[i], si = sz[i] = new Array(m), j = 0, sij; j < m; ++j) {
	        si[j] = sij = [0, +value(data[j], ki, j, data)];
	        sij.data = data[j];
	      }
	      si.key = ki;
	    }
	
	    for (i = 0, oz = order(sz); i < n; ++i) {
	      sz[oz[i]].index = i;
	    }
	
	    offset(sz, oz);
	    return sz;
	  }
	
	  stack.keys = function(_) {
	    return arguments.length ? (keys = typeof _ === "function" ? _ : constant(slice.call(_)), stack) : keys;
	  };
	
	  stack.value = function(_) {
	    return arguments.length ? (value = typeof _ === "function" ? _ : constant(+_), stack) : value;
	  };
	
	  stack.order = function(_) {
	    return arguments.length ? (order = _ == null ? none$1 : typeof _ === "function" ? _ : constant(slice.call(_)), stack) : order;
	  };
	
	  stack.offset = function(_) {
	    return arguments.length ? (offset = _ == null ? none : _, stack) : offset;
	  };
	
	  return stack;
	};
	
	var expand = function(series, order) {
	  if (!((n = series.length) > 0)) return;
	  for (var i, n, j = 0, m = series[0].length, y; j < m; ++j) {
	    for (y = i = 0; i < n; ++i) y += series[i][j][1] || 0;
	    if (y) for (i = 0; i < n; ++i) series[i][j][1] /= y;
	  }
	  none(series, order);
	};
	
	var diverging = function(series, order) {
	  if (!((n = series.length) > 1)) return;
	  for (var i, j = 0, d, dy, yp, yn, n, m = series[order[0]].length; j < m; ++j) {
	    for (yp = yn = 0, i = 0; i < n; ++i) {
	      if ((dy = (d = series[order[i]][j])[1] - d[0]) >= 0) {
	        d[0] = yp, d[1] = yp += dy;
	      } else if (dy < 0) {
	        d[1] = yn, d[0] = yn += dy;
	      } else {
	        d[0] = yp;
	      }
	    }
	  }
	};
	
	var silhouette = function(series, order) {
	  if (!((n = series.length) > 0)) return;
	  for (var j = 0, s0 = series[order[0]], n, m = s0.length; j < m; ++j) {
	    for (var i = 0, y = 0; i < n; ++i) y += series[i][j][1] || 0;
	    s0[j][1] += s0[j][0] = -y / 2;
	  }
	  none(series, order);
	};
	
	var wiggle = function(series, order) {
	  if (!((n = series.length) > 0) || !((m = (s0 = series[order[0]]).length) > 0)) return;
	  for (var y = 0, j = 1, s0, m, n; j < m; ++j) {
	    for (var i = 0, s1 = 0, s2 = 0; i < n; ++i) {
	      var si = series[order[i]],
	          sij0 = si[j][1] || 0,
	          sij1 = si[j - 1][1] || 0,
	          s3 = (sij0 - sij1) / 2;
	      for (var k = 0; k < i; ++k) {
	        var sk = series[order[k]],
	            skj0 = sk[j][1] || 0,
	            skj1 = sk[j - 1][1] || 0;
	        s3 += skj0 - skj1;
	      }
	      s1 += sij0, s2 += s3 * sij0;
	    }
	    s0[j - 1][1] += s0[j - 1][0] = y;
	    if (s1) y -= s2 / s1;
	  }
	  s0[j - 1][1] += s0[j - 1][0] = y;
	  none(series, order);
	};
	
	var ascending = function(series) {
	  var sums = series.map(sum);
	  return none$1(series).sort(function(a, b) { return sums[a] - sums[b]; });
	};
	
	function sum(series) {
	  var s = 0, i = -1, n = series.length, v;
	  while (++i < n) if (v = +series[i][1]) s += v;
	  return s;
	}
	
	var descending$1 = function(series) {
	  return ascending(series).reverse();
	};
	
	var insideOut = function(series) {
	  var n = series.length,
	      i,
	      j,
	      sums = series.map(sum),
	      order = none$1(series).sort(function(a, b) { return sums[b] - sums[a]; }),
	      top = 0,
	      bottom = 0,
	      tops = [],
	      bottoms = [];
	
	  for (i = 0; i < n; ++i) {
	    j = order[i];
	    if (top < bottom) {
	      top += sums[j];
	      tops.push(j);
	    } else {
	      bottom += sums[j];
	      bottoms.push(j);
	    }
	  }
	
	  return bottoms.reverse().concat(tops);
	};
	
	var reverse = function(series) {
	  return none$1(series).reverse();
	};
	
	exports.arc = arc;
	exports.area = area;
	exports.line = line;
	exports.pie = pie;
	exports.radialArea = radialArea;
	exports.radialLine = radialLine$1;
	exports.linkHorizontal = linkHorizontal;
	exports.linkVertical = linkVertical;
	exports.linkRadial = linkRadial;
	exports.symbol = symbol;
	exports.symbols = symbols;
	exports.symbolCircle = circle;
	exports.symbolCross = cross;
	exports.symbolDiamond = diamond;
	exports.symbolSquare = square;
	exports.symbolStar = star;
	exports.symbolTriangle = triangle;
	exports.symbolWye = wye;
	exports.curveBasisClosed = basisClosed;
	exports.curveBasisOpen = basisOpen;
	exports.curveBasis = basis;
	exports.curveBundle = bundle;
	exports.curveCardinalClosed = cardinalClosed;
	exports.curveCardinalOpen = cardinalOpen;
	exports.curveCardinal = cardinal;
	exports.curveCatmullRomClosed = catmullRomClosed;
	exports.curveCatmullRomOpen = catmullRomOpen;
	exports.curveCatmullRom = catmullRom;
	exports.curveLinearClosed = linearClosed;
	exports.curveLinear = curveLinear;
	exports.curveMonotoneX = monotoneX;
	exports.curveMonotoneY = monotoneY;
	exports.curveNatural = natural;
	exports.curveStep = step;
	exports.curveStepAfter = stepAfter;
	exports.curveStepBefore = stepBefore;
	exports.stack = stack;
	exports.stackOffsetExpand = expand;
	exports.stackOffsetDiverging = diverging;
	exports.stackOffsetNone = none;
	exports.stackOffsetSilhouette = silhouette;
	exports.stackOffsetWiggle = wiggle;
	exports.stackOrderAscending = ascending;
	exports.stackOrderDescending = descending$1;
	exports.stackOrderInsideOut = insideOut;
	exports.stackOrderNone = none$1;
	exports.stackOrderReverse = reverse;
	
	Object.defineProperty(exports, '__esModule', { value: true });
	
	})));


/***/ }),
/* 34 */
/***/ (function(module, exports, __webpack_require__) {

	// https://d3js.org/d3-path/ Version 1.0.5. Copyright 2017 Mike Bostock.
	(function (global, factory) {
		 true ? factory(exports) :
		typeof define === 'function' && define.amd ? define(['exports'], factory) :
		(factory((global.d3 = global.d3 || {})));
	}(this, (function (exports) { 'use strict';
	
	var pi = Math.PI;
	var tau = 2 * pi;
	var epsilon = 1e-6;
	var tauEpsilon = tau - epsilon;
	
	function Path() {
	  this._x0 = this._y0 = // start of current subpath
	  this._x1 = this._y1 = null; // end of current subpath
	  this._ = "";
	}
	
	function path() {
	  return new Path;
	}
	
	Path.prototype = path.prototype = {
	  constructor: Path,
	  moveTo: function(x, y) {
	    this._ += "M" + (this._x0 = this._x1 = +x) + "," + (this._y0 = this._y1 = +y);
	  },
	  closePath: function() {
	    if (this._x1 !== null) {
	      this._x1 = this._x0, this._y1 = this._y0;
	      this._ += "Z";
	    }
	  },
	  lineTo: function(x, y) {
	    this._ += "L" + (this._x1 = +x) + "," + (this._y1 = +y);
	  },
	  quadraticCurveTo: function(x1, y1, x, y) {
	    this._ += "Q" + (+x1) + "," + (+y1) + "," + (this._x1 = +x) + "," + (this._y1 = +y);
	  },
	  bezierCurveTo: function(x1, y1, x2, y2, x, y) {
	    this._ += "C" + (+x1) + "," + (+y1) + "," + (+x2) + "," + (+y2) + "," + (this._x1 = +x) + "," + (this._y1 = +y);
	  },
	  arcTo: function(x1, y1, x2, y2, r) {
	    x1 = +x1, y1 = +y1, x2 = +x2, y2 = +y2, r = +r;
	    var x0 = this._x1,
	        y0 = this._y1,
	        x21 = x2 - x1,
	        y21 = y2 - y1,
	        x01 = x0 - x1,
	        y01 = y0 - y1,
	        l01_2 = x01 * x01 + y01 * y01;
	
	    // Is the radius negative? Error.
	    if (r < 0) throw new Error("negative radius: " + r);
	
	    // Is this path empty? Move to (x1,y1).
	    if (this._x1 === null) {
	      this._ += "M" + (this._x1 = x1) + "," + (this._y1 = y1);
	    }
	
	    // Or, is (x1,y1) coincident with (x0,y0)? Do nothing.
	    else if (!(l01_2 > epsilon)) {}
	
	    // Or, are (x0,y0), (x1,y1) and (x2,y2) collinear?
	    // Equivalently, is (x1,y1) coincident with (x2,y2)?
	    // Or, is the radius zero? Line to (x1,y1).
	    else if (!(Math.abs(y01 * x21 - y21 * x01) > epsilon) || !r) {
	      this._ += "L" + (this._x1 = x1) + "," + (this._y1 = y1);
	    }
	
	    // Otherwise, draw an arc!
	    else {
	      var x20 = x2 - x0,
	          y20 = y2 - y0,
	          l21_2 = x21 * x21 + y21 * y21,
	          l20_2 = x20 * x20 + y20 * y20,
	          l21 = Math.sqrt(l21_2),
	          l01 = Math.sqrt(l01_2),
	          l = r * Math.tan((pi - Math.acos((l21_2 + l01_2 - l20_2) / (2 * l21 * l01))) / 2),
	          t01 = l / l01,
	          t21 = l / l21;
	
	      // If the start tangent is not coincident with (x0,y0), line to.
	      if (Math.abs(t01 - 1) > epsilon) {
	        this._ += "L" + (x1 + t01 * x01) + "," + (y1 + t01 * y01);
	      }
	
	      this._ += "A" + r + "," + r + ",0,0," + (+(y01 * x20 > x01 * y20)) + "," + (this._x1 = x1 + t21 * x21) + "," + (this._y1 = y1 + t21 * y21);
	    }
	  },
	  arc: function(x, y, r, a0, a1, ccw) {
	    x = +x, y = +y, r = +r;
	    var dx = r * Math.cos(a0),
	        dy = r * Math.sin(a0),
	        x0 = x + dx,
	        y0 = y + dy,
	        cw = 1 ^ ccw,
	        da = ccw ? a0 - a1 : a1 - a0;
	
	    // Is the radius negative? Error.
	    if (r < 0) throw new Error("negative radius: " + r);
	
	    // Is this path empty? Move to (x0,y0).
	    if (this._x1 === null) {
	      this._ += "M" + x0 + "," + y0;
	    }
	
	    // Or, is (x0,y0) not coincident with the previous point? Line to (x0,y0).
	    else if (Math.abs(this._x1 - x0) > epsilon || Math.abs(this._y1 - y0) > epsilon) {
	      this._ += "L" + x0 + "," + y0;
	    }
	
	    // Is this arc empty? We’re done.
	    if (!r) return;
	
	    // Does the angle go the wrong way? Flip the direction.
	    if (da < 0) da = da % tau + tau;
	
	    // Is this a complete circle? Draw two arcs to complete the circle.
	    if (da > tauEpsilon) {
	      this._ += "A" + r + "," + r + ",0,1," + cw + "," + (x - dx) + "," + (y - dy) + "A" + r + "," + r + ",0,1," + cw + "," + (this._x1 = x0) + "," + (this._y1 = y0);
	    }
	
	    // Is this arc non-empty? Draw an arc!
	    else if (da > epsilon) {
	      this._ += "A" + r + "," + r + ",0," + (+(da >= pi)) + "," + cw + "," + (this._x1 = x + r * Math.cos(a1)) + "," + (this._y1 = y + r * Math.sin(a1));
	    }
	  },
	  rect: function(x, y, w, h) {
	    this._ += "M" + (this._x0 = this._x1 = +x) + "," + (this._y0 = this._y1 = +y) + "h" + (+w) + "v" + (+h) + "h" + (-w) + "Z";
	  },
	  toString: function() {
	    return this._;
	  }
	};
	
	exports.path = path;
	
	Object.defineProperty(exports, '__esModule', { value: true });
	
	})));


/***/ }),
/* 35 */,
/* 36 */,
/* 37 */,
/* 38 */,
/* 39 */
/***/ (function(module, exports, __webpack_require__) {

	var __WEBPACK_AMD_DEFINE_RESULT__;'use strict';
	
	!(__WEBPACK_AMD_DEFINE_RESULT__ = function (require) {
	    'use strict';
	
	    var d3Format = __webpack_require__(9);
	
	    /**
	     * Calculates percentage of value from total
	     * @param  {Number}  value    Value to check
	     * @param  {Number}  total    Sum of values
	     * @param  {String}  decimals Specifies number of decimals https://github.com/d3/d3-format
	     * @return {String}           Percentage
	     */
	    function calculatePercent(value, total, decimals) {
	        return d3Format.format(decimals)(value / total * 100);
	    }
	
	    /**
	     * Checks if a number is an integer of has decimal values
	     * @param  {Number}  value Value to check
	     * @return {Boolean}       If it is an iteger
	     */
	    function isInteger(value) {
	        return value % 1 === 0;
	    }
	
	    return {
	        calculatePercent: calculatePercent,
	        isInteger: isInteger
	    };
	}.call(exports, __webpack_require__, exports, module), __WEBPACK_AMD_DEFINE_RESULT__ !== undefined && (module.exports = __WEBPACK_AMD_DEFINE_RESULT__));

/***/ }),
/* 40 */,
/* 41 */,
/* 42 */,
/* 43 */,
/* 44 */,
/* 45 */
/***/ (function(module, exports, __webpack_require__) {

	var __WEBPACK_AMD_DEFINE_RESULT__;'use strict';
	
	!(__WEBPACK_AMD_DEFINE_RESULT__ = function (require) {
	
	    var d3Selection = __webpack_require__(1),
	        colors = __webpack_require__(19),
	        selectClass = 'form-control';
	
	    /**
	     * Creates a color schema selector
	     * @param  {String}   selectContainerSelector   CSS DOM selector for the select box root
	     * @param  {String}   chartSelector             CSS DOM selector of the chart to render
	     * @param  {Function} callback                  Optional callback to execute after color change
	     * @return {void}
	     */
	    function createColorSelector(selectContainerSelector, chartSelector, callback) {
	        var colorKeys = Object.keys(colors.colorSchemas);
	        var containerSelector = document.querySelector(selectContainerSelector);
	
	        if (!containerSelector) {
	            return;
	        }
	
	        // Create Select
	        var sel = document.createElement("select");
	        sel.className += ' ' + selectClass;
	
	        // And fill with options
	        colorKeys.forEach(function (key, i) {
	            var opt = document.createElement("option");
	
	            opt.value = key;
	            opt.text = colors.colorSchemasHuman[key];
	            sel.add(opt);
	        });
	
	        // Add it to the DOM
	        containerSelector.append(sel);
	
	        // Listen for changes
	        d3Selection.select(sel).on('change', function () {
	            // Get new color schema
	            var newSchema = colors.colorSchemas[this.value];
	
	            d3Selection.select(chartSelector).remove();
	
	            // Draw
	            if (callback) {
	                callback(newSchema);
	            }
	        });
	    }
	
	    return {
	        createColorSelector: createColorSelector
	    };
	}.call(exports, __webpack_require__, exports, module), __WEBPACK_AMD_DEFINE_RESULT__ !== undefined && (module.exports = __WEBPACK_AMD_DEFINE_RESULT__));

/***/ }),
/* 46 */,
/* 47 */
/***/ (function(module, exports) {

	/**
	 * lodash (Custom Build) <https://lodash.com/>
	 * Build: `lodash modularize exports="npm" -o ./`
	 * Copyright jQuery Foundation and other contributors <https://jquery.org/>
	 * Released under MIT license <https://lodash.com/license>
	 * Based on Underscore.js 1.8.3 <http://underscorejs.org/LICENSE>
	 * Copyright Jeremy Ashkenas, DocumentCloud and Investigative Reporters & Editors
	 */
	
	/** Used as references for various `Number` constants. */
	var MAX_SAFE_INTEGER = 9007199254740991;
	
	/** `Object#toString` result references. */
	var argsTag = '[object Arguments]',
	    funcTag = '[object Function]',
	    genTag = '[object GeneratorFunction]';
	
	/** Used to detect unsigned integer values. */
	var reIsUint = /^(?:0|[1-9]\d*)$/;
	
	/**
	 * A faster alternative to `Function#apply`, this function invokes `func`
	 * with the `this` binding of `thisArg` and the arguments of `args`.
	 *
	 * @private
	 * @param {Function} func The function to invoke.
	 * @param {*} thisArg The `this` binding of `func`.
	 * @param {Array} args The arguments to invoke `func` with.
	 * @returns {*} Returns the result of `func`.
	 */
	function apply(func, thisArg, args) {
	  switch (args.length) {
	    case 0: return func.call(thisArg);
	    case 1: return func.call(thisArg, args[0]);
	    case 2: return func.call(thisArg, args[0], args[1]);
	    case 3: return func.call(thisArg, args[0], args[1], args[2]);
	  }
	  return func.apply(thisArg, args);
	}
	
	/**
	 * The base implementation of `_.times` without support for iteratee shorthands
	 * or max array length checks.
	 *
	 * @private
	 * @param {number} n The number of times to invoke `iteratee`.
	 * @param {Function} iteratee The function invoked per iteration.
	 * @returns {Array} Returns the array of results.
	 */
	function baseTimes(n, iteratee) {
	  var index = -1,
	      result = Array(n);
	
	  while (++index < n) {
	    result[index] = iteratee(index);
	  }
	  return result;
	}
	
	/**
	 * Creates a unary function that invokes `func` with its argument transformed.
	 *
	 * @private
	 * @param {Function} func The function to wrap.
	 * @param {Function} transform The argument transform.
	 * @returns {Function} Returns the new function.
	 */
	function overArg(func, transform) {
	  return function(arg) {
	    return func(transform(arg));
	  };
	}
	
	/** Used for built-in method references. */
	var objectProto = Object.prototype;
	
	/** Used to check objects for own properties. */
	var hasOwnProperty = objectProto.hasOwnProperty;
	
	/**
	 * Used to resolve the
	 * [`toStringTag`](http://ecma-international.org/ecma-262/7.0/#sec-object.prototype.tostring)
	 * of values.
	 */
	var objectToString = objectProto.toString;
	
	/** Built-in value references. */
	var propertyIsEnumerable = objectProto.propertyIsEnumerable;
	
	/* Built-in method references for those with the same name as other `lodash` methods. */
	var nativeKeys = overArg(Object.keys, Object),
	    nativeMax = Math.max;
	
	/** Detect if properties shadowing those on `Object.prototype` are non-enumerable. */
	var nonEnumShadows = !propertyIsEnumerable.call({ 'valueOf': 1 }, 'valueOf');
	
	/**
	 * Creates an array of the enumerable property names of the array-like `value`.
	 *
	 * @private
	 * @param {*} value The value to query.
	 * @param {boolean} inherited Specify returning inherited property names.
	 * @returns {Array} Returns the array of property names.
	 */
	function arrayLikeKeys(value, inherited) {
	  // Safari 8.1 makes `arguments.callee` enumerable in strict mode.
	  // Safari 9 makes `arguments.length` enumerable in strict mode.
	  var result = (isArray(value) || isArguments(value))
	    ? baseTimes(value.length, String)
	    : [];
	
	  var length = result.length,
	      skipIndexes = !!length;
	
	  for (var key in value) {
	    if ((inherited || hasOwnProperty.call(value, key)) &&
	        !(skipIndexes && (key == 'length' || isIndex(key, length)))) {
	      result.push(key);
	    }
	  }
	  return result;
	}
	
	/**
	 * Assigns `value` to `key` of `object` if the existing value is not equivalent
	 * using [`SameValueZero`](http://ecma-international.org/ecma-262/7.0/#sec-samevaluezero)
	 * for equality comparisons.
	 *
	 * @private
	 * @param {Object} object The object to modify.
	 * @param {string} key The key of the property to assign.
	 * @param {*} value The value to assign.
	 */
	function assignValue(object, key, value) {
	  var objValue = object[key];
	  if (!(hasOwnProperty.call(object, key) && eq(objValue, value)) ||
	      (value === undefined && !(key in object))) {
	    object[key] = value;
	  }
	}
	
	/**
	 * The base implementation of `_.keys` which doesn't treat sparse arrays as dense.
	 *
	 * @private
	 * @param {Object} object The object to query.
	 * @returns {Array} Returns the array of property names.
	 */
	function baseKeys(object) {
	  if (!isPrototype(object)) {
	    return nativeKeys(object);
	  }
	  var result = [];
	  for (var key in Object(object)) {
	    if (hasOwnProperty.call(object, key) && key != 'constructor') {
	      result.push(key);
	    }
	  }
	  return result;
	}
	
	/**
	 * The base implementation of `_.rest` which doesn't validate or coerce arguments.
	 *
	 * @private
	 * @param {Function} func The function to apply a rest parameter to.
	 * @param {number} [start=func.length-1] The start position of the rest parameter.
	 * @returns {Function} Returns the new function.
	 */
	function baseRest(func, start) {
	  start = nativeMax(start === undefined ? (func.length - 1) : start, 0);
	  return function() {
	    var args = arguments,
	        index = -1,
	        length = nativeMax(args.length - start, 0),
	        array = Array(length);
	
	    while (++index < length) {
	      array[index] = args[start + index];
	    }
	    index = -1;
	    var otherArgs = Array(start + 1);
	    while (++index < start) {
	      otherArgs[index] = args[index];
	    }
	    otherArgs[start] = array;
	    return apply(func, this, otherArgs);
	  };
	}
	
	/**
	 * Copies properties of `source` to `object`.
	 *
	 * @private
	 * @param {Object} source The object to copy properties from.
	 * @param {Array} props The property identifiers to copy.
	 * @param {Object} [object={}] The object to copy properties to.
	 * @param {Function} [customizer] The function to customize copied values.
	 * @returns {Object} Returns `object`.
	 */
	function copyObject(source, props, object, customizer) {
	  object || (object = {});
	
	  var index = -1,
	      length = props.length;
	
	  while (++index < length) {
	    var key = props[index];
	
	    var newValue = customizer
	      ? customizer(object[key], source[key], key, object, source)
	      : undefined;
	
	    assignValue(object, key, newValue === undefined ? source[key] : newValue);
	  }
	  return object;
	}
	
	/**
	 * Creates a function like `_.assign`.
	 *
	 * @private
	 * @param {Function} assigner The function to assign values.
	 * @returns {Function} Returns the new assigner function.
	 */
	function createAssigner(assigner) {
	  return baseRest(function(object, sources) {
	    var index = -1,
	        length = sources.length,
	        customizer = length > 1 ? sources[length - 1] : undefined,
	        guard = length > 2 ? sources[2] : undefined;
	
	    customizer = (assigner.length > 3 && typeof customizer == 'function')
	      ? (length--, customizer)
	      : undefined;
	
	    if (guard && isIterateeCall(sources[0], sources[1], guard)) {
	      customizer = length < 3 ? undefined : customizer;
	      length = 1;
	    }
	    object = Object(object);
	    while (++index < length) {
	      var source = sources[index];
	      if (source) {
	        assigner(object, source, index, customizer);
	      }
	    }
	    return object;
	  });
	}
	
	/**
	 * Checks if `value` is a valid array-like index.
	 *
	 * @private
	 * @param {*} value The value to check.
	 * @param {number} [length=MAX_SAFE_INTEGER] The upper bounds of a valid index.
	 * @returns {boolean} Returns `true` if `value` is a valid index, else `false`.
	 */
	function isIndex(value, length) {
	  length = length == null ? MAX_SAFE_INTEGER : length;
	  return !!length &&
	    (typeof value == 'number' || reIsUint.test(value)) &&
	    (value > -1 && value % 1 == 0 && value < length);
	}
	
	/**
	 * Checks if the given arguments are from an iteratee call.
	 *
	 * @private
	 * @param {*} value The potential iteratee value argument.
	 * @param {*} index The potential iteratee index or key argument.
	 * @param {*} object The potential iteratee object argument.
	 * @returns {boolean} Returns `true` if the arguments are from an iteratee call,
	 *  else `false`.
	 */
	function isIterateeCall(value, index, object) {
	  if (!isObject(object)) {
	    return false;
	  }
	  var type = typeof index;
	  if (type == 'number'
	        ? (isArrayLike(object) && isIndex(index, object.length))
	        : (type == 'string' && index in object)
	      ) {
	    return eq(object[index], value);
	  }
	  return false;
	}
	
	/**
	 * Checks if `value` is likely a prototype object.
	 *
	 * @private
	 * @param {*} value The value to check.
	 * @returns {boolean} Returns `true` if `value` is a prototype, else `false`.
	 */
	function isPrototype(value) {
	  var Ctor = value && value.constructor,
	      proto = (typeof Ctor == 'function' && Ctor.prototype) || objectProto;
	
	  return value === proto;
	}
	
	/**
	 * Performs a
	 * [`SameValueZero`](http://ecma-international.org/ecma-262/7.0/#sec-samevaluezero)
	 * comparison between two values to determine if they are equivalent.
	 *
	 * @static
	 * @memberOf _
	 * @since 4.0.0
	 * @category Lang
	 * @param {*} value The value to compare.
	 * @param {*} other The other value to compare.
	 * @returns {boolean} Returns `true` if the values are equivalent, else `false`.
	 * @example
	 *
	 * var object = { 'a': 1 };
	 * var other = { 'a': 1 };
	 *
	 * _.eq(object, object);
	 * // => true
	 *
	 * _.eq(object, other);
	 * // => false
	 *
	 * _.eq('a', 'a');
	 * // => true
	 *
	 * _.eq('a', Object('a'));
	 * // => false
	 *
	 * _.eq(NaN, NaN);
	 * // => true
	 */
	function eq(value, other) {
	  return value === other || (value !== value && other !== other);
	}
	
	/**
	 * Checks if `value` is likely an `arguments` object.
	 *
	 * @static
	 * @memberOf _
	 * @since 0.1.0
	 * @category Lang
	 * @param {*} value The value to check.
	 * @returns {boolean} Returns `true` if `value` is an `arguments` object,
	 *  else `false`.
	 * @example
	 *
	 * _.isArguments(function() { return arguments; }());
	 * // => true
	 *
	 * _.isArguments([1, 2, 3]);
	 * // => false
	 */
	function isArguments(value) {
	  // Safari 8.1 makes `arguments.callee` enumerable in strict mode.
	  return isArrayLikeObject(value) && hasOwnProperty.call(value, 'callee') &&
	    (!propertyIsEnumerable.call(value, 'callee') || objectToString.call(value) == argsTag);
	}
	
	/**
	 * Checks if `value` is classified as an `Array` object.
	 *
	 * @static
	 * @memberOf _
	 * @since 0.1.0
	 * @category Lang
	 * @param {*} value The value to check.
	 * @returns {boolean} Returns `true` if `value` is an array, else `false`.
	 * @example
	 *
	 * _.isArray([1, 2, 3]);
	 * // => true
	 *
	 * _.isArray(document.body.children);
	 * // => false
	 *
	 * _.isArray('abc');
	 * // => false
	 *
	 * _.isArray(_.noop);
	 * // => false
	 */
	var isArray = Array.isArray;
	
	/**
	 * Checks if `value` is array-like. A value is considered array-like if it's
	 * not a function and has a `value.length` that's an integer greater than or
	 * equal to `0` and less than or equal to `Number.MAX_SAFE_INTEGER`.
	 *
	 * @static
	 * @memberOf _
	 * @since 4.0.0
	 * @category Lang
	 * @param {*} value The value to check.
	 * @returns {boolean} Returns `true` if `value` is array-like, else `false`.
	 * @example
	 *
	 * _.isArrayLike([1, 2, 3]);
	 * // => true
	 *
	 * _.isArrayLike(document.body.children);
	 * // => true
	 *
	 * _.isArrayLike('abc');
	 * // => true
	 *
	 * _.isArrayLike(_.noop);
	 * // => false
	 */
	function isArrayLike(value) {
	  return value != null && isLength(value.length) && !isFunction(value);
	}
	
	/**
	 * This method is like `_.isArrayLike` except that it also checks if `value`
	 * is an object.
	 *
	 * @static
	 * @memberOf _
	 * @since 4.0.0
	 * @category Lang
	 * @param {*} value The value to check.
	 * @returns {boolean} Returns `true` if `value` is an array-like object,
	 *  else `false`.
	 * @example
	 *
	 * _.isArrayLikeObject([1, 2, 3]);
	 * // => true
	 *
	 * _.isArrayLikeObject(document.body.children);
	 * // => true
	 *
	 * _.isArrayLikeObject('abc');
	 * // => false
	 *
	 * _.isArrayLikeObject(_.noop);
	 * // => false
	 */
	function isArrayLikeObject(value) {
	  return isObjectLike(value) && isArrayLike(value);
	}
	
	/**
	 * Checks if `value` is classified as a `Function` object.
	 *
	 * @static
	 * @memberOf _
	 * @since 0.1.0
	 * @category Lang
	 * @param {*} value The value to check.
	 * @returns {boolean} Returns `true` if `value` is a function, else `false`.
	 * @example
	 *
	 * _.isFunction(_);
	 * // => true
	 *
	 * _.isFunction(/abc/);
	 * // => false
	 */
	function isFunction(value) {
	  // The use of `Object#toString` avoids issues with the `typeof` operator
	  // in Safari 8-9 which returns 'object' for typed array and other constructors.
	  var tag = isObject(value) ? objectToString.call(value) : '';
	  return tag == funcTag || tag == genTag;
	}
	
	/**
	 * Checks if `value` is a valid array-like length.
	 *
	 * **Note:** This method is loosely based on
	 * [`ToLength`](http://ecma-international.org/ecma-262/7.0/#sec-tolength).
	 *
	 * @static
	 * @memberOf _
	 * @since 4.0.0
	 * @category Lang
	 * @param {*} value The value to check.
	 * @returns {boolean} Returns `true` if `value` is a valid length, else `false`.
	 * @example
	 *
	 * _.isLength(3);
	 * // => true
	 *
	 * _.isLength(Number.MIN_VALUE);
	 * // => false
	 *
	 * _.isLength(Infinity);
	 * // => false
	 *
	 * _.isLength('3');
	 * // => false
	 */
	function isLength(value) {
	  return typeof value == 'number' &&
	    value > -1 && value % 1 == 0 && value <= MAX_SAFE_INTEGER;
	}
	
	/**
	 * Checks if `value` is the
	 * [language type](http://www.ecma-international.org/ecma-262/7.0/#sec-ecmascript-language-types)
	 * of `Object`. (e.g. arrays, functions, objects, regexes, `new Number(0)`, and `new String('')`)
	 *
	 * @static
	 * @memberOf _
	 * @since 0.1.0
	 * @category Lang
	 * @param {*} value The value to check.
	 * @returns {boolean} Returns `true` if `value` is an object, else `false`.
	 * @example
	 *
	 * _.isObject({});
	 * // => true
	 *
	 * _.isObject([1, 2, 3]);
	 * // => true
	 *
	 * _.isObject(_.noop);
	 * // => true
	 *
	 * _.isObject(null);
	 * // => false
	 */
	function isObject(value) {
	  var type = typeof value;
	  return !!value && (type == 'object' || type == 'function');
	}
	
	/**
	 * Checks if `value` is object-like. A value is object-like if it's not `null`
	 * and has a `typeof` result of "object".
	 *
	 * @static
	 * @memberOf _
	 * @since 4.0.0
	 * @category Lang
	 * @param {*} value The value to check.
	 * @returns {boolean} Returns `true` if `value` is object-like, else `false`.
	 * @example
	 *
	 * _.isObjectLike({});
	 * // => true
	 *
	 * _.isObjectLike([1, 2, 3]);
	 * // => true
	 *
	 * _.isObjectLike(_.noop);
	 * // => false
	 *
	 * _.isObjectLike(null);
	 * // => false
	 */
	function isObjectLike(value) {
	  return !!value && typeof value == 'object';
	}
	
	/**
	 * Assigns own enumerable string keyed properties of source objects to the
	 * destination object. Source objects are applied from left to right.
	 * Subsequent sources overwrite property assignments of previous sources.
	 *
	 * **Note:** This method mutates `object` and is loosely based on
	 * [`Object.assign`](https://mdn.io/Object/assign).
	 *
	 * @static
	 * @memberOf _
	 * @since 0.10.0
	 * @category Object
	 * @param {Object} object The destination object.
	 * @param {...Object} [sources] The source objects.
	 * @returns {Object} Returns `object`.
	 * @see _.assignIn
	 * @example
	 *
	 * function Foo() {
	 *   this.a = 1;
	 * }
	 *
	 * function Bar() {
	 *   this.c = 3;
	 * }
	 *
	 * Foo.prototype.b = 2;
	 * Bar.prototype.d = 4;
	 *
	 * _.assign({ 'a': 0 }, new Foo, new Bar);
	 * // => { 'a': 1, 'c': 3 }
	 */
	var assign = createAssigner(function(object, source) {
	  if (nonEnumShadows || isPrototype(source) || isArrayLike(source)) {
	    copyObject(source, keys(source), object);
	    return;
	  }
	  for (var key in source) {
	    if (hasOwnProperty.call(source, key)) {
	      assignValue(object, key, source[key]);
	    }
	  }
	});
	
	/**
	 * Creates an array of the own enumerable property names of `object`.
	 *
	 * **Note:** Non-object values are coerced to objects. See the
	 * [ES spec](http://ecma-international.org/ecma-262/7.0/#sec-object.keys)
	 * for more details.
	 *
	 * @static
	 * @since 0.1.0
	 * @memberOf _
	 * @category Object
	 * @param {Object} object The object to query.
	 * @returns {Array} Returns the array of property names.
	 * @example
	 *
	 * function Foo() {
	 *   this.a = 1;
	 *   this.b = 2;
	 * }
	 *
	 * Foo.prototype.c = 3;
	 *
	 * _.keys(new Foo);
	 * // => ['a', 'b'] (iteration order is not guaranteed)
	 *
	 * _.keys('hi');
	 * // => ['0', '1']
	 */
	function keys(object) {
	  return isArrayLike(object) ? arrayLikeKeys(object) : baseKeys(object);
	}
	
	module.exports = assign;


/***/ }),
/* 48 */
/***/ (function(module, exports, __webpack_require__) {

	var __WEBPACK_AMD_DEFINE_RESULT__;'use strict';
	
	!(__WEBPACK_AMD_DEFINE_RESULT__ = function (require) {
	    'use strict';
	
	    var d3Format = __webpack_require__(9);
	    var d3Selection = __webpack_require__(1);
	    var d3Transition = __webpack_require__(15);
	    var d3TimeFormat = __webpack_require__(14);
	
	    var _require = __webpack_require__(20),
	        axisTimeCombinations = _require.axisTimeCombinations;
	
	    var _require2 = __webpack_require__(49),
	        formatIntegerValue = _require2.formatIntegerValue,
	        formatDecimalValue = _require2.formatDecimalValue;
	
	    var _require3 = __webpack_require__(39),
	        isInteger = _require3.isInteger;
	
	    /**
	     * Tooltip Component reusable API class that renders a
	     * simple and configurable tooltip element for Britechart's
	     * line chart or stacked area chart.
	     *
	     * @module Tooltip
	     * @tutorial tooltip
	     * @requires d3-array, d3-axis, d3-dispatch, d3-format, d3-scale, d3-selection, d3-transition
	     *
	     * @example
	     * var lineChart = line(),
	     *     tooltip = tooltip();
	     *
	     * tooltip
	     *     .title('Tooltip title');
	     *
	     * lineChart
	     *     .width(500)
	     *     .on('customMouseOver', function() {
	     *          tooltip.show();
	     *     })
	     *     .on('customMouseMove', function(dataPoint, topicColorMap, dataPointXPosition) {
	     *          tooltip.update(dataPoint, topicColorMap, dataPointXPosition);
	     *     })
	     *     .on('customMouseOut', function() {
	     *          tooltip.hide();
	     *     });
	     *
	     * d3Selection.select('.css-selector')
	     *     .datum(dataset)
	     *     .call(lineChart);
	     *
	     * d3Selection.select('.metadata-group .hover-marker')
	     *     .datum([])
	     *     .call(tooltip);
	     *
	     */
	
	
	    return function module() {
	
	        var margin = {
	            top: 2,
	            right: 2,
	            bottom: 2,
	            left: 2
	        },
	            width = 250,
	            height = 45,
	            title = 'Tooltip title',
	
	
	        // tooltip
	        tooltip = void 0,
	            tooltipOffset = {
	            y: -55,
	            x: 0
	        },
	            tooltipMaxTopicLength = 170,
	            tooltipTextContainer = void 0,
	            tooltipDivider = void 0,
	            tooltipBody = void 0,
	            tooltipTitle = void 0,
	            tooltipWidth = 250,
	            tooltipHeight = 48,
	            ttTextX = 0,
	            ttTextY = 37,
	            textSize = void 0,
	            entryLineLimit = 3,
	            circleYOffset = 8,
	            colorMap = void 0,
	            bodyFillColor = '#FFFFFF',
	            borderStrokeColor = '#D2D6DF',
	            titleFillColor = '#6D717A',
	            textFillColor = '#282C35',
	            tooltipTextColor = '#000000',
	            dateLabel = 'date',
	            valueLabel = 'value',
	            nameLabel = 'name',
	            topicLabel = 'topics',
	            defaultAxisSettings = axisTimeCombinations.DAY_MONTH,
	            forceAxisSettings = null,
	            forceOrder = [],
	
	
	        // formats
	        monthDayYearFormat = d3TimeFormat.timeFormat('%b %d, %Y'),
	            monthDayHourFormat = d3TimeFormat.timeFormat('%b %d, %I %p'),
	            chartWidth = void 0,
	            chartHeight = void 0,
	            data = void 0,
	            svg = void 0;
	
	        /**
	         * This function creates the graph using the selection as container
	         * @param {D3Selection} _selection A d3 selection that represents
	         *                                  the container(s) where the chart(s) will be rendered
	         * @param {Object} _data The data to attach and generate the chart
	         */
	        function exports(_selection) {
	            _selection.each(function (_data) {
	                chartWidth = width - margin.left - margin.right;
	                chartHeight = height - margin.top - margin.bottom;
	                data = _data;
	
	                buildSVG(this);
	            });
	        }
	
	        /**
	         * Builds containers for the tooltip
	         * Also applies the Margin convention
	         * @private
	         */
	        function buildContainerGroups() {
	            var container = svg.append('g').classed('tooltip-container-group', true).attr('transform', 'translate( ' + margin.left + ', ' + margin.top + ')');
	
	            container.append('g').classed('tooltip-group', true);
	        }
	
	        /**
	         * Builds the SVG element that will contain the chart
	         * @param  {HTMLElement} container DOM element that will work as the container of the graph
	         * @private
	         */
	        function buildSVG(container) {
	            if (!svg) {
	                svg = d3Selection.select(container).append('g').classed('britechart britechart-tooltip', true);
	
	                buildContainerGroups();
	                drawTooltip();
	            }
	            svg.transition().attr('width', width).attr('height', height);
	
	            // Hidden by default
	            exports.hide();
	        }
	
	        /**
<<<<<<< HEAD
	         * Resets the tooltipBody content
	         * @return void
	         */
	        function cleanContent() {
	            tooltipBody.selectAll('text').remove();
	            tooltipBody.selectAll('circle').remove();
=======
	         * Sorts topic by alphabetical order for arrays of objects with a name proeprty
	         * @param  {Array} topics   List of topic objects
	         * @return {Array}          List of topic name strings
	         */
	        function _sortByAlpha(topics) {
	            return topics.map(function (d) {
	                return d;
	            }).sort(function (a, b) {
	                if (a.name > b.name) return 1;
	                if (a.name === b.name) return 0;
	                return -1;
	            });
	
	            var otherIndex = topics.map(function (_ref2) {
	                var name = _ref2.name;
	                return name;
	            }).indexOf('Other');
	
	            if (otherIndex >= 0) {
	                var other = topics.splice(otherIndex, 1);
	
	                topics = topics.concat(other);
	            }
	        }
	
	        /**
	         * Updates tooltip title, content, size and position
	         * sorts by alphatical name order if not forced order given
	         *
	         * @param  {lineChartPointByDate} dataPoint  Current datapoint to show info about
	         * @param  {Number} xPosition           Position of the mouse on the X axis
	         * @return void
	         */
	        function updateTooltip(dataPoint, xPosition) {
	            var topics = dataPoint[topicLabel];
	
	            // sort order by forceOrder array if passed
	            if (forceOrder.length) {
	                topics = _sortByForceOrder(topics);
	            } else if (topics.length && topics[0].name) {
	                topics = _sortByAlpha(topics);
	            }
	
	            cleanContent();
	            resetSizeAndPositionPointers();
	            updateTitle(dataPoint);
	            topics.forEach(updateContent);
	            updatePositionAndSize(dataPoint, xPosition);
>>>>>>> c7630cb4
	        }
	
	        /**
	         * Draws the different elements of the Tooltip box
	         * @return void
	         */
	        function drawTooltip() {
	            tooltipTextContainer = svg.selectAll('.tooltip-group').append('g').classed('tooltip-text', true);
	
	            tooltip = tooltipTextContainer.append('rect').classed('tooltip-text-container', true).attr('x', -tooltipWidth / 4 + 8).attr('y', 0).attr('width', tooltipWidth).attr('height', tooltipHeight).attr('rx', 3).attr('ry', 3).style('fill', bodyFillColor).style('stroke', borderStrokeColor).style('stroke-width', 1);
	
	            tooltipTitle = tooltipTextContainer.append('text').classed('tooltip-title', true).attr('x', -tooltipWidth / 4 + 17).attr('dy', '.35em').attr('y', 16).style('fill', titleFillColor);
	
	            tooltipDivider = tooltipTextContainer.append('line').classed('tooltip-divider', true).attr('x1', -tooltipWidth / 4 + 15).attr('y1', 31).attr('x2', 265).attr('y2', 31).style('stroke', borderStrokeColor);
	
	            tooltipBody = tooltipTextContainer.append('g').classed('tooltip-body', true).style('transform', 'translateY(8px)').style('fill', textFillColor);
	        }
	
	        /**
	         * Formats the value depending on its characteristics
	         * @param  {Number} value Value to format
	         * @return {Number}       Formatted value
	         */
	        function getFormattedValue(value) {
	            if (!value) {
	                return 0;
	            }
	
	            if (isInteger(value)) {
	                value = formatIntegerValue(value);
	            } else {
	                value = formatDecimalValue(value);
	            }
	
	            return value;
	        }
	
	        /**
	         * Extracts the value from the data object
	         * @param  {Object} data Data value containing the info
	         * @return {String}      Value to show
	         */
	        function getValueText(data) {
	            var value = data[valueLabel];
	            var valueText = void 0;
	
	            if (data.missingValue) {
	                valueText = '-';
	            } else {
	                valueText = getFormattedValue(value).toString();
	            }
	
	            return valueText;
	        }
	
	        /**
	         * Resets the height of the tooltip and the pointer for the text
	         * position
	         */
	        function resetSizeAndPositionPointers() {
	            tooltipHeight = 48;
	            ttTextY = 37;
	            ttTextX = 0;
	        }
	
	        /**
	         * Draws the data entries inside the tooltip for a given topic
	         * @param  {Object} topic Topic to extract data from
	         * @return void
	         */
	        function updateContent(topic) {
	            var name = topic[nameLabel],
	                tooltipRight = void 0,
	                tooltipLeftText = void 0,
	                tooltipRightText = void 0,
	                elementText = void 0;
	
	            tooltipLeftText = topic.topicName || name;
	            tooltipRightText = getValueText(topic);
	
	            elementText = tooltipBody.append('text').classed('tooltip-left-text', true).attr('dy', '1em').attr('x', ttTextX - 20).attr('y', ttTextY).style('fill', tooltipTextColor).text(tooltipLeftText).call(textWrap, tooltipMaxTopicLength, -25);
	
	            tooltipRight = tooltipBody.append('text').classed('tooltip-right-text', true).attr('dy', '1em').attr('x', ttTextX + 8).attr('y', ttTextY).style('fill', tooltipTextColor).text(tooltipRightText);
	
	            textSize = elementText.node().getBBox();
	            tooltipHeight += textSize.height + 5;
	
	            // Not sure if necessary
	            tooltipRight.attr('x', tooltipWidth - tooltipRight.node().getBBox().width - 10 - tooltipWidth / 4);
	
	            tooltipBody.append('circle').classed('tooltip-circle', true).attr('cx', 23 - tooltipWidth / 4).attr('cy', ttTextY + circleYOffset).attr('r', 5).style('fill', colorMap[name]).style('stroke-width', 1);
	
	            ttTextY += textSize.height + 7;
	        }
	
	        /**
	         * Updates size and position of tooltip depending on the side of the chart we are in
	         * @param  {Object} dataPoint DataPoint of the tooltip
	         * @param  {Number} xPosition DataPoint's x position in the chart
	         * @return void
	         */
	        function updatePositionAndSize(dataPoint, xPosition) {
	            tooltip.attr('width', tooltipWidth).attr('height', tooltipHeight + 10);
	
	            // show tooltip to the right
	            if (xPosition - tooltipWidth < 0) {
	                // Tooltip on the right
	                tooltipTextContainer.attr('transform', 'translate(' + (tooltipWidth - 185) + ',' + tooltipOffset.y + ')');
	            } else {
	                // Tooltip on the left
	                tooltipTextContainer.attr('transform', 'translate(' + -205 + ',' + tooltipOffset.y + ')');
	            }
	
	            tooltipDivider.attr('x2', tooltipWidth - 60);
	        }
	
	        /**
	         * Updates value of tooltipTitle with the data meaning and the date
	         * @param  {Object} dataPoint Point of data to use as source
	         * @return void
	         */
	        function updateTitle(dataPoint) {
	            var date = new Date(dataPoint[dateLabel]),
	                tooltipTitleText = title + ' - ' + formatDate(date);
	
	            tooltipTitle.text(tooltipTitleText);
	        }
	
	        /**
	         * Figures out which date format to use when showing the date of the current data entry
	         * @return {Function} The proper date formatting function
	         */
	        function formatDate(date) {
	            var settings = forceAxisSettings || defaultAxisSettings;
	            var format = null;
	
	            if (settings === axisTimeCombinations.DAY_MONTH || settings === axisTimeCombinations.MONTH_YEAR) {
	                format = monthDayYearFormat;
	            } else if (settings === axisTimeCombinations.HOUR_DAY || settings === axisTimeCombinations.MINUTE_HOUR) {
	                format = monthDayHourFormat;
	            }
	
	            return format(date);
	        }
	
	        /**
	         * Helper method to sort the passed topics array by the names passed int he order arary
	         * @param  {Object[]} topics    Topics data, retrieved from datapoint passed by line chart
	         * @param  {Object[]} order     Array of names in the order to sort topics by
	         * @return {Object[]}           sorted topics object
	         */
	        function _sortByForceOrder(topics) {
	            var order = arguments.length > 1 && arguments[1] !== undefined ? arguments[1] : forceOrder;
	
	            return forceOrder.map(function (orderName) {
	                return topics.filter(function (_ref) {
	                    var name = _ref.name;
	                    return name === orderName;
	                })[0];
	            });
	        }
	
	        /**
	         * Updates tooltip title, content, size and position
	         *
	         * @param  {lineChartPointByDate} dataPoint  Current datapoint to show info about
	         * @param  {Number} xPosition           Position of the mouse on the X axis
	         * @return void
	         */
	        function updateTooltip(dataPoint, xPosition) {
	            var topics = dataPoint[topicLabel];
	
	            // sort order by forceOrder array if passed
	            if (forceOrder.length) {
	                topics = _sortByForceOrder(topics);
	            }
	
	            cleanContent();
	            resetSizeAndPositionPointers();
	            updateTitle(dataPoint);
	            topics.forEach(updateContent);
	            updatePositionAndSize(dataPoint, xPosition);
	        }
	
	        /**
	         * Wraps a text given the text, width, x position and textFormatter function
	         * @param  {D3Selection} text  Selection with the text to wrap inside
	         * @param  {Number} width Desired max width for that line
	         * @param  {Number} xpos  Initial x position of the text
	         *
	         * REF: http://bl.ocks.org/mbostock/7555321
	         * More discussions on https://github.com/mbostock/d3/issues/1642
	         */
	        function textWrap(text, width, xpos) {
	            xpos = xpos || 0;
	
	            text.each(function () {
	                var words, word, line, lineNumber, lineHeight, y, dy, tspan;
	
	                text = d3Selection.select(this);
	
	                words = text.text().split(/\s+/).reverse();
	                line = [];
	                lineNumber = 0;
	                lineHeight = 1.2;
	                y = text.attr('y');
	                dy = parseFloat(text.attr('dy'));
	                tspan = text.text(null).append('tspan').attr('x', xpos).attr('y', y).attr('dy', dy + 'em');
	
	                while (word = words.pop()) {
	                    line.push(word);
	                    tspan.text(line.join(' '));
	
	                    if (tspan.node().getComputedTextLength() > width) {
	                        line.pop();
	                        tspan.text(line.join(' '));
	
	                        if (lineNumber < entryLineLimit - 1) {
	                            line = [word];
	                            tspan = text.append('tspan').attr('x', xpos).attr('y', y).attr('dy', ++lineNumber * lineHeight + dy + 'em').text(word);
	                        }
	                    }
	                }
	            });
	        }
	        /**
	        * Gets or Sets the nameLabel of the data
	        * @param  {Number} _x Desired nameLabel
	        * @return { nameLabel | module} Current nameLabel or Chart module to chain calls
	        * @public
	        */
	        exports.nameLabel = function (_x) {
	            if (!arguments.length) {
	                return nameLabel;
	            }
	            nameLabel = _x;
	
	            return this;
	        };
	
	        /**
	         * Gets or Sets the dateLabel of the data
	         * @param  {Number} _x Desired dateLabel
	         * @return { dateLabel | module} Current dateLabel or Chart module to chain calls
	         * @public
	         */
	        exports.dateLabel = function (_x) {
	            if (!arguments.length) {
	                return dateLabel;
	            }
	            dateLabel = _x;
	
	            return this;
	        };
	
	        /**
	         * Gets or Sets the valueLabel of the data
	         * @param  {Number} _x Desired valueLabel
	         * @return { valueLabel | module} Current valueLabel or Chart module to chain calls
	         * @public
	         */
	        exports.valueLabel = function (_x) {
	            if (!arguments.length) {
	                return valueLabel;
	            }
	            valueLabel = _x;
	
	            return this;
	        };
	
	        /**
	         * Gets or Sets the topicLabel of the data
	         * @param  {Number} _x Desired topicLabel
	         * @return { topicLabel | module} Current topicLabel or Chart module to chain calls
	         * @public
	         */
	        exports.topicLabel = function (_x) {
	            if (!arguments.length) {
	                return topicLabel;
	            }
	            topicLabel = _x;
	
	            return this;
	        };
	
	        /**
	         * Hides the tooltip
	         * @return {Module} Tooltip module to chain calls
	         * @public
	         */
	        exports.hide = function () {
	            svg.style('display', 'none');
	
	            return this;
	        };
	
	        /**
	         * Shows the tooltip
	         * @return {Module} Tooltip module to chain calls
	         * @public
	         */
	        exports.show = function () {
	            svg.style('display', 'block');
	
	            return this;
	        };
	
	        /**
	         * Gets or Sets the title of the tooltip
	         * @param  {string} _x Desired title
	         * @return { string | module} Current title or module to chain calls
	         * @public
	         */
	        exports.title = function (_x) {
	            if (!arguments.length) {
	                return title;
	            }
	            title = _x;
	
	            return this;
	        };
	
	        /**
	         * Pass an override for the ordering of your tooltip
	         * @param  {Object[]} _x    Array of the names of your tooltip items
	         * @return { overrideOrder | module} Current overrideOrder or Chart module to chain calls
	         * @public
	         */
	        exports.forceOrder = function (_x) {
	            if (!arguments.length) {
	                return forceOrder;
	            }
	            forceOrder = _x;
	
	            return this;
	        };
	
	        /**
	         * Updates the position and content of the tooltip
	         * @param  {Object} dataPoint    Datapoint to represent
	         * @param  {Object} colorMapping Color scheme of the topics
	         * @param  {Number} position     X-scale position in pixels
	         * @return {Module} Tooltip module to chain calls
	         * @public
	         */
	        exports.update = function (dataPoint, colorMapping, position) {
	            colorMap = colorMapping;
	            updateTooltip(dataPoint, position);
	
	            return this;
	        };
	
	        /**
	         * Exposes the ability to force the tooltip to use a certain date format
	         * @param  {String} _x Desired format
	         * @return { (String|Module) }    Current format or module to chain calls
	         */
	        exports.forceDateRange = function (_x) {
	            if (!arguments.length) {
	                return forceAxisSettings || defaultAxisSettings;
	            }
	            forceAxisSettings = _x;
	            return this;
	        };
	
	        /**
	         * constants to be used to force the x axis to respect a certain granularity
	         * current options: HOUR_DAY, DAY_MONTH, MONTH_YEAR
	         * @example tooltip.forceDateRange(tooltip.axisTimeCombinations.HOUR_DAY)
	         */
	        exports.axisTimeCombinations = axisTimeCombinations;
	
	        return exports;
	    };
	}.call(exports, __webpack_require__, exports, module), __WEBPACK_AMD_DEFINE_RESULT__ !== undefined && (module.exports = __WEBPACK_AMD_DEFINE_RESULT__));

/***/ }),
/* 49 */
/***/ (function(module, exports, __webpack_require__) {

	var __WEBPACK_AMD_DEFINE_RESULT__;'use strict';
	
	!(__WEBPACK_AMD_DEFINE_RESULT__ = function (require) {
	    'use strict';
	
	    var d3Format = __webpack_require__(9);
	
	    var valueRangeLimits = {
	        small: 10,
	        medium: 100
	    };
	    var integerValueFormats = {
	        small: d3Format.format(''),
	        medium: d3Format.format(''),
	        large: d3Format.format('.2s')
	    };
	    var decimalValueFormats = {
	        small: d3Format.format('.3f'),
	        medium: d3Format.format('.1f'),
	        large: d3Format.format('.2s')
	    };
	
	    function getValueSize(value) {
	        var size = 'large';
	
	        if (value < valueRangeLimits.small) {
	            size = 'small';
	        } else if (value < valueRangeLimits.medium) {
	            size = 'medium';
	        }
	        return size;
	    }
	
	    /**
	     * Formats an integer value depending on its value range
	     * @param  {Number} value Decimal point value to format
	     * @return {Number}       Formatted value to show
	     */
	    function formatIntegerValue(value) {
	        var format = integerValueFormats[getValueSize(value)];
	
	        return format(value);
	    }
	
	    /**
	     * Formats a floating point value depending on its value range
	     * @param  {Number} value Decimal point value to format
	     * @return {Number}       Formatted value to show
	     */
	    function formatDecimalValue(value) {
	        var format = decimalValueFormats[getValueSize(value)];
	
	        return format(value);
	    }
	
	    return {
	        formatDecimalValue: formatDecimalValue,
	        formatIntegerValue: formatIntegerValue
	    };
	}.call(exports, __webpack_require__, exports, module), __WEBPACK_AMD_DEFINE_RESULT__ !== undefined && (module.exports = __WEBPACK_AMD_DEFINE_RESULT__));

/***/ }),
/* 50 */,
/* 51 */,
/* 52 */,
/* 53 */,
/* 54 */,
/* 55 */,
/* 56 */,
/* 57 */,
/* 58 */,
/* 59 */,
/* 60 */,
/* 61 */,
/* 62 */,
/* 63 */,
/* 64 */,
/* 65 */,
/* 66 */,
/* 67 */,
/* 68 */,
/* 69 */,
/* 70 */
/***/ (function(module, exports, __webpack_require__) {

	var __WEBPACK_AMD_DEFINE_RESULT__;'use strict';
	
	!(__WEBPACK_AMD_DEFINE_RESULT__ = function (require) {
	    'use strict';
	
	    var d3Array = __webpack_require__(4);
	    var d3Axis = __webpack_require__(6);
	    var d3Color = __webpack_require__(7);
	    var d3Collection = __webpack_require__(11);
	    var d3Dispatch = __webpack_require__(8);
	    var d3Ease = __webpack_require__(5);
	    var d3Interpolate = __webpack_require__(12);
	    var d3Scale = __webpack_require__(10);
	    var d3Shape = __webpack_require__(33);
	    var d3Selection = __webpack_require__(1);
	    var assign = __webpack_require__(47);
	
	    var _require = __webpack_require__(18),
	        exportChart = _require.exportChart;
	
	    var colorHelper = __webpack_require__(19);
	    var NUMBER_FORMAT = ',f';
	    var uniq = function uniq(arrArg) {
	        return arrArg.filter(function (elem, pos, arr) {
	            return arr.indexOf(elem) == pos;
	        });
	    };
	
	    /**
	     * @typdef D3Layout
	     * @type function
	     */
	
	    /**
	     * @typedef stackedBarData
	     * @type {Object}
	     * @property {Object[]} data       All data entries
	     * @property {String} name         Name of the entry
	     * @property {String} stack        Stack of the entry
	     * @property {Number} value        Value of the entry
	     *
	     * @example
	     * {
	     *     'data': [
	     *         {
	     *             "name": "2011-01",
	     *             "stack": "Direct",
	     *             "value": 0
	     *         }
	     *     ]
	     * }
	     */
	
	    /**
	     * Stacked Area Chart reusable API module that allows us
	     * rendering a multi area and configurable chart.
	     *
	     * @module Stacked-bar
	     * @tutorial stacked-bar
	     * @requires d3-array, d3-axis, d3-color, d3-collection, d3-dispatch, d3-ease,
	     *  d3-interpolate, d3-scale, d3-shape, d3-selection, lodash assign
	     *
	     * @example
	     * let stackedBar = stackedBar();
	     *
	     * stackedBar
	     *     .width(containerWidth);
	     *
	     * d3Selection.select('.css-selector')
	     *     .datum(dataset.data)
	     *     .call(stackedBar);
	     *
	     */
	    return function module() {
	
	        var margin = {
	            top: 40,
	            right: 30,
	            bottom: 60,
	            left: 70
	        },
	            width = 960,
	            height = 500,
	            xScale = void 0,
	            xAxis = void 0,
	            yScale = void 0,
	            yAxis = void 0,
	            aspectRatio = null,
	            verticalTicks = 5,
	            yTickTextYOffset = -8,
	            yTickTextXOffset = -20,
	            numOfVerticalTicks = 5,
	            numOfHorizontalTicks = 5,
	            percentageAxisToMaxRatio = 1,
	            colorSchema = colorHelper.colorSchemas.britechartsColorSchema,
	            colorScale = void 0,
	            categoryColorMap = void 0,
	            layers = void 0,
	            ease = d3Ease.easeQuadInOut,
	            horizontal = false,
	            svg = void 0,
	            chartWidth = void 0,
	            chartHeight = void 0,
	            data = void 0,
	            transformedData = void 0,
	            stacks = void 0,
	            tooltipThreshold = 480,
	            baseLine = void 0,
	            xAxisPadding = {
	            top: 0,
	            left: 0,
	            bottom: 0,
	            right: 0
	        },
	            maxBarNumber = 8,
	            animationDelayStep = 20,
	            animationDelays = d3Array.range(animationDelayStep, maxBarNumber * animationDelayStep, animationDelayStep),
	            animationDuration = 1000,
	            grid = null,
	            nameLabel = 'name',
	            valueLabel = 'value',
	            stackLabel = 'stack',
	            nameLabelFormat = void 0,
	            valueLabelFormat = NUMBER_FORMAT,
	
	
	        // getters
	        getName = function getName(data) {
	            return data[nameLabel];
	        },
	            getValue = function getValue(data) {
	            return data[valueLabel];
	        },
	            getStack = function getStack(data) {
	            return data[stackLabel];
	        },
	            isAnimated = false,
	
	
	        // events
	        dispatcher = d3Dispatch.dispatch('customMouseOver', 'customMouseOut', 'customMouseMove');
	
	        /**
	         * This function creates the graph using the selection and data provided
	         * @param {D3Selection} _selection A d3 selection that represents
	         * the container(s) where the chart(s) will be rendered
	         * @param {stackedBarData} _data The data to attach and generate the chart
	         */
	        function exports(_selection) {
	            _selection.each(function (_data) {
	                chartWidth = width - margin.left - margin.right;
	                chartHeight = height - margin.top - margin.bottom;
	                data = cleanData(_data);
	
	                prepareData(data);
	                buildScales();
	                buildLayers();
	                buildSVG(this);
	                drawGridLines();
	                buildAxis();
	                drawAxis();
	                drawStackedBar();
	                if (shouldShowTooltip()) {
	                    addMouseEvents();
	                }
	            });
	        }
	
	        /**
	         * Prepare data for create chart.
	         * @private
	         */
	        function prepareData(data) {
	            stacks = uniq(data.map(function (_ref) {
	                var stack = _ref.stack;
	                return stack;
	            }));
	            transformedData = d3Collection.nest().key(getName).rollup(function (values) {
	                var ret = {};
	
	                values.forEach(function (entry) {
	                    if (entry && entry[stackLabel]) {
	                        ret[entry[stackLabel]] = getValue(entry);
	                    }
	                });
	                ret.values = values; //for tooltip
	
	                return ret;
	            }).entries(data).map(function (data) {
	                return assign({}, {
	                    total: d3Array.sum(d3Array.permute(data.value, stacks)),
	                    key: data.key
	                }, data.value);
	            });
	        }
	
	        /**
	         * Adds events to the container group if the environment is not mobile
	         * Adding: mouseover, mouseout and mousemove
	         */
	        function addMouseEvents() {
	            svg.on('mouseover', handleMouseOver).on('mouseout', handleMouseOut).on('mousemove', handleMouseMove);
	        }
	
	        /**
	         * Creates the d3 x and y axis, setting orientations
	         * @private
	         */
	        function buildAxis() {
	            if (!horizontal) {
	                xAxis = d3Axis.axisBottom(xScale);
	                yAxis = d3Axis.axisLeft(yScale).ticks(numOfVerticalTicks, valueLabelFormat);
	            } else {
	                xAxis = d3Axis.axisBottom(xScale).ticks(numOfHorizontalTicks, valueLabelFormat);
	                yAxis = d3Axis.axisLeft(yScale);
	            }
	        }
	
	        /**
	         * Builds containers for the chart, the axis and a wrapper for all of them
	         * NOTE: The order of drawing of this group elements is really important,
	         * as everything else will be drawn on top of them
	         * @private
	         */
	        function buildContainerGroups() {
	            var container = svg.append('g').classed('container-group', true).attr('transform', 'translate(' + margin.left + ',' + margin.top + ')');
	
	            container.append('g').classed('x-axis-group', true).append('g').classed('x axis', true);
	            container.selectAll('.x-axis-group').append('g').classed('month-axis', true);
	            container.append('g').classed('y-axis-group axis', true);
	            container.append('g').classed('grid-lines-group', true);
	            container.append('g').classed('chart-group', true);
	            container.append('g').classed('metadata-group', true);
	        }
	
	        /**
	         * Builds the stacked layers layout
	         * @return {D3Layout} Layout for drawing the chart
	         * @private
	         */
	        function buildLayers() {
	            var stack3 = d3Shape.stack().keys(stacks),
	                dataInitial = transformedData.map(function (item) {
	                var ret = {};
	
	                stacks.forEach(function (key) {
	                    ret[key] = item[key];
	                });
	
	                return assign({}, item, ret);
	            });
	
	            layers = stack3(dataInitial);
	        }
	
	        /**
	         * Creates the x, y and color scales of the chart
	         * @private
	         */
	        function buildScales() {
	            var yMax = d3Array.max(transformedData.map(function (d) {
	                return d.total;
	            }));
	
	            if (!horizontal) {
	                xScale = d3Scale.scaleBand().domain(data.map(getName)).rangeRound([0, chartWidth]).padding(0.1);
	
	                yScale = d3Scale.scaleLinear().domain([0, yMax]).rangeRound([chartHeight, 0]).nice();
	            } else {
	                xScale = d3Scale.scaleLinear().domain([0, yMax]).rangeRound([0, chartWidth - 1]);
	                // 1 pix for edge tick
	
	                yScale = d3Scale.scaleBand().domain(data.map(getName)).rangeRound([chartHeight, 0]).padding(0.1);
	            }
	
	            colorScale = d3Scale.scaleOrdinal().range(colorSchema).domain(data.map(getStack));
	
	            categoryColorMap = colorScale.domain(data.map(getName)).domain().reduce(function (memo, item, i) {
	                data.forEach(function (v) {
	                    if (getName(v) == item) {
	                        memo[v.name] = colorScale(v.stack);
	                        memo[v.stack] = colorScale(v.stack);
	                        memo[v.stack + item] = colorScale(v.stack);
	                    }
	                });
	                return memo;
	            }, {});
	        }
	
	        /**
	         * @param  {HTMLElement} container DOM element that will work as the container of the graph
	         * @private
	         */
	        function buildSVG(container) {
	            if (!svg) {
	                svg = d3Selection.select(container).append('svg').classed('britechart stacked-bar', true);
	
	                buildContainerGroups();
	            }
	
	            svg.attr('width', width).attr('height', height);
	        }
	
	        /**
	         * Parses dates and values into JS Date objects and numbers
	         * @param  {obj} data Raw data from JSON file
	         * @return {obj}      Parsed data with values and dates
	         */
	        function cleanData(data) {
	            return data.map(function (d) {
	                d.value = +d[valueLabel];
	                d.stack = d[stackLabel];
	                d.topicName = getStack(d); // for tooltip
	                d.name = d[nameLabel];
	
	                return d;
	            });
	        }
	
	        /**
	         * Draws the x and y axis on the svg object within their
	         * respective groups
	         * @private
	         */
	        function drawAxis() {
	            if (!horizontal) {
	                svg.select('.x-axis-group .axis.x').attr('transform', 'translate( 0, ' + chartHeight + ' )').call(xAxis);
	
	                svg.select('.y-axis-group.axis').attr('transform', 'translate( ' + -xAxisPadding.left + ', 0)').call(yAxis).call(adjustYTickLabels);
	            } else {
	                svg.select('.x-axis-group .axis.x').attr('transform', 'translate( 0, ' + chartHeight + ' )').call(xAxis);
	
	                svg.select('.y-axis-group.axis').attr('transform', 'translate( ' + -xAxisPadding.left + ', 0)').call(yAxis);
	            }
	        }
	
	        /**
	         * Adjusts the position of the y axis' ticks
	         * @param  {D3Selection} selection Y axis group
	         * @return void
	         */
	        function adjustYTickLabels(selection) {
	            selection.selectAll('.tick text').attr('transform', 'translate(' + yTickTextXOffset + ', ' + yTickTextYOffset + ')');
	        }
	
	        /**
	         * Draws grid lines on the background of the chart
	         * @return void
	         */
	        function drawGridLines(xTicks, yTicks) {
	            if (grid === 'horizontal' || grid === 'full') {
	                svg.select('.grid-lines-group').selectAll('line.horizontal-grid-line').data(yScale.ticks(yTicks).slice(1)).enter().append('line').attr('class', 'horizontal-grid-line').attr('x1', -xAxisPadding.left + 1).attr('x2', chartWidth).attr('y1', function (d) {
	                    return yScale(d);
	                }).attr('y2', function (d) {
	                    return yScale(d);
	                });
	            }
	
	            if (grid === 'vertical' || grid === 'full') {
	                svg.select('.grid-lines-group').selectAll('line.vertical-grid-line').data(xScale.ticks(xTicks).slice(1)).enter().append('line').attr('class', 'vertical-grid-line').attr('y1', 0).attr('y2', chartHeight).attr('x1', function (d) {
	                    return xScale(d);
	                }).attr('x2', function (d) {
	                    return xScale(d);
	                });
	            }
	
	            if (horizontal) {
	                drawVerticalExtendedLine();
	            } else {
	                drawHorizontalExtendedLine();
	            }
	        }
	
	        /**
	         * Draws the bars along the x axis
	         * @param  {D3Selection} bars Selection of bars
	         * @return {void}
	         */
	        function drawHorizontalBars(series) {
	            // Enter + Update
	            var context = void 0,
	                bars = series.data(layers).enter().append('g').classed('layer', true).attr('fill', function (_ref2) {
	                var key = _ref2.key;
	                return categoryColorMap[key];
	            }).selectAll('.bar').data(function (d) {
	                return d;
	            }).enter().append('rect').classed('bar', true).attr('x', function (d) {
	                return xScale(d[0]);
	            }).attr('y', function (d) {
	                return yScale(d.data.key);
	            }).attr('height', yScale.bandwidth()).attr('fill', function (_ref3) {
	                var data = _ref3.data;
	                return categoryColorMap[data.stack + data.key];
	            });
	
	            if (isAnimated) {
	                bars.style('opacity', 0.24).transition().delay(function (_, i) {
	                    return animationDelays[i];
	                }).duration(animationDuration).ease(ease).tween('attr.width', function (d) {
	                    var node = d3Selection.select(this),
	                        i = d3Interpolate.interpolateRound(0, xScale(d[1] - d[0])),
	                        j = d3Interpolate.interpolateNumber(0, 1);
	
	                    return function (t) {
	                        node.attr('width', i(t));
	                        node.style('opacity', j(t));
	                    };
	                });
	            } else {
	                bars.attr('width', function (d) {
	                    return xScale(d[1] - d[0]);
	                });
	            }
	
	            bars.on('mouseover', function (d) {
	                var _this = this;
	
	                dispatcher.call('customMouseOver', this, !!d.values ? d : d.data, d3Selection.mouse(this), [chartWidth, chartHeight]);
	                d3Selection.select(this).attr('fill', function () {
	                    return d3Color.color(d3Selection.select(_this.parentNode).attr('fill')).darker();
	                });
	            }).on('mousemove', function (d) {
	                dispatcher.call('customMouseMove', this, !!d.values ? d : d.data, d3Selection.mouse(this), [chartWidth, chartHeight]);
	            }).on('mouseout', function () {
	                var _this2 = this;
	
	                dispatcher.call('customMouseOut', this);
	                d3Selection.select(this).attr('fill', function () {
	                    return d3Selection.select(_this2.parentNode).attr('fill');
	                });
	            });
	        }
	
	        /**
	         * Draws a vertical line to extend x-axis till the edges
	         * @return {void}
	         */
	        function drawHorizontalExtendedLine() {
	            baseLine = svg.select('.grid-lines-group').selectAll('line.extended-x-line').data([0]).enter().append('line').attr('class', 'extended-x-line').attr('x1', xAxisPadding.left).attr('x2', chartWidth).attr('y1', chartHeight).attr('y2', chartHeight);
	        }
	
	        /**
	         * Draws the bars along the y axis
	         * @param  {D3Selection} bars Selection of bars
	         * @return {void}
	         */
	        function drawVerticalBars(series) {
	            // Enter + Update
	            var bars = series.data(layers).enter().append('g').classed('layer', true).attr('fill', function (_ref4) {
	                var key = _ref4.key;
	                return categoryColorMap[key];
	            }).selectAll('.bar').data(function (d) {
	                return d;
	            }).enter().append('rect').classed('bar', true).attr('x', function (d) {
	                return xScale(d.data.key);
	            }).attr('y', function (d) {
	                return yScale(d[1]);
	            }).attr('width', xScale.bandwidth).attr('fill', function (_ref5) {
	                var data = _ref5.data;
	                return categoryColorMap[data.stack + data.key];
	            }),
	                context = void 0;
	
	            if (isAnimated) {
	                bars.style('opacity', 0.24).transition().delay(function (_, i) {
	                    return animationDelays[i];
	                }).duration(animationDuration).ease(ease).tween('attr.height', function (d) {
	                    var node = d3Selection.select(this),
	                        i = d3Interpolate.interpolateRound(0, yScale(d[0]) - yScale(d[1])),
	                        j = d3Interpolate.interpolateNumber(0, 1);
	
	                    return function (t) {
	                        node.attr('height', i(t));
	                        node.style('opacity', j(t));
	                    };
	                });
	            } else {
	                bars.attr('height', function (d) {
	                    return yScale(d[0]) - yScale(d[1]);
	                });
	            }
	
	            bars.on('mouseover', function (d) {
	                var _this3 = this;
	
	                dispatcher.call('customMouseOver', this);
	                d3Selection.select(this).attr('fill', function () {
	                    return d3Color.color(d3Selection.select(_this3.parentNode).attr('fill')).darker();
	                });
	            }).on('mousemove', function (d) {
	                dispatcher.call('customMouseMove', this, !!d.values ? d : d.data, d3Selection.mouse(this), [chartWidth, chartHeight]);
	            }).on('mouseout', function () {
	                var _this4 = this;
	
	                dispatcher.call('customMouseOut', this);
	                d3Selection.select(this).attr('fill', function () {
	                    return d3Selection.select(_this4.parentNode).attr('fill');
	                });
	            });
	        }
	
	        /**
	         * Draws a vertical line to extend y-axis till the edges
	         * @return {void}
	         */
	        function drawVerticalExtendedLine() {
	            baseLine = svg.select('.grid-lines-group').selectAll('line.extended-y-line').data([0]).enter().append('line').attr('class', 'extended-y-line').attr('y1', xAxisPadding.bottom).attr('y2', chartHeight).attr('x1', 0).attr('x2', 0);
	        }
	
	        /**
	         * Draws the different areas into the chart-group element
	         * @private
	         */
	        function drawStackedBar() {
	            var series = svg.select('.chart-group').selectAll('.layer');
	
	            if (!horizontal) {
	                drawVerticalBars(series);
	            } else {
	                drawHorizontalBars(series);
	            }
	            // Exit
	            series.exit().transition().style('opacity', 0).remove();
	        }
	
	        /**
	         * Extract X position on the chart from a given mouse event
	         * @param  {obj} event D3 mouse event
	         * @return {Number}       Position on the x axis of the mouse
	         * @private
	         */
	        function getMousePosition(event) {
	            return d3Selection.mouse(event);
	        }
	
	        /**
	         * Finds out the data entry that is closer to the given position on pixels
	         * @param  {Number} mouseX X position of the mouse
	         * @return {obj}        Data entry that is closer to that x axis position
	         */
	        function getNearestDataPoint(mouseX) {
	            var epsilon = void 0,
	                nearest = void 0,
	                dataByValueParsed = transformedData.map(function (item) {
	                item.key = item.key;
	                return item;
	            });
	
	            epsilon = xScale(dataByValueParsed[1].key) - xScale(dataByValueParsed[0].key);
	            nearest = dataByValueParsed.find(function (_ref6) {
	                var key = _ref6.key;
	                return Math.abs(xScale(key) - mouseX) <= epsilon;
	            });
	
	            return nearest;
	        }
	
	        /**
	        * Finds out the data entry that is closer to the given position on pixels
	        * @param  {Number} mouseX X position of the mouse
	        * @return {obj}        Data entry that is closer to that x axis position
	        */
	        function getNearestDataPoint2(pos) {
	            var mouseY = pos[1] - margin.bottom,
	                epsilon = yScale.bandwidth(),
	                nearest = void 0;
	
	            nearest = layers.map(function (stackedArray) {
	                return stackedArray.map(function (d1) {
	                    var found = d1.data.values.find(function (d2) {
	                        return Math.abs(mouseY >= yScale(d2[nameLabel])) && Math.abs(mouseY - yScale(d2[nameLabel]) <= epsilon * 2);
	                    });
	                    return found ? d1.data : undefined;
	                });
	            });
	            nearest = d3Array.merge(nearest).filter(function (e) {
	                return e;
	            });
	
	            return nearest.length ? nearest[0] : undefined;
	        }
	
	        /**
	         * MouseMove handler, calculates the nearest dataPoint to the cursor
	         * and updates metadata related to it
	         * @private
	         */
	        function handleMouseMove() {
	            var mousePos = getMousePosition(this),
	                dataPoint = !horizontal ? getNearestDataPoint(mousePos[0] - margin.left) : getNearestDataPoint2(mousePos),
	                x = void 0,
	                y = void 0;
	
	            if (dataPoint) {
	                // Move verticalMarker to that datapoint
	                if (!horizontal) {
	                    x = xScale(dataPoint.key), y = yScale(dataPoint.total);
	                    moveVerticalMarkerXY(x, y);
	                } else {
	                    x = mousePos[1], y = yScale(dataPoint.key) + yScale.bandwidth() / 2;
	                    moveVerticalMarkerXY(x, y);
	                }
	                // Emit event with xPosition for tooltip or similar feature
	                dispatcher.call('customMouseMove', this, dataPoint, categoryColorMap, x, y);
	            }
	        }
	
	        /**
	         * MouseOut handler, hides overlay and removes active class on verticalMarkerLine
	         * It also resets the container of the vertical marker
	         * @private
	         */
	        function handleMouseOut(data) {
	            svg.select('.metadata-group').attr('transform', 'translate(9999, 0)');
	            dispatcher.call('customMouseOut', this, data);
	        }
	
	        /**
	         * Mouseover handler, shows overlay and adds active class to verticalMarkerLine
	         * @private
	         */
	        function handleMouseOver(data) {
	            dispatcher.call('customMouseOver', this, data);
	        }
	
	        /**
	         * Helper method to update the x position of the vertical marker
	         * @param  {obj} dataPoint Data entry to extract info
	         * @return void
	         */
	        function moveVerticalMarkerXY(verticalMarkerXPosition, verticalMarkerYPosition) {
	            svg.select('.metadata-group').attr('transform', 'translate(' + verticalMarkerXPosition + ',' + verticalMarkerYPosition + ')');
	        }
	
	        /**
	         * Determines if we should add the tooltip related logic depending on the
	         * size of the chart and the tooltipThreshold variable value
	         * @return {boolean} Should we build the tooltip?
	         * @private
	         */
	        function shouldShowTooltip() {
	            return width > tooltipThreshold;
	        }
	
	        // API
	        /**
	         * Gets or Sets the aspect ratio of the chart
	         * @param  {Number} _x Desired aspect ratio for the graph
	         * @return { (Number | Module) } Current aspect ratio or Area Chart module to chain calls
	         * @public
	         */
	        exports.aspectRatio = function (_x) {
	            if (!arguments.length) {
	                return aspectRatio;
	            }
	            aspectRatio = _x;
	
	            return this;
	        };
	
	        /**
	         * Gets or Sets the colorSchema of the chart
	         * @param  {String[]} _x Desired colorSchema for the graph
	         * @return { colorSchema | module} Current colorSchema or Chart module to chain calls
	         * @public
	         */
	        exports.colorSchema = function (_x) {
	            if (!arguments.length) {
	                return colorSchema;
	            }
	            colorSchema = _x;
	
	            return this;
	        };
	
	        /**
	         * Gets or Sets the nameLabel of the chart
	         * @param  {Number} _x Desired dateLabel for the graph
	         * @return { nameLabel | module} Current nameLabel or Chart module to chain calls
	         * @public
	         */
	        exports.nameLabel = function (_x) {
	            if (!arguments.length) {
	                return nameLabel;
	            }
	            nameLabel = _x;
	
	            return this;
	        };
	
	        /**
	         * Gets or Sets the valueLabelFormat of the chart
	         * @param  {String[]} _x Desired valueLabelFormat for the graph
	         * @return { valueLabelFormat | module} Current valueLabelFormat or Chart module to chain calls
	         * @public
	         */
	        exports.nameLabelFormat = function (_x) {
	            if (!arguments.length) {
	                return nameLabelFormat;
	            }
	            nameLabelFormat = _x;
	
	            return this;
	        };
	
	        /**
	         * Configurable extension of the x axis
	         * if your max point was 50% you might want to show x axis to 60%, pass 1.2
	         * @param  {number} _x ratio to max data point to add to the x axis
	         * @return { ratio | module} Current ratio or Bar Chart module to chain calls
	         * @public
	         */
	        exports.percentageAxisToMaxRatio = function (_x) {
	            if (!arguments.length) {
	                return percentageAxisToMaxRatio;
	            }
	            percentageAxisToMaxRatio = _x;
	
	            return this;
	        };
	
	        /**
	         * Gets or Sets the stackLabel of the chart
	         * @param  {String} _x Desired stackLabel for the graph
	         * @return { stackLabel | module} Current stackLabel or Chart module to chain calls
	         * @public
	         */
	        exports.stackLabel = function (_x) {
	            if (!arguments.length) {
	                return stackLabel;
	            }
	            stackLabel = _x;
	
	            return this;
	        };
	
	        /**
	         * Gets or Sets the grid mode.
	         *
	         * @param  {String} _x Desired mode for the grid ('vertical'|'horizontal'|'full')
	         * @return { String | module} Current mode of the grid or Area Chart module to chain calls
	         * @public
	         */
	        exports.grid = function (_x) {
	            if (!arguments.length) {
	                return grid;
	            }
	            grid = _x;
	
	            return this;
	        };
	
	        /**
	         * Gets or Sets the height of the chart
	         * @param  {Number} _x Desired width for the graph
	         * @return { height | module} Current height or Area Chart module to chain calls
	         * @public
	         */
	        exports.height = function (_x) {
	            if (!arguments.length) {
	                return height;
	            }
	            if (aspectRatio) {
	                width = Math.ceil(_x / aspectRatio);
	            }
	            height = _x;
	
	            return this;
	        };
	
	        /**
	         * Gets or Sets the horizontal direction of the chart
	         * @param  {number} _x Desired horizontal direction for the graph
	         * @return { horizontal | module} Current horizontal direction or Bar Chart module to chain calls
	         * @public
	         */
	        exports.horizontal = function (_x) {
	            if (!arguments.length) {
	                return horizontal;
	            }
	            horizontal = _x;
	
	            return this;
	        };
	
	        /**
	         * Gets or Sets the isAnimated property of the chart, making it to animate when render.
	         * By default this is 'false'
	         *
	         * @param  {Boolean} _x Desired animation flag
	         * @return { isAnimated | module} Current isAnimated flag or Chart module
	         * @public
	         */
	        exports.isAnimated = function (_x) {
	            if (!arguments.length) {
	                return isAnimated;
	            }
	            isAnimated = _x;
	
	            return this;
	        };
	
	        /**
	         * Gets or Sets the margin of the chart
	         * @param  {Object} _x Margin object to get/set
	         * @return { margin | module} Current margin or Area Chart module to chain calls
	         * @public
	         */
	        exports.margin = function (_x) {
	            if (!arguments.length) {
	                return margin;
	            }
	            margin = _x;
	
	            return this;
	        };
	
	        /**
	         * Gets or Sets the minimum width of the graph in order to show the tooltip
	         * NOTE: This could also depend on the aspect ratio
	         *
	         * @param  {Object} _x Margin object to get/set
	         * @return { tooltipThreshold | module} Current tooltipThreshold or Area Chart module to chain calls
	         * @public
	         */
	        exports.tooltipThreshold = function (_x) {
	            if (!arguments.length) {
	                return tooltipThreshold;
	            }
	            tooltipThreshold = _x;
	
	            return this;
	        };
	
	        /**
	         * Gets or Sets the valueLabel of the chart
	         * @param  {Number} _x Desired valueLabel for the graph
	         * @return { valueLabel | module} Current valueLabel or Chart module to chain calls
	         * @public
	         */
	        exports.valueLabel = function (_x) {
	            if (!arguments.length) {
	                return valueLabel;
	            }
	            valueLabel = _x;
	
	            return this;
	        };
	
	        /**
	         * Gets or Sets the valueLabelFormat of the chart
	         * @param  {String[]} _x Desired valueLabelFormat for the graph
	         * @return { valueLabelFormat | module} Current valueLabelFormat or Chart module to chain calls
	         * @public
	         */
	        exports.valueLabelFormat = function (_x) {
	            if (!arguments.length) {
	                return valueLabelFormat;
	            }
	            valueLabelFormat = _x;
	
	            return this;
	        };
	
	        /**
	         * Gets or Sets the number of verticalTicks of the yAxis on the chart
	         * @param  {Number} _x Desired verticalTicks
	         * @return { verticalTicks | module} Current verticalTicks or Chart module to chain calls
	         * @public
	         */
	        exports.verticalTicks = function (_x) {
	            if (!arguments.length) {
	                return verticalTicks;
	            }
	            verticalTicks = _x;
	
	            return this;
	        };
	
	        /**
	         * Gets or Sets the width of the chart
	         * @param  {Number} _x Desired width for the graph
	         * @return { width | module} Current width or Area Chart module to chain calls
	         * @public
	         */
	        exports.width = function (_x) {
	            if (!arguments.length) {
	                return width;
	            }
	            if (aspectRatio) {
	                height = Math.ceil(_x * aspectRatio);
	            }
	            width = _x;
	
	            return this;
	        };
	
	        /**
	         * Chart exported to png and a download action is fired
	         * @public
	         */
	        exports.exportChart = function (filename, title) {
	            exportChart.call(exports, svg, filename, title);
	        };
	
	        /**
	         * Exposes an 'on' method that acts as a bridge with the event dispatcher
	         * We are going to expose this events:
	         * customMouseOver, customMouseMove and customMouseOut
	         *
	         * @return {module} Bar Chart
	         * @public
	         */
	        exports.on = function () {
	            var value = dispatcher.on.apply(dispatcher, arguments);
	
	            return value === dispatcher ? exports : value;
	        };
	
	        return exports;
	    };
	}.call(exports, __webpack_require__, exports, module), __WEBPACK_AMD_DEFINE_RESULT__ !== undefined && (module.exports = __WEBPACK_AMD_DEFINE_RESULT__));

/***/ }),
/* 71 */
/***/ (function(module, exports, __webpack_require__) {

	var __WEBPACK_AMD_DEFINE_RESULT__;'use strict';
	
	!(__WEBPACK_AMD_DEFINE_RESULT__ = function (require) {
	    'use strict';
	
	    var _ = __webpack_require__(26),
	        jsonThreeSources = __webpack_require__(72);
	
	    function StackedBarDataBuilder(config) {
	        this.Klass = StackedBarDataBuilder;
	
	        this.config = _.defaults({}, config);
	
	        this.with3Sources = function () {
	            var attributes = _.extend({}, this.config, jsonThreeSources);
	
	            return new this.Klass(attributes);
	        };
	
	        this.build = function () {
	            return this.config;
	        };
	    }
	
	    return {
	        StackedBarDataBuilder: StackedBarDataBuilder
	    };
	}.call(exports, __webpack_require__, exports, module), __WEBPACK_AMD_DEFINE_RESULT__ !== undefined && (module.exports = __WEBPACK_AMD_DEFINE_RESULT__));

/***/ }),
/* 72 */
/***/ (function(module, exports) {

	module.exports = {
		"data": [
			{
				"stack": "Direct",
				"name": "Direct1",
				"views": 0,
				"date": "2011-01-05"
			},
			{
				"stack": "Direct",
				"name": "Direct2",
				"views": 10,
				"date": "2011-01-06"
			},
			{
				"stack": "Direct",
				"name": "Direct3",
				"views": 16,
				"date": "2011-01-07"
			},
			{
				"stack": "Direct",
				"name": "Direct4",
				"views": 23,
				"date": "2011-01-08"
			},
			{
				"stack": "Eventbrite",
				"name": "Eventbrite1",
				"views": 23,
				"date": "2011-01-05"
			},
			{
				"stack": "Eventbrite",
				"name": "Eventbrite2",
				"views": 16,
				"date": "2011-01-06"
			},
			{
				"stack": "Eventbrite",
				"name": "Eventbrite3",
				"views": 10,
				"date": "2011-01-07"
			},
			{
				"stack": "Eventbrite",
				"name": "Eventbrite4",
				"views": 0,
				"date": "2011-01-08"
			},
			{
				"stack": "Email",
				"name": "Email1",
				"views": 10,
				"date": "2011-01-05"
			},
			{
				"stack": "Email",
				"name": "Email2",
				"views": 20,
				"date": "2011-01-06"
			},
			{
				"stack": "Email",
				"name": "Email3",
				"views": 26,
				"date": "2011-01-07"
			},
			{
				"stack": "Email",
				"name": "Email4",
				"views": 33,
				"date": "2011-01-08"
			}
		]
	};

/***/ })
]);
//# sourceMappingURL=demo-stacked-bar.js.map<|MERGE_RESOLUTION|>--- conflicted
+++ resolved
@@ -7594,16 +7594,16 @@
 /* 23 */
 /***/ (function(module, exports) {
 
-	module.exports = function(module) {
-		if(!module.webpackPolyfill) {
-			module.deprecate = function() {};
-			module.paths = [];
-			// module.parent = undefined by default
-			module.children = [];
-			module.webpackPolyfill = 1;
-		}
-		return module;
-	}
+	module.exports = function(module) {
+		if(!module.webpackPolyfill) {
+			module.deprecate = function() {};
+			module.paths = [];
+			// module.parent = undefined by default
+			module.children = [];
+			module.webpackPolyfill = 1;
+		}
+		return module;
+	}
 
 
 /***/ }),
@@ -12188,14 +12188,175 @@
 	        }
 	
 	        /**
-<<<<<<< HEAD
 	         * Resets the tooltipBody content
 	         * @return void
 	         */
 	        function cleanContent() {
 	            tooltipBody.selectAll('text').remove();
 	            tooltipBody.selectAll('circle').remove();
-=======
+	        }
+	
+	        /**
+	         * Draws the different elements of the Tooltip box
+	         * @return void
+	         */
+	        function drawTooltip() {
+	            tooltipTextContainer = svg.selectAll('.tooltip-group').append('g').classed('tooltip-text', true);
+	
+	            tooltip = tooltipTextContainer.append('rect').classed('tooltip-text-container', true).attr('x', -tooltipWidth / 4 + 8).attr('y', 0).attr('width', tooltipWidth).attr('height', tooltipHeight).attr('rx', 3).attr('ry', 3).style('fill', bodyFillColor).style('stroke', borderStrokeColor).style('stroke-width', 1);
+	
+	            tooltipTitle = tooltipTextContainer.append('text').classed('tooltip-title', true).attr('x', -tooltipWidth / 4 + 17).attr('dy', '.35em').attr('y', 16).style('fill', titleFillColor);
+	
+	            tooltipDivider = tooltipTextContainer.append('line').classed('tooltip-divider', true).attr('x1', -tooltipWidth / 4 + 15).attr('y1', 31).attr('x2', 265).attr('y2', 31).style('stroke', borderStrokeColor);
+	
+	            tooltipBody = tooltipTextContainer.append('g').classed('tooltip-body', true).style('transform', 'translateY(8px)').style('fill', textFillColor);
+	        }
+	
+	        /**
+	         * Formats the value depending on its characteristics
+	         * @param  {Number} value Value to format
+	         * @return {Number}       Formatted value
+	         */
+	        function getFormattedValue(value) {
+	            if (!value) {
+	                return 0;
+	            }
+	
+	            if (isInteger(value)) {
+	                value = formatIntegerValue(value);
+	            } else {
+	                value = formatDecimalValue(value);
+	            }
+	
+	            return value;
+	        }
+	
+	        /**
+	         * Extracts the value from the data object
+	         * @param  {Object} data Data value containing the info
+	         * @return {String}      Value to show
+	         */
+	        function getValueText(data) {
+	            var value = data[valueLabel];
+	            var valueText = void 0;
+	
+	            if (data.missingValue) {
+	                valueText = '-';
+	            } else {
+	                valueText = getFormattedValue(value).toString();
+	            }
+	
+	            return valueText;
+	        }
+	
+	        /**
+	         * Resets the height of the tooltip and the pointer for the text
+	         * position
+	         */
+	        function resetSizeAndPositionPointers() {
+	            tooltipHeight = 48;
+	            ttTextY = 37;
+	            ttTextX = 0;
+	        }
+	
+	        /**
+	         * Draws the data entries inside the tooltip for a given topic
+	         * @param  {Object} topic Topic to extract data from
+	         * @return void
+	         */
+	        function updateContent(topic) {
+	            var name = topic[nameLabel],
+	                tooltipRight = void 0,
+	                tooltipLeftText = void 0,
+	                tooltipRightText = void 0,
+	                elementText = void 0;
+	
+	            tooltipLeftText = topic.topicName || name;
+	            tooltipRightText = getValueText(topic);
+	
+	            elementText = tooltipBody.append('text').classed('tooltip-left-text', true).attr('dy', '1em').attr('x', ttTextX - 20).attr('y', ttTextY).style('fill', tooltipTextColor).text(tooltipLeftText).call(textWrap, tooltipMaxTopicLength, -25);
+	
+	            tooltipRight = tooltipBody.append('text').classed('tooltip-right-text', true).attr('dy', '1em').attr('x', ttTextX + 8).attr('y', ttTextY).style('fill', tooltipTextColor).text(tooltipRightText);
+	
+	            textSize = elementText.node().getBBox();
+	            tooltipHeight += textSize.height + 5;
+	
+	            // Not sure if necessary
+	            tooltipRight.attr('x', tooltipWidth - tooltipRight.node().getBBox().width - 10 - tooltipWidth / 4);
+	
+	            tooltipBody.append('circle').classed('tooltip-circle', true).attr('cx', 23 - tooltipWidth / 4).attr('cy', ttTextY + circleYOffset).attr('r', 5).style('fill', colorMap[name]).style('stroke-width', 1);
+	
+	            ttTextY += textSize.height + 7;
+	        }
+	
+	        /**
+	         * Updates size and position of tooltip depending on the side of the chart we are in
+	         * @param  {Object} dataPoint DataPoint of the tooltip
+	         * @param  {Number} xPosition DataPoint's x position in the chart
+	         * @return void
+	         */
+	        function updatePositionAndSize(dataPoint, xPosition) {
+	            tooltip.attr('width', tooltipWidth).attr('height', tooltipHeight + 10);
+	
+	            // show tooltip to the right
+	            if (xPosition - tooltipWidth < 0) {
+	                // Tooltip on the right
+	                tooltipTextContainer.attr('transform', 'translate(' + (tooltipWidth - 185) + ',' + tooltipOffset.y + ')');
+	            } else {
+	                // Tooltip on the left
+	                tooltipTextContainer.attr('transform', 'translate(' + -205 + ',' + tooltipOffset.y + ')');
+	            }
+	
+	            tooltipDivider.attr('x2', tooltipWidth - 60);
+	        }
+	
+	        /**
+	         * Updates value of tooltipTitle with the data meaning and the date
+	         * @param  {Object} dataPoint Point of data to use as source
+	         * @return void
+	         */
+	        function updateTitle(dataPoint) {
+	            var date = new Date(dataPoint[dateLabel]),
+	                tooltipTitleText = title + ' - ' + formatDate(date);
+	
+	            tooltipTitle.text(tooltipTitleText);
+	        }
+	
+	        /**
+	         * Figures out which date format to use when showing the date of the current data entry
+	         * @return {Function} The proper date formatting function
+	         */
+	        function formatDate(date) {
+	            var settings = forceAxisSettings || defaultAxisSettings;
+	            var format = null;
+	
+	            if (settings === axisTimeCombinations.DAY_MONTH || settings === axisTimeCombinations.MONTH_YEAR) {
+	                format = monthDayYearFormat;
+	            } else if (settings === axisTimeCombinations.HOUR_DAY || settings === axisTimeCombinations.MINUTE_HOUR) {
+	                format = monthDayHourFormat;
+	            }
+	
+	            return format(date);
+	        }
+	
+	        /**
+	         * Helper method to sort the passed topics array by the names passed int he order arary
+	         * @param  {Object[]} topics    Topics data, retrieved from datapoint passed by line chart
+	         * @param  {Object[]} order     Array of names in the order to sort topics by
+	         * @return {Object[]}           sorted topics object
+	         */
+	        function _sortByForceOrder(topics) {
+	            var order = arguments.length > 1 && arguments[1] !== undefined ? arguments[1] : forceOrder;
+	
+	            return forceOrder.map(function (orderName) {
+	                return topics.filter(function (_ref) {
+	                    var name = _ref.name;
+	                    return name === orderName;
+	                })[0];
+	            });
+	        }
+	
+	        /**
 	         * Sorts topic by alphabetical order for arrays of objects with a name proeprty
 	         * @param  {Array} topics   List of topic objects
 	         * @return {Array}          List of topic name strings
@@ -12237,189 +12398,6 @@
 	                topics = _sortByForceOrder(topics);
 	            } else if (topics.length && topics[0].name) {
 	                topics = _sortByAlpha(topics);
-	            }
-	
-	            cleanContent();
-	            resetSizeAndPositionPointers();
-	            updateTitle(dataPoint);
-	            topics.forEach(updateContent);
-	            updatePositionAndSize(dataPoint, xPosition);
->>>>>>> c7630cb4
-	        }
-	
-	        /**
-	         * Draws the different elements of the Tooltip box
-	         * @return void
-	         */
-	        function drawTooltip() {
-	            tooltipTextContainer = svg.selectAll('.tooltip-group').append('g').classed('tooltip-text', true);
-	
-	            tooltip = tooltipTextContainer.append('rect').classed('tooltip-text-container', true).attr('x', -tooltipWidth / 4 + 8).attr('y', 0).attr('width', tooltipWidth).attr('height', tooltipHeight).attr('rx', 3).attr('ry', 3).style('fill', bodyFillColor).style('stroke', borderStrokeColor).style('stroke-width', 1);
-	
-	            tooltipTitle = tooltipTextContainer.append('text').classed('tooltip-title', true).attr('x', -tooltipWidth / 4 + 17).attr('dy', '.35em').attr('y', 16).style('fill', titleFillColor);
-	
-	            tooltipDivider = tooltipTextContainer.append('line').classed('tooltip-divider', true).attr('x1', -tooltipWidth / 4 + 15).attr('y1', 31).attr('x2', 265).attr('y2', 31).style('stroke', borderStrokeColor);
-	
-	            tooltipBody = tooltipTextContainer.append('g').classed('tooltip-body', true).style('transform', 'translateY(8px)').style('fill', textFillColor);
-	        }
-	
-	        /**
-	         * Formats the value depending on its characteristics
-	         * @param  {Number} value Value to format
-	         * @return {Number}       Formatted value
-	         */
-	        function getFormattedValue(value) {
-	            if (!value) {
-	                return 0;
-	            }
-	
-	            if (isInteger(value)) {
-	                value = formatIntegerValue(value);
-	            } else {
-	                value = formatDecimalValue(value);
-	            }
-	
-	            return value;
-	        }
-	
-	        /**
-	         * Extracts the value from the data object
-	         * @param  {Object} data Data value containing the info
-	         * @return {String}      Value to show
-	         */
-	        function getValueText(data) {
-	            var value = data[valueLabel];
-	            var valueText = void 0;
-	
-	            if (data.missingValue) {
-	                valueText = '-';
-	            } else {
-	                valueText = getFormattedValue(value).toString();
-	            }
-	
-	            return valueText;
-	        }
-	
-	        /**
-	         * Resets the height of the tooltip and the pointer for the text
-	         * position
-	         */
-	        function resetSizeAndPositionPointers() {
-	            tooltipHeight = 48;
-	            ttTextY = 37;
-	            ttTextX = 0;
-	        }
-	
-	        /**
-	         * Draws the data entries inside the tooltip for a given topic
-	         * @param  {Object} topic Topic to extract data from
-	         * @return void
-	         */
-	        function updateContent(topic) {
-	            var name = topic[nameLabel],
-	                tooltipRight = void 0,
-	                tooltipLeftText = void 0,
-	                tooltipRightText = void 0,
-	                elementText = void 0;
-	
-	            tooltipLeftText = topic.topicName || name;
-	            tooltipRightText = getValueText(topic);
-	
-	            elementText = tooltipBody.append('text').classed('tooltip-left-text', true).attr('dy', '1em').attr('x', ttTextX - 20).attr('y', ttTextY).style('fill', tooltipTextColor).text(tooltipLeftText).call(textWrap, tooltipMaxTopicLength, -25);
-	
-	            tooltipRight = tooltipBody.append('text').classed('tooltip-right-text', true).attr('dy', '1em').attr('x', ttTextX + 8).attr('y', ttTextY).style('fill', tooltipTextColor).text(tooltipRightText);
-	
-	            textSize = elementText.node().getBBox();
-	            tooltipHeight += textSize.height + 5;
-	
-	            // Not sure if necessary
-	            tooltipRight.attr('x', tooltipWidth - tooltipRight.node().getBBox().width - 10 - tooltipWidth / 4);
-	
-	            tooltipBody.append('circle').classed('tooltip-circle', true).attr('cx', 23 - tooltipWidth / 4).attr('cy', ttTextY + circleYOffset).attr('r', 5).style('fill', colorMap[name]).style('stroke-width', 1);
-	
-	            ttTextY += textSize.height + 7;
-	        }
-	
-	        /**
-	         * Updates size and position of tooltip depending on the side of the chart we are in
-	         * @param  {Object} dataPoint DataPoint of the tooltip
-	         * @param  {Number} xPosition DataPoint's x position in the chart
-	         * @return void
-	         */
-	        function updatePositionAndSize(dataPoint, xPosition) {
-	            tooltip.attr('width', tooltipWidth).attr('height', tooltipHeight + 10);
-	
-	            // show tooltip to the right
-	            if (xPosition - tooltipWidth < 0) {
-	                // Tooltip on the right
-	                tooltipTextContainer.attr('transform', 'translate(' + (tooltipWidth - 185) + ',' + tooltipOffset.y + ')');
-	            } else {
-	                // Tooltip on the left
-	                tooltipTextContainer.attr('transform', 'translate(' + -205 + ',' + tooltipOffset.y + ')');
-	            }
-	
-	            tooltipDivider.attr('x2', tooltipWidth - 60);
-	        }
-	
-	        /**
-	         * Updates value of tooltipTitle with the data meaning and the date
-	         * @param  {Object} dataPoint Point of data to use as source
-	         * @return void
-	         */
-	        function updateTitle(dataPoint) {
-	            var date = new Date(dataPoint[dateLabel]),
-	                tooltipTitleText = title + ' - ' + formatDate(date);
-	
-	            tooltipTitle.text(tooltipTitleText);
-	        }
-	
-	        /**
-	         * Figures out which date format to use when showing the date of the current data entry
-	         * @return {Function} The proper date formatting function
-	         */
-	        function formatDate(date) {
-	            var settings = forceAxisSettings || defaultAxisSettings;
-	            var format = null;
-	
-	            if (settings === axisTimeCombinations.DAY_MONTH || settings === axisTimeCombinations.MONTH_YEAR) {
-	                format = monthDayYearFormat;
-	            } else if (settings === axisTimeCombinations.HOUR_DAY || settings === axisTimeCombinations.MINUTE_HOUR) {
-	                format = monthDayHourFormat;
-	            }
-	
-	            return format(date);
-	        }
-	
-	        /**
-	         * Helper method to sort the passed topics array by the names passed int he order arary
-	         * @param  {Object[]} topics    Topics data, retrieved from datapoint passed by line chart
-	         * @param  {Object[]} order     Array of names in the order to sort topics by
-	         * @return {Object[]}           sorted topics object
-	         */
-	        function _sortByForceOrder(topics) {
-	            var order = arguments.length > 1 && arguments[1] !== undefined ? arguments[1] : forceOrder;
-	
-	            return forceOrder.map(function (orderName) {
-	                return topics.filter(function (_ref) {
-	                    var name = _ref.name;
-	                    return name === orderName;
-	                })[0];
-	            });
-	        }
-	
-	        /**
-	         * Updates tooltip title, content, size and position
-	         *
-	         * @param  {lineChartPointByDate} dataPoint  Current datapoint to show info about
-	         * @param  {Number} xPosition           Position of the mouse on the X axis
-	         * @return void
-	         */
-	        function updateTooltip(dataPoint, xPosition) {
-	            var topics = dataPoint[topicLabel];
-	
-	            // sort order by forceOrder array if passed
-	            if (forceOrder.length) {
-	                topics = _sortByForceOrder(topics);
 	            }
 	
 	            cleanContent();
