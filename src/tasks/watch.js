module.exports = function(grunt) {
    'use strict';

    grunt.config.set('watch', {
        scripts: {
<<<<<<< HEAD
            files: ['demos/**/*'],
            tasks: ['moveDemos']
        }, 
        readme: {
            files: ['README.md'],
            tasks: ['jsdoc:dist']
=======
            files: '<%= sync.scripts.src %>',
            tasks: ['sync:scripts']
>>>>>>> 42bae4e6
        },
        styles: {
            files: '<%= sync.styles.src %>',
            tasks: ['sync:styles']
        },
         fonts: {
            files: '<%= sync.fonts.src %>',
            tasks: ['sync:fonts']
        },
         manifest: {
            files: '<%= sync.manifest.src %>',
            tasks: ['sync:manifest']
        },
        demos:{
            files:['demos/*.html'],
            tasks: ['jsdoc:dist']
        },
        tmpl:{
            files:['src/doc/template/tmpl/*.tmpl'],
            tasks: ['jsdoc:dist']
        },
        json:{
            files:['demos/*.json'],
            tasks: ['jsdoc:dist']
        }
    });
}<|MERGE_RESOLUTION|>--- conflicted
+++ resolved
@@ -2,18 +2,13 @@
     'use strict';
 
     grunt.config.set('watch', {
-        scripts: {
-<<<<<<< HEAD
-            files: ['demos/**/*'],
-            tasks: ['moveDemos']
-        }, 
         readme: {
             files: ['README.md'],
             tasks: ['jsdoc:dist']
-=======
+        },
+        scripts: {
             files: '<%= sync.scripts.src %>',
             tasks: ['sync:scripts']
->>>>>>> 42bae4e6
         },
         styles: {
             files: '<%= sync.styles.src %>',
