define([
    'underscore',
    'jquery',
    'd3',
    'line',
    'lineChartDataBuilder'
    ], function(
        _,
        $,
        d3,
        chart,
        dataBuilder
    ) {
    'use strict';

    function aTestDataSet() {
        return new dataBuilder.LineDataBuilder();
    }

    function hasClass(element, className) {
        return _.contains(element.node().classList, className);
    }

    describe('Line Chart', () => {
        let dataset, containerFixture, f, lineChart;

        xdescribe('when a single line', function() {

            beforeEach(() => {
                dataset = aTestDataSet().withOneSource().build();
                lineChart = chart();

                // DOM Fixture Setup
                f = jasmine.getFixtures();
                f.fixturesPath = 'base/test/fixtures/';
                f.load('testContainer.html');

                containerFixture = d3.select('.test-container');
                containerFixture.datum(dataset).call(lineChart);
            });

            afterEach(() => {
                containerFixture.remove();
                f = jasmine.getFixtures();
                f.cleanUp();
                f.clearCache();
            });

            describe('on render', () => {

                it('should have a gradient stroke on the chart line', () => {
                    let stroke = containerFixture.select('.chart-group').selectAll('path').node().style.stroke;

                    expect(stroke).toEqual('url("#lineGradientId")')
                });
            });
        });

        describe('when multiple lines', function() {

            beforeEach(() => {
                dataset = aTestDataSet().with5Topics().build();
                lineChart = chart();

                // DOM Fixture Setup
                f = jasmine.getFixtures();
                f.fixturesPath = 'base/test/fixtures/';
                f.load('testContainer.html');

                containerFixture = d3.select('.test-container');
                containerFixture.datum(dataset).call(lineChart);
            });

            afterEach(() => {
                containerFixture.remove();
                f = jasmine.getFixtures();
                f.cleanUp();
                f.clearCache();
            });

            it('should render a chart with minimal requirements', () => {
                expect(containerFixture.select('.line-chart').empty()).toBeFalsy();
            });

            it('should render container, axis and chart groups', () => {
                expect(containerFixture.select('g.container-group').empty()).toBeFalsy();
                expect(containerFixture.select('g.chart-group').empty()).toBeFalsy();
                expect(containerFixture.select('g.x-axis-group').empty()).toBeFalsy();
                expect(containerFixture.select('g.y-axis-group').empty()).toBeFalsy();
                expect(containerFixture.select('g.grid-lines-group').empty()).toBeFalsy();
                expect(containerFixture.select('g.metadata-group').empty()).toBeFalsy();
            });

            it('should render grid lines', () => {
                expect(containerFixture.select('.horizontal-grid-line').empty()).toBeTruthy();
                expect(containerFixture.select('.vertical-grid-line').empty()).toBeTruthy();
            });

            it('should render an X and Y axis', () => {
                expect(containerFixture.select('.x-axis-group .x.axis').empty()).toBeFalsy();
                expect(containerFixture.select('.x-axis-group .month-axis').empty()).toBeFalsy();
                expect(containerFixture.select('.y.axis').empty()).toBeFalsy();
            });

            it('should render a line for each data topic', () => {
                let numLines = dataset.dataByTopic.length;

                expect(containerFixture.selectAll('.line').nodes().length).toEqual(numLines);
            });

            it('should not have a gradient line with a data set for more than one line', function() {
                let stroke = containerFixture.select('.chart-group').selectAll('path').nodes()[0].style.stroke;

                expect(stroke).not.toEqual('url("#line-area-gradient")');
            });

            // Event Setting
            it('should trigger an event on hover', () => {
                let callback = jasmine.createSpy('hoverCallback'),
                    container = containerFixture.selectAll('svg');

                lineChart.on('customMouseOver', callback);
                container.dispatch('mouseover');

                expect(callback.calls.count()).toBe(1);
                expect(callback.calls.allArgs()[0].length).toBe(2);
            });

            it('should trigger an event on mouse out', () => {
                let callback = jasmine.createSpy('mouseOutCallback'),
                    container = containerFixture.selectAll('svg');

                lineChart.on('customMouseOut', callback);
                container.dispatch('mouseout');
                expect(callback.calls.count()).toBe(1);
                expect(callback.calls.allArgs()[0].length).toBe(2);
            });

            // We need to stub some code in order to be able to run this test
            // it('should trigger an event on mouse move', () => {
            //     let callback = jasmine.createSpy('mouseMoveCallback'),
            //         container = containerFixture.selectAll('svg');
            //
            //     lineChart.on('customMouseMove', callback);
            //     container.dispatch('mousemove');

            //     expect(callback.calls.count()).toBe(1);
            // });

            // Overlay
            it('should render an overlay to trigger the hover effect', () => {
                expect(containerFixture.select('.overlay').empty()).toBeFalsy();
            });

            it('should show the overlay when the mouse is hovering', () =>  {
                let container = containerFixture.selectAll('svg');

                expect(containerFixture.select('.overlay').style('display')).toBe('none');
                container.dispatch('mouseover');
                expect(containerFixture.select('.overlay').style('display')).toBe('block');
            });

            // Vertical Marker
            it('should render a vertical marker and its container', () => {
                expect(containerFixture.select('.hover-marker').empty()).toBeFalsy();
                expect(containerFixture.select('.vertical-marker').empty()).toBeFalsy();
            });

            it('should show a vertical line where the mouse is hovering', () =>  {
                let container = containerFixture.selectAll('svg'),
                    verticalLine = d3.select('.hover-marker line');

                container.dispatch('mouseover');

                expect(hasClass(verticalLine, 'bc-is-active')).toBe(true);
            });

            it('should hide the vertical marker when the mouse is out', () =>  {
                let container = containerFixture.selectAll('svg'),
                    verticalLine = d3.select('.hover-marker line');

                expect(hasClass(verticalLine, 'bc-is-active')).toBe(false);
                container.dispatch('mouseover');
                expect(hasClass(verticalLine, 'bc-is-active')).toBe(true);
                container.dispatch('mouseout');
                expect(hasClass(verticalLine, 'bc-is-active')).toBe(false);
            });
        });

        describe('when different date ranges', function() {

            beforeEach(() => {
                dataset = aTestDataSet().withHourDateRange().build();
                lineChart = chart();

                // DOM Fixture Setup
                f = jasmine.getFixtures();
                f.fixturesPath = 'base/test/fixtures/';
                f.load('testContainer.html');

                containerFixture = d3.select('.test-container');
                containerFixture.datum(dataset).call(lineChart);
            });

            afterEach(() => {
                containerFixture.remove();
                f = jasmine.getFixtures();
                f.cleanUp();
                f.clearCache();
            });

            describe('on render', () => {

                it('should have an x axis with hour format', () => {
                    let container = containerFixture.selectAll('svg'),
                        xAxis = d3.select('.x-axis-group'),
                        xAxisLabels = xAxis.selectAll('.tick text'),
                        actual = xAxisLabels.text(),
                        expected = '00 AM';

                    expect(actual).toEqual(expected)
                });
            });
        });

        describe('API', function() {

            it('should provide an axisTimeCombinations accessor', () => {
                let axisTimeCombinations = lineChart.axisTimeCombinations;

                expect(axisTimeCombinations).toEqual({
                    MINUTE_HOUR: 'minute-hour',
                    HOUR_DAY: 'hour-daymonth',
                    DAY_MONTH: 'day-month',
                    MONTH_YEAR: 'month-year'
                });
            });

            it('should provide margin getter and setter', () => {
                let previous = lineChart.margin(),
                    expected = {top: 4, right: 4, bottom: 4, left: 4},
                    actual;

                lineChart.margin(expected);
                actual = lineChart.margin();

                expect(previous).not.toBe(expected);
                expect(actual).toBe(expected);
            });

            it('should provide width getter and setter', () => {
                let previous = lineChart.width(),
                    expected = 200,
                    actual;

                lineChart.width(expected);
                actual = lineChart.width();

                expect(previous).not.toBe(expected);
                expect(actual).toBe(expected);
            });

            it('should provide height getter and setter', () => {
                let previous = lineChart.height(),
                    expected = 200,
                    actual;

                lineChart.height(expected);
                actual = lineChart.height();

                expect(previous).not.toBe(expected);
                expect(actual).toBe(expected);
            });

            it('should provide a tooltip threshold getter and setter', () => {
                let previous = lineChart.tooltipThreshold(),
                    expected = 600,
                    actual;

                lineChart.tooltipThreshold(expected);
                actual = lineChart.tooltipThreshold();

                expect(previous).not.toBe(expected);
                expect(actual).toBe(expected);
            });

            it('should provide an aspect ratio getter and setter', () => {
                let previous = lineChart.aspectRatio(),
                    expected = 600,
                    actual;

                lineChart.aspectRatio(expected);
                actual = lineChart.aspectRatio();

                expect(previous).not.toBe(expected);
                expect(actual).toBe(expected);
            });

            it('should provide valueLabel getter and setter', () => {
                let previous = lineChart.valueLabel(),
                    expected = 'quantity',
                    actual;

                lineChart.valueLabel(expected);
                actual = lineChart.valueLabel();

                expect(previous).not.toBe(expected);
                expect(actual).toBe(expected);
            });

            it('should provide dateLabel getter and setter', () => {
                let previous = lineChart.dateLabel(),
                    expected = 'dateUTC',
                    actual;

                lineChart.dateLabel(expected);
                actual = lineChart.dateLabel();

                expect(previous).not.toBe(expected);
                expect(actual).toBe(expected);
            });

            it('should provide topicLabel getter and setter', () => {
                let previous = lineChart.topicLabel(),
                    expected = 'valueSet',
                    actual;

                lineChart.topicLabel(expected);
                actual = lineChart.topicLabel();

                expect(previous).not.toBe(expected);
                expect(actual).toBe(expected);
            });

            it('should provide a colorSchema getter and setter', () => {
                let previous = lineChart.colorSchema(),
                    expected = ['#ffffff', '#fafefc', '#000000'],
                    actual;

                lineChart.colorSchema(expected);
                actual = lineChart.colorSchema();

                expect(previous).not.toBe(expected);
                expect(actual).toBe(expected);
            });

            it('should provide a xAxisFormat getter and setter', () => {
                let previous = lineChart.xAxisFormat(),
                    expected = lineChart.axisTimeCombinations.HOUR_DAY,
                    actual;

                lineChart.xAxisFormat(expected);
                actual = lineChart.xAxisFormat();

                expect(previous).not.toBe(expected);
                expect(actual).toBe(expected);
            });

            it('should provide a xAxisCustomFormat getter and setter', () => {
                let previous = lineChart.xAxisCustomFormat(),
                    expected = '%d %b',
                    actual;

                lineChart.xAxisCustomFormat(expected);
                actual = lineChart.xAxisCustomFormat();

                expect(previous).not.toBe(expected);
                expect(actual).toBe(expected);
            });
            
            it('should provide a xTicks getter and setter', () => {
                let previous = lineChart.xTicks(),
                    expected = 2,
                    actual;

<<<<<<< HEAD
            it('should provide a xTicks getter and setter', () => {
                let previous = lineChart.xTicks(),
                    expected = 2,
                    actual;

                lineChart.xTicks(expected);
                actual = lineChart.xTicks();

                expect(previous).not.toBe(expected);
                expect(actual).toBe(expected);
            });

            it('should provide yTicks getter and setter', () => {
                let previous = lineChart.yTicks(),
                    expected = 3,
                    actual;

=======
                lineChart.xTicks(expected);
                actual = lineChart.xTicks();

                expect(previous).not.toBe(expected);
                expect(actual).toBe(expected);
            });

            it('should provide yTicks getter and setter', () => {
                let previous = lineChart.yTicks(),
                    expected = 3,
                    actual;

>>>>>>> e7c49683
                lineChart.yTicks(expected);
                actual = lineChart.yTicks();

                expect(previous).not.toBe(expected);
                expect(actual).toBe(expected);
            });

            it('should provide grid mode getter and setter', () => {
                let previous = lineChart.grid(),
                    expected = 'vertical',
                    actual;

                lineChart.grid(expected);
                actual = lineChart.grid();

                expect(previous).not.toBe(expected);
                expect(actual).toBe(expected);
            });

            it('should provide lineGradient getter and setter', () => {
                let previous = lineChart.lineGradient(),
                    expected = ['#ddd', '#ccc'],
                    actual;

                lineChart.lineGradient(expected);
                actual = lineChart.lineGradient();

                expect(previous).not.toBe(expected);
                expect(actual).toBe(expected);
            });

            it('should provide animation getter and setter', () => {
                let previous = lineChart.isAnimated(),
                    expected = true,
                    actual;

                lineChart.isAnimated(expected);
                actual = lineChart.isAnimated();

                expect(previous).not.toBe(expected);
                expect(actual).toBe(expected);
            });
        });

        describe('Aspect Ratio', function() {

            describe('when an aspect ratio is set', function() {

                it('should modify the height depending on the width', () => {
                    let testAspectRatio = 0.5,
                        testWidth = 400,
                        newHeight;

                    lineChart.aspectRatio(testAspectRatio);
                    lineChart.width(testWidth);
                    newHeight = lineChart.height();

                    expect(newHeight).toBe(Math.ceil(testWidth*testAspectRatio));
                });

                it('should modify the width depending on the height', () => {
                    let testAspectRatio = 0.5,
                        testHeight = 400,
                        newWidth;

                    lineChart.aspectRatio(testAspectRatio);
                    lineChart.height(testHeight);
                    newWidth = lineChart.width();

                    expect(newWidth).toBe(Math.ceil(testHeight/testAspectRatio));
                });
            });
        });

        describe('Export chart functionality', () => {

            it('should have exportChart defined', () => {
                expect(lineChart.exportChart).toBeDefined();
            });
        });

        describe('Grid', function() {

            beforeEach(() => {
                dataset = aTestDataSet().with5Topics().build();

                // DOM Fixture Setup
                f = jasmine.getFixtures();
                f.fixturesPath = 'base/test/fixtures/';
                f.load('testContainer.html');
            });

            afterEach(() => {
                containerFixture.remove();
                f = jasmine.getFixtures();
                f.cleanUp();
                f.clearCache();
            });

            describe('when grid is horizontal', function() {

                beforeEach(function() {
                    lineChart = chart().grid('horizontal');

                    containerFixture = d3.select('.test-container').append('svg');
                    containerFixture.datum(dataset).call(lineChart);
                });

                it('should render the horizontal grid lines', () => {
                    expect(containerFixture.select('.horizontal-grid-line').empty()).toBeFalsy();
                    expect(containerFixture.select('.vertical-grid-line').empty()).toBeTruthy();
                });
            });

            describe('when grid is vertical', function() {

                beforeEach(function() {
                    lineChart = chart().grid('vertical');

                    containerFixture = d3.select('.test-container').append('svg');
                    containerFixture.datum(dataset).call(lineChart);
                });

                it('should render the vertical grid lines', () => {
                    expect(containerFixture.select('.horizontal-grid-line').empty()).toBeTruthy();
                    expect(containerFixture.select('.vertical-grid-line').empty()).toBeFalsy();
                });
            });

            describe('when grid is full', function() {

                beforeEach(function() {
                    lineChart = chart().grid('full');

                    containerFixture = d3.select('.test-container').append('svg');
                    containerFixture.datum(dataset).call(lineChart);
                });

                it('should render the vertical grid lines', () => {
                    expect(containerFixture.select('.horizontal-grid-line').empty()).toBeFalsy();
                    expect(containerFixture.select('.vertical-grid-line').empty()).toBeFalsy();
                });
            });
        });
    });
});<|MERGE_RESOLUTION|>--- conflicted
+++ resolved
@@ -11,541 +11,527 @@
         chart,
         dataBuilder
     ) {
-    'use strict';
-
-    function aTestDataSet() {
-        return new dataBuilder.LineDataBuilder();
-    }
-
-    function hasClass(element, className) {
-        return _.contains(element.node().classList, className);
-    }
-
-    describe('Line Chart', () => {
-        let dataset, containerFixture, f, lineChart;
-
-        xdescribe('when a single line', function() {
-
-            beforeEach(() => {
-                dataset = aTestDataSet().withOneSource().build();
-                lineChart = chart();
-
-                // DOM Fixture Setup
-                f = jasmine.getFixtures();
-                f.fixturesPath = 'base/test/fixtures/';
-                f.load('testContainer.html');
-
-                containerFixture = d3.select('.test-container');
-                containerFixture.datum(dataset).call(lineChart);
-            });
-
-            afterEach(() => {
-                containerFixture.remove();
-                f = jasmine.getFixtures();
-                f.cleanUp();
-                f.clearCache();
-            });
-
-            describe('on render', () => {
-
-                it('should have a gradient stroke on the chart line', () => {
-                    let stroke = containerFixture.select('.chart-group').selectAll('path').node().style.stroke;
-
-                    expect(stroke).toEqual('url("#lineGradientId")')
-                });
-            });
-        });
-
-        describe('when multiple lines', function() {
-
-            beforeEach(() => {
-                dataset = aTestDataSet().with5Topics().build();
-                lineChart = chart();
-
-                // DOM Fixture Setup
-                f = jasmine.getFixtures();
-                f.fixturesPath = 'base/test/fixtures/';
-                f.load('testContainer.html');
-
-                containerFixture = d3.select('.test-container');
-                containerFixture.datum(dataset).call(lineChart);
-            });
-
-            afterEach(() => {
-                containerFixture.remove();
-                f = jasmine.getFixtures();
-                f.cleanUp();
-                f.clearCache();
-            });
-
-            it('should render a chart with minimal requirements', () => {
-                expect(containerFixture.select('.line-chart').empty()).toBeFalsy();
-            });
-
-            it('should render container, axis and chart groups', () => {
-                expect(containerFixture.select('g.container-group').empty()).toBeFalsy();
-                expect(containerFixture.select('g.chart-group').empty()).toBeFalsy();
-                expect(containerFixture.select('g.x-axis-group').empty()).toBeFalsy();
-                expect(containerFixture.select('g.y-axis-group').empty()).toBeFalsy();
-                expect(containerFixture.select('g.grid-lines-group').empty()).toBeFalsy();
-                expect(containerFixture.select('g.metadata-group').empty()).toBeFalsy();
-            });
-
-            it('should render grid lines', () => {
-                expect(containerFixture.select('.horizontal-grid-line').empty()).toBeTruthy();
-                expect(containerFixture.select('.vertical-grid-line').empty()).toBeTruthy();
-            });
-
-            it('should render an X and Y axis', () => {
-                expect(containerFixture.select('.x-axis-group .x.axis').empty()).toBeFalsy();
-                expect(containerFixture.select('.x-axis-group .month-axis').empty()).toBeFalsy();
-                expect(containerFixture.select('.y.axis').empty()).toBeFalsy();
-            });
-
-            it('should render a line for each data topic', () => {
-                let numLines = dataset.dataByTopic.length;
-
-                expect(containerFixture.selectAll('.line').nodes().length).toEqual(numLines);
-            });
-
-            it('should not have a gradient line with a data set for more than one line', function() {
-                let stroke = containerFixture.select('.chart-group').selectAll('path').nodes()[0].style.stroke;
-
-                expect(stroke).not.toEqual('url("#line-area-gradient")');
-            });
-
-            // Event Setting
-            it('should trigger an event on hover', () => {
-                let callback = jasmine.createSpy('hoverCallback'),
-                    container = containerFixture.selectAll('svg');
-
-                lineChart.on('customMouseOver', callback);
-                container.dispatch('mouseover');
-
-                expect(callback.calls.count()).toBe(1);
-                expect(callback.calls.allArgs()[0].length).toBe(2);
-            });
-
-            it('should trigger an event on mouse out', () => {
-                let callback = jasmine.createSpy('mouseOutCallback'),
-                    container = containerFixture.selectAll('svg');
-
-                lineChart.on('customMouseOut', callback);
-                container.dispatch('mouseout');
-                expect(callback.calls.count()).toBe(1);
-                expect(callback.calls.allArgs()[0].length).toBe(2);
-            });
-
-            // We need to stub some code in order to be able to run this test
-            // it('should trigger an event on mouse move', () => {
-            //     let callback = jasmine.createSpy('mouseMoveCallback'),
-            //         container = containerFixture.selectAll('svg');
-            //
-            //     lineChart.on('customMouseMove', callback);
-            //     container.dispatch('mousemove');
-
-            //     expect(callback.calls.count()).toBe(1);
-            // });
-
-            // Overlay
-            it('should render an overlay to trigger the hover effect', () => {
-                expect(containerFixture.select('.overlay').empty()).toBeFalsy();
-            });
-
-            it('should show the overlay when the mouse is hovering', () =>  {
-                let container = containerFixture.selectAll('svg');
-
-                expect(containerFixture.select('.overlay').style('display')).toBe('none');
-                container.dispatch('mouseover');
-                expect(containerFixture.select('.overlay').style('display')).toBe('block');
-            });
-
-            // Vertical Marker
-            it('should render a vertical marker and its container', () => {
-                expect(containerFixture.select('.hover-marker').empty()).toBeFalsy();
-                expect(containerFixture.select('.vertical-marker').empty()).toBeFalsy();
-            });
-
-            it('should show a vertical line where the mouse is hovering', () =>  {
-                let container = containerFixture.selectAll('svg'),
-                    verticalLine = d3.select('.hover-marker line');
-
-                container.dispatch('mouseover');
-
-                expect(hasClass(verticalLine, 'bc-is-active')).toBe(true);
-            });
-
-            it('should hide the vertical marker when the mouse is out', () =>  {
-                let container = containerFixture.selectAll('svg'),
-                    verticalLine = d3.select('.hover-marker line');
-
-                expect(hasClass(verticalLine, 'bc-is-active')).toBe(false);
-                container.dispatch('mouseover');
-                expect(hasClass(verticalLine, 'bc-is-active')).toBe(true);
-                container.dispatch('mouseout');
-                expect(hasClass(verticalLine, 'bc-is-active')).toBe(false);
-            });
-        });
-
-        describe('when different date ranges', function() {
-
-            beforeEach(() => {
-                dataset = aTestDataSet().withHourDateRange().build();
-                lineChart = chart();
-
-                // DOM Fixture Setup
-                f = jasmine.getFixtures();
-                f.fixturesPath = 'base/test/fixtures/';
-                f.load('testContainer.html');
-
-                containerFixture = d3.select('.test-container');
-                containerFixture.datum(dataset).call(lineChart);
-            });
-
-            afterEach(() => {
-                containerFixture.remove();
-                f = jasmine.getFixtures();
-                f.cleanUp();
-                f.clearCache();
-            });
-
-            describe('on render', () => {
-
-                it('should have an x axis with hour format', () => {
+        'use strict';
+
+        function aTestDataSet() {
+            return new dataBuilder.LineDataBuilder();
+        }
+
+        function hasClass(element, className) {
+            return _.contains(element.node().classList, className);
+        }
+
+        describe('Line Chart', () => {
+            let dataset, containerFixture, f, lineChart;
+
+            xdescribe('when a single line', function() {
+
+                beforeEach(() => {
+                    dataset = aTestDataSet().withOneSource().build();
+                    lineChart = chart();
+
+                    // DOM Fixture Setup
+                    f = jasmine.getFixtures();
+                    f.fixturesPath = 'base/test/fixtures/';
+                    f.load('testContainer.html');
+
+                    containerFixture = d3.select('.test-container');
+                    containerFixture.datum(dataset).call(lineChart);
+                });
+
+                afterEach(() => {
+                    containerFixture.remove();
+                    f = jasmine.getFixtures();
+                    f.cleanUp();
+                    f.clearCache();
+                });
+
+                describe('on render', () => {
+
+                    it('should have a gradient stroke on the chart line', () => {
+                        let stroke = containerFixture.select('.chart-group').selectAll('path').node().style.stroke;
+
+                        expect(stroke).toEqual('url("#lineGradientId")')
+                    });
+                });
+            });
+
+            describe('when multiple lines', function() {
+
+                beforeEach(() => {
+                    dataset = aTestDataSet().with5Topics().build();
+                    lineChart = chart();
+
+                    // DOM Fixture Setup
+                    f = jasmine.getFixtures();
+                    f.fixturesPath = 'base/test/fixtures/';
+                    f.load('testContainer.html');
+
+                    containerFixture = d3.select('.test-container');
+                    containerFixture.datum(dataset).call(lineChart);
+                });
+
+                afterEach(() => {
+                    containerFixture.remove();
+                    f = jasmine.getFixtures();
+                    f.cleanUp();
+                    f.clearCache();
+                });
+
+                it('should render a chart with minimal requirements', () => {
+                    expect(containerFixture.select('.line-chart').empty()).toBeFalsy();
+                });
+
+                it('should render container, axis and chart groups', () => {
+                    expect(containerFixture.select('g.container-group').empty()).toBeFalsy();
+                    expect(containerFixture.select('g.chart-group').empty()).toBeFalsy();
+                    expect(containerFixture.select('g.x-axis-group').empty()).toBeFalsy();
+                    expect(containerFixture.select('g.y-axis-group').empty()).toBeFalsy();
+                    expect(containerFixture.select('g.grid-lines-group').empty()).toBeFalsy();
+                    expect(containerFixture.select('g.metadata-group').empty()).toBeFalsy();
+                });
+
+                it('should render grid lines', () => {
+                    expect(containerFixture.select('.horizontal-grid-line').empty()).toBeTruthy();
+                    expect(containerFixture.select('.vertical-grid-line').empty()).toBeTruthy();
+                });
+
+                it('should render an X and Y axis', () => {
+                    expect(containerFixture.select('.x-axis-group .x.axis').empty()).toBeFalsy();
+                    expect(containerFixture.select('.x-axis-group .month-axis').empty()).toBeFalsy();
+                    expect(containerFixture.select('.y.axis').empty()).toBeFalsy();
+                });
+
+                it('should render a line for each data topic', () => {
+                    let numLines = dataset.dataByTopic.length;
+
+                    expect(containerFixture.selectAll('.line').nodes().length).toEqual(numLines);
+                });
+
+                it('should not have a gradient line with a data set for more than one line', function() {
+                    let stroke = containerFixture.select('.chart-group').selectAll('path').nodes()[0].style.stroke;
+
+                    expect(stroke).not.toEqual('url("#line-area-gradient")');
+                });
+
+                // Event Setting
+                it('should trigger an event on hover', () => {
+                    let callback = jasmine.createSpy('hoverCallback'),
+                        container = containerFixture.selectAll('svg');
+
+                    lineChart.on('customMouseOver', callback);
+                    container.dispatch('mouseover');
+
+                    expect(callback.calls.count()).toBe(1);
+                    expect(callback.calls.allArgs()[0].length).toBe(2);
+                });
+
+                it('should trigger an event on mouse out', () => {
+                    let callback = jasmine.createSpy('mouseOutCallback'),
+                        container = containerFixture.selectAll('svg');
+
+                    lineChart.on('customMouseOut', callback);
+                    container.dispatch('mouseout');
+                    expect(callback.calls.count()).toBe(1);
+                    expect(callback.calls.allArgs()[0].length).toBe(2);
+                });
+
+                // We need to stub some code in order to be able to run this test
+                // it('should trigger an event on mouse move', () => {
+                //     let callback = jasmine.createSpy('mouseMoveCallback'),
+                //         container = containerFixture.selectAll('svg');
+                //
+                //     lineChart.on('customMouseMove', callback);
+                //     container.dispatch('mousemove');
+
+                //     expect(callback.calls.count()).toBe(1);
+                // });
+
+                // Overlay
+                it('should render an overlay to trigger the hover effect', () => {
+                    expect(containerFixture.select('.overlay').empty()).toBeFalsy();
+                });
+
+                it('should show the overlay when the mouse is hovering', () =>  {
+                    let container = containerFixture.selectAll('svg');
+
+                    expect(containerFixture.select('.overlay').style('display')).toBe('none');
+                    container.dispatch('mouseover');
+                    expect(containerFixture.select('.overlay').style('display')).toBe('block');
+                });
+
+                // Vertical Marker
+                it('should render a vertical marker and its container', () => {
+                    expect(containerFixture.select('.hover-marker').empty()).toBeFalsy();
+                    expect(containerFixture.select('.vertical-marker').empty()).toBeFalsy();
+                });
+
+                it('should show a vertical line where the mouse is hovering', () =>  {
                     let container = containerFixture.selectAll('svg'),
-                        xAxis = d3.select('.x-axis-group'),
-                        xAxisLabels = xAxis.selectAll('.tick text'),
-                        actual = xAxisLabels.text(),
-                        expected = '00 AM';
-
-                    expect(actual).toEqual(expected)
-                });
-            });
-        });
-
-        describe('API', function() {
-
-            it('should provide an axisTimeCombinations accessor', () => {
-                let axisTimeCombinations = lineChart.axisTimeCombinations;
-
-                expect(axisTimeCombinations).toEqual({
-                    MINUTE_HOUR: 'minute-hour',
-                    HOUR_DAY: 'hour-daymonth',
-                    DAY_MONTH: 'day-month',
-                    MONTH_YEAR: 'month-year'
-                });
-            });
-
-            it('should provide margin getter and setter', () => {
-                let previous = lineChart.margin(),
-                    expected = {top: 4, right: 4, bottom: 4, left: 4},
-                    actual;
-
-                lineChart.margin(expected);
-                actual = lineChart.margin();
-
-                expect(previous).not.toBe(expected);
-                expect(actual).toBe(expected);
-            });
-
-            it('should provide width getter and setter', () => {
-                let previous = lineChart.width(),
-                    expected = 200,
-                    actual;
-
-                lineChart.width(expected);
-                actual = lineChart.width();
-
-                expect(previous).not.toBe(expected);
-                expect(actual).toBe(expected);
-            });
-
-            it('should provide height getter and setter', () => {
-                let previous = lineChart.height(),
-                    expected = 200,
-                    actual;
-
-                lineChart.height(expected);
-                actual = lineChart.height();
-
-                expect(previous).not.toBe(expected);
-                expect(actual).toBe(expected);
-            });
-
-            it('should provide a tooltip threshold getter and setter', () => {
-                let previous = lineChart.tooltipThreshold(),
-                    expected = 600,
-                    actual;
-
-                lineChart.tooltipThreshold(expected);
-                actual = lineChart.tooltipThreshold();
-
-                expect(previous).not.toBe(expected);
-                expect(actual).toBe(expected);
-            });
-
-            it('should provide an aspect ratio getter and setter', () => {
-                let previous = lineChart.aspectRatio(),
-                    expected = 600,
-                    actual;
-
-                lineChart.aspectRatio(expected);
-                actual = lineChart.aspectRatio();
-
-                expect(previous).not.toBe(expected);
-                expect(actual).toBe(expected);
-            });
-
-            it('should provide valueLabel getter and setter', () => {
-                let previous = lineChart.valueLabel(),
-                    expected = 'quantity',
-                    actual;
-
-                lineChart.valueLabel(expected);
-                actual = lineChart.valueLabel();
-
-                expect(previous).not.toBe(expected);
-                expect(actual).toBe(expected);
-            });
-
-            it('should provide dateLabel getter and setter', () => {
-                let previous = lineChart.dateLabel(),
-                    expected = 'dateUTC',
-                    actual;
-
-                lineChart.dateLabel(expected);
-                actual = lineChart.dateLabel();
-
-                expect(previous).not.toBe(expected);
-                expect(actual).toBe(expected);
-            });
-
-            it('should provide topicLabel getter and setter', () => {
-                let previous = lineChart.topicLabel(),
-                    expected = 'valueSet',
-                    actual;
-
-                lineChart.topicLabel(expected);
-                actual = lineChart.topicLabel();
-
-                expect(previous).not.toBe(expected);
-                expect(actual).toBe(expected);
-            });
-
-            it('should provide a colorSchema getter and setter', () => {
-                let previous = lineChart.colorSchema(),
-                    expected = ['#ffffff', '#fafefc', '#000000'],
-                    actual;
-
-                lineChart.colorSchema(expected);
-                actual = lineChart.colorSchema();
-
-                expect(previous).not.toBe(expected);
-                expect(actual).toBe(expected);
-            });
-
-            it('should provide a xAxisFormat getter and setter', () => {
-                let previous = lineChart.xAxisFormat(),
-                    expected = lineChart.axisTimeCombinations.HOUR_DAY,
-                    actual;
-
-                lineChart.xAxisFormat(expected);
-                actual = lineChart.xAxisFormat();
-
-                expect(previous).not.toBe(expected);
-                expect(actual).toBe(expected);
-            });
-
-            it('should provide a xAxisCustomFormat getter and setter', () => {
-                let previous = lineChart.xAxisCustomFormat(),
-                    expected = '%d %b',
-                    actual;
-
-                lineChart.xAxisCustomFormat(expected);
-                actual = lineChart.xAxisCustomFormat();
-
-                expect(previous).not.toBe(expected);
-                expect(actual).toBe(expected);
-            });
-            
-            it('should provide a xTicks getter and setter', () => {
-                let previous = lineChart.xTicks(),
-                    expected = 2,
-                    actual;
-
-<<<<<<< HEAD
-            it('should provide a xTicks getter and setter', () => {
-                let previous = lineChart.xTicks(),
-                    expected = 2,
-                    actual;
-
-                lineChart.xTicks(expected);
-                actual = lineChart.xTicks();
-
-                expect(previous).not.toBe(expected);
-                expect(actual).toBe(expected);
-            });
-
-            it('should provide yTicks getter and setter', () => {
-                let previous = lineChart.yTicks(),
-                    expected = 3,
-                    actual;
-
-=======
-                lineChart.xTicks(expected);
-                actual = lineChart.xTicks();
-
-                expect(previous).not.toBe(expected);
-                expect(actual).toBe(expected);
-            });
-
-            it('should provide yTicks getter and setter', () => {
-                let previous = lineChart.yTicks(),
-                    expected = 3,
-                    actual;
-
->>>>>>> e7c49683
-                lineChart.yTicks(expected);
-                actual = lineChart.yTicks();
-
-                expect(previous).not.toBe(expected);
-                expect(actual).toBe(expected);
-            });
-
-            it('should provide grid mode getter and setter', () => {
-                let previous = lineChart.grid(),
-                    expected = 'vertical',
-                    actual;
-
-                lineChart.grid(expected);
-                actual = lineChart.grid();
-
-                expect(previous).not.toBe(expected);
-                expect(actual).toBe(expected);
-            });
-
-            it('should provide lineGradient getter and setter', () => {
-                let previous = lineChart.lineGradient(),
-                    expected = ['#ddd', '#ccc'],
-                    actual;
-
-                lineChart.lineGradient(expected);
-                actual = lineChart.lineGradient();
-
-                expect(previous).not.toBe(expected);
-                expect(actual).toBe(expected);
-            });
-
-            it('should provide animation getter and setter', () => {
-                let previous = lineChart.isAnimated(),
-                    expected = true,
-                    actual;
-
-                lineChart.isAnimated(expected);
-                actual = lineChart.isAnimated();
-
-                expect(previous).not.toBe(expected);
-                expect(actual).toBe(expected);
-            });
-        });
-
-        describe('Aspect Ratio', function() {
-
-            describe('when an aspect ratio is set', function() {
-
-                it('should modify the height depending on the width', () => {
-                    let testAspectRatio = 0.5,
-                        testWidth = 400,
-                        newHeight;
-
-                    lineChart.aspectRatio(testAspectRatio);
-                    lineChart.width(testWidth);
-                    newHeight = lineChart.height();
-
-                    expect(newHeight).toBe(Math.ceil(testWidth*testAspectRatio));
-                });
-
-                it('should modify the width depending on the height', () => {
-                    let testAspectRatio = 0.5,
-                        testHeight = 400,
-                        newWidth;
-
-                    lineChart.aspectRatio(testAspectRatio);
-                    lineChart.height(testHeight);
-                    newWidth = lineChart.width();
-
-                    expect(newWidth).toBe(Math.ceil(testHeight/testAspectRatio));
-                });
-            });
-        });
-
-        describe('Export chart functionality', () => {
-
-            it('should have exportChart defined', () => {
-                expect(lineChart.exportChart).toBeDefined();
-            });
-        });
-
-        describe('Grid', function() {
-
-            beforeEach(() => {
-                dataset = aTestDataSet().with5Topics().build();
-
-                // DOM Fixture Setup
-                f = jasmine.getFixtures();
-                f.fixturesPath = 'base/test/fixtures/';
-                f.load('testContainer.html');
-            });
-
-            afterEach(() => {
-                containerFixture.remove();
-                f = jasmine.getFixtures();
-                f.cleanUp();
-                f.clearCache();
-            });
-
-            describe('when grid is horizontal', function() {
-
-                beforeEach(function() {
-                    lineChart = chart().grid('horizontal');
-
-                    containerFixture = d3.select('.test-container').append('svg');
+                        verticalLine = d3.select('.hover-marker line');
+
+                    container.dispatch('mouseover');
+
+                    expect(hasClass(verticalLine, 'bc-is-active')).toBe(true);
+                });
+
+                it('should hide the vertical marker when the mouse is out', () =>  {
+                    let container = containerFixture.selectAll('svg'),
+                        verticalLine = d3.select('.hover-marker line');
+
+                    expect(hasClass(verticalLine, 'bc-is-active')).toBe(false);
+                    container.dispatch('mouseover');
+                    expect(hasClass(verticalLine, 'bc-is-active')).toBe(true);
+                    container.dispatch('mouseout');
+                    expect(hasClass(verticalLine, 'bc-is-active')).toBe(false);
+                });
+            });
+
+            describe('when different date ranges', function() {
+
+                beforeEach(() => {
+                    dataset = aTestDataSet().withHourDateRange().build();
+                    lineChart = chart();
+
+                    // DOM Fixture Setup
+                    f = jasmine.getFixtures();
+                    f.fixturesPath = 'base/test/fixtures/';
+                    f.load('testContainer.html');
+
+                    containerFixture = d3.select('.test-container');
                     containerFixture.datum(dataset).call(lineChart);
                 });
 
-                it('should render the horizontal grid lines', () => {
-                    expect(containerFixture.select('.horizontal-grid-line').empty()).toBeFalsy();
-                    expect(containerFixture.select('.vertical-grid-line').empty()).toBeTruthy();
-                });
-            });
-
-            describe('when grid is vertical', function() {
-
-                beforeEach(function() {
-                    lineChart = chart().grid('vertical');
-
-                    containerFixture = d3.select('.test-container').append('svg');
-                    containerFixture.datum(dataset).call(lineChart);
-                });
-
-                it('should render the vertical grid lines', () => {
-                    expect(containerFixture.select('.horizontal-grid-line').empty()).toBeTruthy();
-                    expect(containerFixture.select('.vertical-grid-line').empty()).toBeFalsy();
-                });
-            });
-
-            describe('when grid is full', function() {
-
-                beforeEach(function() {
-                    lineChart = chart().grid('full');
-
-                    containerFixture = d3.select('.test-container').append('svg');
-                    containerFixture.datum(dataset).call(lineChart);
-                });
-
-                it('should render the vertical grid lines', () => {
-                    expect(containerFixture.select('.horizontal-grid-line').empty()).toBeFalsy();
-                    expect(containerFixture.select('.vertical-grid-line').empty()).toBeFalsy();
+                afterEach(() => {
+                    containerFixture.remove();
+                    f = jasmine.getFixtures();
+                    f.cleanUp();
+                    f.clearCache();
+                });
+
+                describe('on render', () => {
+
+                    it('should have an x axis with hour format', () => {
+                        let container = containerFixture.selectAll('svg'),
+                            xAxis = d3.select('.x-axis-group'),
+                            xAxisLabels = xAxis.selectAll('.tick text'),
+                            actual = xAxisLabels.text(),
+                            expected = '00 AM';
+
+                        expect(actual).toEqual(expected)
+                    });
+                });
+            });
+
+            describe('API', function() {
+
+                it('should provide an axisTimeCombinations accessor', () => {
+                    let axisTimeCombinations = lineChart.axisTimeCombinations;
+
+                    expect(axisTimeCombinations).toEqual({
+                        MINUTE_HOUR: 'minute-hour',
+                        HOUR_DAY: 'hour-daymonth',
+                        DAY_MONTH: 'day-month',
+                        MONTH_YEAR: 'month-year'
+                    });
+                });
+
+                it('should provide margin getter and setter', () => {
+                    let previous = lineChart.margin(),
+                        expected = {top: 4, right: 4, bottom: 4, left: 4},
+                        actual;
+
+                    lineChart.margin(expected);
+                    actual = lineChart.margin();
+
+                    expect(previous).not.toBe(expected);
+                    expect(actual).toBe(expected);
+                });
+
+                it('should provide width getter and setter', () => {
+                    let previous = lineChart.width(),
+                        expected = 200,
+                        actual;
+
+                    lineChart.width(expected);
+                    actual = lineChart.width();
+
+                    expect(previous).not.toBe(expected);
+                    expect(actual).toBe(expected);
+                });
+
+                it('should provide height getter and setter', () => {
+                    let previous = lineChart.height(),
+                        expected = 200,
+                        actual;
+
+                    lineChart.height(expected);
+                    actual = lineChart.height();
+
+                    expect(previous).not.toBe(expected);
+                    expect(actual).toBe(expected);
+                });
+
+                it('should provide a tooltip threshold getter and setter', () => {
+                    let previous = lineChart.tooltipThreshold(),
+                        expected = 600,
+                        actual;
+
+                    lineChart.tooltipThreshold(expected);
+                    actual = lineChart.tooltipThreshold();
+
+                    expect(previous).not.toBe(expected);
+                    expect(actual).toBe(expected);
+                });
+
+                it('should provide an aspect ratio getter and setter', () => {
+                    let previous = lineChart.aspectRatio(),
+                        expected = 600,
+                        actual;
+
+                    lineChart.aspectRatio(expected);
+                    actual = lineChart.aspectRatio();
+
+                    expect(previous).not.toBe(expected);
+                    expect(actual).toBe(expected);
+                });
+
+                it('should provide valueLabel getter and setter', () => {
+                    let previous = lineChart.valueLabel(),
+                        expected = 'quantity',
+                        actual;
+
+                    lineChart.valueLabel(expected);
+                    actual = lineChart.valueLabel();
+
+                    expect(previous).not.toBe(expected);
+                    expect(actual).toBe(expected);
+                });
+
+                it('should provide dateLabel getter and setter', () => {
+                    let previous = lineChart.dateLabel(),
+                        expected = 'dateUTC',
+                        actual;
+
+                    lineChart.dateLabel(expected);
+                    actual = lineChart.dateLabel();
+
+                    expect(previous).not.toBe(expected);
+                    expect(actual).toBe(expected);
+                });
+
+                it('should provide topicLabel getter and setter', () => {
+                    let previous = lineChart.topicLabel(),
+                        expected = 'valueSet',
+                        actual;
+
+                    lineChart.topicLabel(expected);
+                    actual = lineChart.topicLabel();
+
+                    expect(previous).not.toBe(expected);
+                    expect(actual).toBe(expected);
+                });
+
+                it('should provide a colorSchema getter and setter', () => {
+                    let previous = lineChart.colorSchema(),
+                        expected = ['#ffffff', '#fafefc', '#000000'],
+                        actual;
+
+                    lineChart.colorSchema(expected);
+                    actual = lineChart.colorSchema();
+
+                    expect(previous).not.toBe(expected);
+                    expect(actual).toBe(expected);
+                });
+
+                it('should provide a xAxisFormat getter and setter', () => {
+                    let previous = lineChart.xAxisFormat(),
+                        expected = lineChart.axisTimeCombinations.HOUR_DAY,
+                        actual;
+
+                    lineChart.xAxisFormat(expected);
+                    actual = lineChart.xAxisFormat();
+
+                    expect(previous).not.toBe(expected);
+                    expect(actual).toBe(expected);
+                });
+
+                it('should provide a xAxisCustomFormat getter and setter', () => {
+                    let previous = lineChart.xAxisCustomFormat(),
+                        expected = '%d %b',
+                        actual;
+
+                    lineChart.xAxisCustomFormat(expected);
+                    actual = lineChart.xAxisCustomFormat();
+
+                    expect(previous).not.toBe(expected);
+                    expect(actual).toBe(expected);
+                });
+
+                it('should provide a xTicks getter and setter', () => {
+                    let previous = lineChart.xTicks(),
+                        expected = 2,
+                        actual;
+
+                it('should provide a xTicks getter and setter', () => {
+                    let previous = lineChart.xTicks(),
+                        expected = 2,
+                        actual;
+
+                    lineChart.xTicks(expected);
+                    actual = lineChart.xTicks();
+
+                    expect(previous).not.toBe(expected);
+                    expect(actual).toBe(expected);
+                });
+
+                it('should provide yTicks getter and setter', () => {
+                    let previous = lineChart.yTicks(),
+                        expected = 3,
+                        actual;
+
+                    lineChart.yTicks(expected);
+                    actual = lineChart.yTicks();
+
+                    expect(previous).not.toBe(expected);
+                    expect(actual).toBe(expected);
+                });
+
+                it('should provide grid mode getter and setter', () => {
+                    let previous = lineChart.grid(),
+                        expected = 'vertical',
+                        actual;
+
+                    lineChart.grid(expected);
+                    actual = lineChart.grid();
+
+                    expect(previous).not.toBe(expected);
+                    expect(actual).toBe(expected);
+                });
+
+                it('should provide lineGradient getter and setter', () => {
+                    let previous = lineChart.lineGradient(),
+                        expected = ['#ddd', '#ccc'],
+                        actual;
+
+                    lineChart.lineGradient(expected);
+                    actual = lineChart.lineGradient();
+
+                    expect(previous).not.toBe(expected);
+                    expect(actual).toBe(expected);
+                });
+
+                it('should provide animation getter and setter', () => {
+                    let previous = lineChart.isAnimated(),
+                        expected = true,
+                        actual;
+
+                    lineChart.isAnimated(expected);
+                    actual = lineChart.isAnimated();
+
+                    expect(previous).not.toBe(expected);
+                    expect(actual).toBe(expected);
+                });
+            });
+
+            describe('Aspect Ratio', function() {
+
+                describe('when an aspect ratio is set', function() {
+
+                    it('should modify the height depending on the width', () => {
+                        let testAspectRatio = 0.5,
+                            testWidth = 400,
+                            newHeight;
+
+                        lineChart.aspectRatio(testAspectRatio);
+                        lineChart.width(testWidth);
+                        newHeight = lineChart.height();
+
+                        expect(newHeight).toBe(Math.ceil(testWidth*testAspectRatio));
+                    });
+
+                    it('should modify the width depending on the height', () => {
+                        let testAspectRatio = 0.5,
+                            testHeight = 400,
+                            newWidth;
+
+                        lineChart.aspectRatio(testAspectRatio);
+                        lineChart.height(testHeight);
+                        newWidth = lineChart.width();
+
+                        expect(newWidth).toBe(Math.ceil(testHeight/testAspectRatio));
+                    });
+                });
+            });
+
+            describe('Export chart functionality', () => {
+
+                it('should have exportChart defined', () => {
+                    expect(lineChart.exportChart).toBeDefined();
+                });
+            });
+
+            describe('Grid', function() {
+
+                beforeEach(() => {
+                    dataset = aTestDataSet().with5Topics().build();
+
+                    // DOM Fixture Setup
+                    f = jasmine.getFixtures();
+                    f.fixturesPath = 'base/test/fixtures/';
+                    f.load('testContainer.html');
+                });
+
+                afterEach(() => {
+                    containerFixture.remove();
+                    f = jasmine.getFixtures();
+                    f.cleanUp();
+                    f.clearCache();
+                });
+
+                describe('when grid is horizontal', function() {
+
+                    beforeEach(function() {
+                        lineChart = chart().grid('horizontal');
+
+                        containerFixture = d3.select('.test-container').append('svg');
+                        containerFixture.datum(dataset).call(lineChart);
+                    });
+
+                    it('should render the horizontal grid lines', () => {
+                        expect(containerFixture.select('.horizontal-grid-line').empty()).toBeFalsy();
+                        expect(containerFixture.select('.vertical-grid-line').empty()).toBeTruthy();
+                    });
+                });
+
+                describe('when grid is vertical', function() {
+
+                    beforeEach(function() {
+                        lineChart = chart().grid('vertical');
+
+                        containerFixture = d3.select('.test-container').append('svg');
+                        containerFixture.datum(dataset).call(lineChart);
+                    });
+
+                    it('should render the vertical grid lines', () => {
+                        expect(containerFixture.select('.horizontal-grid-line').empty()).toBeTruthy();
+                        expect(containerFixture.select('.vertical-grid-line').empty()).toBeFalsy();
+                    });
+                });
+
+                describe('when grid is full', function() {
+
+                    beforeEach(function() {
+                        lineChart = chart().grid('full');
+
+                        containerFixture = d3.select('.test-container').append('svg');
+                        containerFixture.datum(dataset).call(lineChart);
+                    });
+
+                    it('should render the vertical grid lines', () => {
+                        expect(containerFixture.select('.horizontal-grid-line').empty()).toBeFalsy();
+                        expect(containerFixture.select('.vertical-grid-line').empty()).toBeFalsy();
+                    });
                 });
             });
         });
